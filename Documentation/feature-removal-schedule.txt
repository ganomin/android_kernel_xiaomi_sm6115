The following is a list of files and features that are going to be
removed in the kernel source tree.  Every entry should contain what
exactly is going away, why it is happening, and who is going to be doing
the work.  When the feature is removed from the kernel, it should also
be removed from this file.

---------------------------

What:	PRISM54
When:	2.6.34

Why:	prism54 FullMAC PCI / Cardbus devices used to be supported only by the
	prism54 wireless driver. After Intersil stopped selling these
	devices in preference for the newer more flexible SoftMAC devices
	a SoftMAC device driver was required and prism54 did not support
	them. The p54pci driver now exists and has been present in the kernel for
	a while. This driver supports both SoftMAC devices and FullMAC devices.
	The main difference between these devices was the amount of memory which
	could be used for the firmware. The SoftMAC devices support a smaller
	amount of memory. Because of this the SoftMAC firmware fits into FullMAC
	devices's memory. p54pci supports not only PCI / Cardbus but also USB
	and SPI. Since p54pci supports all devices prism54 supports
	you will have a conflict. I'm not quite sure how distributions are
	handling this conflict right now. prism54 was kept around due to
	claims users may experience issues when using the SoftMAC driver.
	Time has passed users have not reported issues. If you use prism54
	and for whatever reason you cannot use p54pci please let us know!
	E-mail us at: linux-wireless@vger.kernel.org

	For more information see the p54 wiki page:

	http://wireless.kernel.org/en/users/Drivers/p54

Who:	Luis R. Rodriguez <lrodriguez@atheros.com>

---------------------------

What:	IRQF_SAMPLE_RANDOM
Check:	IRQF_SAMPLE_RANDOM
When:	July 2009

Why:	Many of IRQF_SAMPLE_RANDOM users are technically bogus as entropy
	sources in the kernel's current entropy model. To resolve this, every
	input point to the kernel's entropy pool needs to better document the
	type of entropy source it actually is. This will be replaced with
	additional add_*_randomness functions in drivers/char/random.c

Who:	Robin Getz <rgetz@blackfin.uclinux.org> & Matt Mackall <mpm@selenic.com>

---------------------------

What:	Deprecated snapshot ioctls
When:	2.6.36

Why:	The ioctls in kernel/power/user.c were marked as deprecated long time
	ago. Now they notify users about that so that they need to replace
	their userspace. After some more time, remove them completely.

Who:	Jiri Slaby <jirislaby@gmail.com>

---------------------------

What:	The ieee80211_regdom module parameter
When:	March 2010 / desktop catchup

Why:	This was inherited by the CONFIG_WIRELESS_OLD_REGULATORY code,
	and currently serves as an option for users to define an
	ISO / IEC 3166 alpha2 code for the country they are currently
	present in. Although there are userspace API replacements for this
	through nl80211 distributions haven't yet caught up with implementing
	decent alternatives through standard GUIs. Although available as an
	option through iw or wpa_supplicant its just a matter of time before
	distributions pick up good GUI options for this. The ideal solution
	would actually consist of intelligent designs which would do this for
	the user automatically even when travelling through different countries.
	Until then we leave this module parameter as a compromise.

	When userspace improves with reasonable widely-available alternatives for
	this we will no longer need this module parameter. This entry hopes that
	by the super-futuristically looking date of "March 2010" we will have
	such replacements widely available.

Who:	Luis R. Rodriguez <lrodriguez@atheros.com>

---------------------------

What:	dev->power.power_state
When:	July 2007
Why:	Broken design for runtime control over driver power states, confusing
	driver-internal runtime power management with:  mechanisms to support
	system-wide sleep state transitions; event codes that distinguish
	different phases of swsusp "sleep" transitions; and userspace policy
	inputs.  This framework was never widely used, and most attempts to
	use it were broken.  Drivers should instead be exposing domain-specific
	interfaces either to kernel or to userspace.
Who:	Pavel Machek <pavel@suse.cz>

---------------------------

What:	Video4Linux API 1 ioctls and from Video devices.
When:	July 2009
Files:	include/linux/videodev.h
Check:	include/linux/videodev.h
Why:	V4L1 AP1 was replaced by V4L2 API during migration from 2.4 to 2.6
	series. The old API have lots of drawbacks and don't provide enough
	means to work with all video and audio standards. The newer API is
	already available on the main drivers and should be used instead.
	Newer drivers should use v4l_compat_translate_ioctl function to handle
	old calls, replacing to newer ones.
	Decoder iocts are using internally to allow video drivers to
	communicate with video decoders. This should also be improved to allow
	V4L2 calls being translated into compatible internal ioctls.
	Compatibility ioctls will be provided, for a while, via 
	v4l1-compat module. 
Who:	Mauro Carvalho Chehab <mchehab@infradead.org>

---------------------------

What:	PCMCIA control ioctl (needed for pcmcia-cs [cardmgr, cardctl])
When:	2.6.35/2.6.36
Files:	drivers/pcmcia/: pcmcia_ioctl.c
Why:	With the 16-bit PCMCIA subsystem now behaving (almost) like a
	normal hotpluggable bus, and with it using the default kernel
	infrastructure (hotplug, driver core, sysfs) keeping the PCMCIA
	control ioctl needed by cardmgr and cardctl from pcmcia-cs is
	unnecessary and potentially harmful (it does not provide for
	proper locking), and makes further cleanups and integration of the
	PCMCIA subsystem into the Linux kernel device driver model more
	difficult. The features provided by cardmgr and cardctl are either
	handled by the kernel itself now or are available in the new
	pcmciautils package available at
	http://kernel.org/pub/linux/utils/kernel/pcmcia/

	For all architectures except ARM, the associated config symbol
	has been removed from kernel 2.6.34; for ARM, it will be likely
	be removed from kernel 2.6.35. The actual code will then likely
	be removed from kernel 2.6.36.
Who:	Dominik Brodowski <linux@dominikbrodowski.net>

---------------------------

What:	sys_sysctl
When:	September 2010
Option: CONFIG_SYSCTL_SYSCALL
Why:	The same information is available in a more convenient from
	/proc/sys, and none of the sysctl variables appear to be
	important performance wise.

	Binary sysctls are a long standing source of subtle kernel
	bugs and security issues.

	When I looked several months ago all I could find after
	searching several distributions were 5 user space programs and
	glibc (which falls back to /proc/sys) using this syscall.

	The man page for sysctl(2) documents it as unusable for user
	space programs.

	sysctl(2) is not generally ABI compatible to a 32bit user
	space application on a 64bit and a 32bit kernel.

	For the last several months the policy has been no new binary
	sysctls and no one has put forward an argument to use them.

	Binary sysctls issues seem to keep happening appearing so
	properly deprecating them (with a warning to user space) and a
	2 year grace warning period will mean eventually we can kill
	them and end the pain.

	In the mean time individual binary sysctls can be dealt with
	in a piecewise fashion.

Who:	Eric Biederman <ebiederm@xmission.com>

---------------------------

What:	remove EXPORT_SYMBOL(kernel_thread)
When:	August 2006
Files:	arch/*/kernel/*_ksyms.c
Check:	kernel_thread
Why:	kernel_thread is a low-level implementation detail.  Drivers should
        use the <linux/kthread.h> API instead which shields them from
	implementation details and provides a higherlevel interface that
	prevents bugs and code duplication
Who:	Christoph Hellwig <hch@lst.de>

---------------------------

What:	Unused EXPORT_SYMBOL/EXPORT_SYMBOL_GPL exports
	(temporary transition config option provided until then)
	The transition config option will also be removed at the same time.
When:	before 2.6.19
Why:	Unused symbols are both increasing the size of the kernel binary
	and are often a sign of "wrong API"
Who:	Arjan van de Ven <arjan@linux.intel.com>

---------------------------

What:	PHYSDEVPATH, PHYSDEVBUS, PHYSDEVDRIVER in the uevent environment
When:	October 2008
Why:	The stacking of class devices makes these values misleading and
	inconsistent.
	Class devices should not carry any of these properties, and bus
	devices have SUBSYTEM and DRIVER as a replacement.
Who:	Kay Sievers <kay.sievers@suse.de>

---------------------------

What:	ACPI procfs interface
When:	July 2008
Why:	ACPI sysfs conversion should be finished by January 2008.
	ACPI procfs interface will be removed in July 2008 so that
	there is enough time for the user space to catch up.
Who:	Zhang Rui <rui.zhang@intel.com>

---------------------------

What:	/proc/acpi/button
When:	August 2007
Why:	/proc/acpi/button has been replaced by events to the input layer
	since 2.6.20.
Who:	Len Brown <len.brown@intel.com>

---------------------------

What:	/proc/acpi/event
When:	February 2008
Why:	/proc/acpi/event has been replaced by events via the input layer
	and netlink since 2.6.23.
Who:	Len Brown <len.brown@intel.com>

---------------------------

What:	i386/x86_64 bzImage symlinks
When:	April 2010

Why:	The i386/x86_64 merge provides a symlink to the old bzImage
	location so not yet updated user space tools, e.g. package
	scripts, do not break.
Who:	Thomas Gleixner <tglx@linutronix.de>

---------------------------

What:	GPIO autorequest on gpio_direction_{input,output}() in gpiolib
When:	February 2010
Why:	All callers should use explicit gpio_request()/gpio_free().
	The autorequest mechanism in gpiolib was provided mostly as a
	migration aid for legacy GPIO interfaces (for SOC based GPIOs).
	Those users have now largely migrated.  Platforms implementing
	the GPIO interfaces without using gpiolib will see no changes.
Who:	David Brownell <dbrownell@users.sourceforge.net>
---------------------------

What:	b43 support for firmware revision < 410
When:	The schedule was July 2008, but it was decided that we are going to keep the
        code as long as there are no major maintanance headaches.
	So it _could_ be removed _any_ time now, if it conflicts with something new.
Why:	The support code for the old firmware hurts code readability/maintainability
	and slightly hurts runtime performance. Bugfixes for the old firmware
	are not provided by Broadcom anymore.
Who:	Michael Buesch <mb@bu3sch.de>

---------------------------

What:	/sys/o2cb symlink
When:	January 2010
Why:	/sys/fs/o2cb is the proper location for this information - /sys/o2cb
	exists as a symlink for backwards compatibility for old versions of
	ocfs2-tools. 2 years should be sufficient time to phase in new versions
	which know to look in /sys/fs/o2cb.
Who:	ocfs2-devel@oss.oracle.com

---------------------------

What:	Ability for non root users to shm_get hugetlb pages based on mlock
	resource limits
When:	2.6.31
Why:	Non root users need to be part of /proc/sys/vm/hugetlb_shm_group or
	have CAP_IPC_LOCK to be able to allocate shm segments backed by
	huge pages.  The mlock based rlimit check to allow shm hugetlb is
	inconsistent with mmap based allocations.  Hence it is being
	deprecated.
Who:	Ravikiran Thirumalai <kiran@scalex86.org>

---------------------------

What:	CONFIG_THERMAL_HWMON
When:	January 2009
Why:	This option was introduced just to allow older lm-sensors userspace
	to keep working over the upgrade to 2.6.26. At the scheduled time of
	removal fixed lm-sensors (2.x or 3.x) should be readily available.
Who:	Rene Herman <rene.herman@gmail.com>

---------------------------

What:	Code that is now under CONFIG_WIRELESS_EXT_SYSFS
	(in net/core/net-sysfs.c)
When:	After the only user (hal) has seen a release with the patches
	for enough time, probably some time in 2010.
Why:	Over 1K .text/.data size reduction, data is available in other
	ways (ioctls)
Who:	Johannes Berg <johannes@sipsolutions.net>

---------------------------

What: CONFIG_NF_CT_ACCT
When: 2.6.29
Why:  Accounting can now be enabled/disabled without kernel recompilation.
      Currently used only to set a default value for a feature that is also
      controlled by a kernel/module/sysfs/sysctl parameter.
Who:  Krzysztof Piotr Oledzki <ole@ans.pl>

---------------------------

What:	sysfs ui for changing p4-clockmod parameters
When:	September 2009
Why:	See commits 129f8ae9b1b5be94517da76009ea956e89104ce8 and
	e088e4c9cdb618675874becb91b2fd581ee707e6.
	Removal is subject to fixing any remaining bugs in ACPI which may
	cause the thermal throttling not to happen at the right time.
Who:	Dave Jones <davej@redhat.com>, Matthew Garrett <mjg@redhat.com>

-----------------------------

What:	__do_IRQ all in one fits nothing interrupt handler
When:	2.6.32
Why:	__do_IRQ was kept for easy migration to the type flow handlers.
	More than two years of migration time is enough.
Who:	Thomas Gleixner <tglx@linutronix.de>

-----------------------------

What:	fakephp and associated sysfs files in /sys/bus/pci/slots/
When:	2011
Why:	In 2.6.27, the semantics of /sys/bus/pci/slots was redefined to
	represent a machine's physical PCI slots. The change in semantics
	had userspace implications, as the hotplug core no longer allowed
	drivers to create multiple sysfs files per physical slot (required
	for multi-function devices, e.g.). fakephp was seen as a developer's
	tool only, and its interface changed. Too late, we learned that
	there were some users of the fakephp interface.

	In 2.6.30, the original fakephp interface was restored. At the same
	time, the PCI core gained the ability that fakephp provided, namely
	function-level hot-remove and hot-add.

	Since the PCI core now provides the same functionality, exposed in:

		/sys/bus/pci/rescan
		/sys/bus/pci/devices/.../remove
		/sys/bus/pci/devices/.../rescan

	there is no functional reason to maintain fakephp as well.

	We will keep the existing module so that 'modprobe fakephp' will
	present the old /sys/bus/pci/slots/... interface for compatibility,
	but users are urged to migrate their applications to the API above.

	After a reasonable transition period, we will remove the legacy
	fakephp interface.
Who:	Alex Chiang <achiang@hp.com>

---------------------------

What:	CONFIG_RFKILL_INPUT
When:	2.6.33
Why:	Should be implemented in userspace, policy daemon.
Who:	Johannes Berg <johannes@sipsolutions.net>

---------------------------

What:	CONFIG_INOTIFY
When:	2.6.33
Why:	last user (audit) will be converted to the newer more generic
	and more easily maintained fsnotify subsystem
Who:	Eric Paris <eparis@redhat.com>

----------------------------

What:	lock_policy_rwsem_* and unlock_policy_rwsem_* will not be
	exported interface anymore.
When:	2.6.33
Why:	cpu_policy_rwsem has a new cleaner definition making it local to
	cpufreq core and contained inside cpufreq.c. Other dependent
	drivers should not use it in order to safely avoid lockdep issues.
Who:	Venkatesh Pallipadi <venkatesh.pallipadi@intel.com>

----------------------------

What:	sound-slot/service-* module aliases and related clutters in
	sound/sound_core.c
When:	August 2010
Why:	OSS sound_core grabs all legacy minors (0-255) of SOUND_MAJOR
	(14) and requests modules using custom sound-slot/service-*
	module aliases.  The only benefit of doing this is allowing
	use of custom module aliases which might as well be considered
	a bug at this point.  This preemptive claiming prevents
	alternative OSS implementations.

	Till the feature is removed, the kernel will be requesting
	both sound-slot/service-* and the standard char-major-* module
	aliases and allow turning off the pre-claiming selectively via
	CONFIG_SOUND_OSS_CORE_PRECLAIM and soundcore.preclaim_oss
	kernel parameter.

	After the transition phase is complete, both the custom module
	aliases and switches to disable it will go away.  This removal
	will also allow making ALSA OSS emulation independent of
	sound_core.  The dependency will be broken then too.
Who:	Tejun Heo <tj@kernel.org>

----------------------------

What:	Support for VMware's guest paravirtuliazation technique [VMI] will be
	dropped.
When:	2.6.37 or earlier.
Why:	With the recent innovations in CPU hardware acceleration technologies
	from Intel and AMD, VMware ran a few experiments to compare these
	techniques to guest paravirtualization technique on VMware's platform.
	These hardware assisted virtualization techniques have outperformed the
	performance benefits provided by VMI in most of the workloads. VMware
	expects that these hardware features will be ubiquitous in a couple of
	years, as a result, VMware has started a phased retirement of this
	feature from the hypervisor. We will be removing this feature from the
	Kernel too. Right now we are targeting 2.6.37 but can retire earlier if
	technical reasons (read opportunity to remove major chunk of pvops)
	arise.

	Please note that VMI has always been an optimization and non-VMI kernels
	still work fine on VMware's platform.
	Latest versions of VMware's product which support VMI are,
	Workstation 7.0 and VSphere 4.0 on ESX side, future maintainence
	releases for these products will continue supporting VMI.

	For more details about VMI retirement take a look at this,
	http://blogs.vmware.com/guestosguide/2009/09/vmi-retirement.html

Who:	Alok N Kataria <akataria@vmware.com>

----------------------------

What:	Support for lcd_switch and display_get in asus-laptop driver
When:	March 2010
Why:	These two features use non-standard interfaces. There are the
	only features that really need multiple path to guess what's
	the right method name on a specific laptop.

	Removing them will allow to remove a lot of code an significantly
	clean the drivers.

	This will affect the backlight code which won't be able to know
	if the backlight is on or off. The platform display file will also be
	write only (like the one in eeepc-laptop).

	This should'nt affect a lot of user because they usually know
	when their display is on or off.

Who:	Corentin Chary <corentin.chary@gmail.com>

----------------------------

What:	usbvideo quickcam_messenger driver
When:	2.6.35
Files:	drivers/media/video/usbvideo/quickcam_messenger.[ch]
Why:	obsolete v4l1 driver replaced by gspca_stv06xx
Who:	Hans de Goede <hdegoede@redhat.com>

----------------------------

What:	ov511 v4l1 driver
When:	2.6.35
Files:	drivers/media/video/ov511.[ch]
Why:	obsolete v4l1 driver replaced by gspca_ov519
Who:	Hans de Goede <hdegoede@redhat.com>

----------------------------

What:	w9968cf v4l1 driver
When:	2.6.35
Files:	drivers/media/video/w9968cf*.[ch]
Why:	obsolete v4l1 driver replaced by gspca_ov519
Who:	Hans de Goede <hdegoede@redhat.com>

----------------------------

What:	ovcamchip sensor framework
When:	2.6.35
Files:	drivers/media/video/ovcamchip/*
Why:	Only used by obsoleted v4l1 drivers
Who:	Hans de Goede <hdegoede@redhat.com>

----------------------------

What:	stv680 v4l1 driver
When:	2.6.35
Files:	drivers/media/video/stv680.[ch]
Why:	obsolete v4l1 driver replaced by gspca_stv0680
Who:	Hans de Goede <hdegoede@redhat.com>

----------------------------

What:	zc0301 v4l driver
When:	2.6.35
Files:	drivers/media/video/zc0301/*
Why:	Duplicate functionality with the gspca_zc3xx driver, zc0301 only
	supports 2 USB-ID's (because it only supports a limited set of
	sensors) wich are also supported by the gspca_zc3xx driver
	(which supports 53 USB-ID's in total)
Who:	Hans de Goede <hdegoede@redhat.com>

----------------------------

<<<<<<< HEAD
=======
What:	corgikbd, spitzkbd, tosakbd driver
When:	2.6.35
Files:	drivers/input/keyboard/{corgi,spitz,tosa}kbd.c
Why:	We now have a generic GPIO based matrix keyboard driver that
	are fully capable of handling all the keys on these devices.
	The original drivers manipulate the GPIO registers directly
	and so are difficult to maintain.
Who:	Eric Miao <eric.y.miao@gmail.com>

----------------------------

What:	corgi_ssp and corgi_ts driver
When:	2.6.35
Files:	arch/arm/mach-pxa/corgi_ssp.c, drivers/input/touchscreen/corgi_ts.c
Why:	The corgi touchscreen is now deprecated in favour of the generic
	ads7846.c driver. The noise reduction technique used in corgi_ts.c,
	that's to wait till vsync before ADC sampling, is also integrated into
	ads7846 driver now. Provided that the original driver is not generic
	and is difficult to maintain, it will be removed later.
Who:	Eric Miao <eric.y.miao@gmail.com>

----------------------------

What:	sysfs-class-rfkill state file
When:	Feb 2014
Files:	net/rfkill/core.c
Why: 	Documented as obsolete since Feb 2010. This file is limited to 3
	states while the rfkill drivers can have 4 states.
Who: 	anybody or Florian Mickler <florian@mickler.org>

----------------------------

What: 	sysfs-class-rfkill claim file
When:	Feb 2012
Files:	net/rfkill/core.c
Why:	It is not possible to claim an rfkill driver since 2007. This is
	Documented as obsolete since Feb 2010.
Who: 	anybody or Florian Mickler <florian@mickler.org>

----------------------------

>>>>>>> 2ec8c6bb
What:	capifs
When:	February 2011
Files:	drivers/isdn/capi/capifs.*
Why:	udev fully replaces this special file system that only contains CAPI
	NCCI TTY device nodes. User space (pppdcapiplugin) works without
	noticing the difference.
Who:	Jan Kiszka <jan.kiszka@web.de>

----------------------------

What:	KVM memory aliases support
When:	July 2010
Why:	Memory aliasing support is used for speeding up guest vga access
	through the vga windows.

	Modern userspace no longer uses this feature, so it's just bitrotted
	code and can be removed with no impact.
Who:	Avi Kivity <avi@redhat.com>

----------------------------

What:	xtime, wall_to_monotonic
When:	2.6.36+
Files:	kernel/time/timekeeping.c include/linux/time.h
Why:	Cleaning up timekeeping internal values. Please use
	existing timekeeping accessor functions to access
	the equivalent functionality.
Who:	John Stultz <johnstul@us.ibm.com>

----------------------------

What:	KVM kernel-allocated memory slots
When:	July 2010
Why:	Since 2.6.25, kvm supports user-allocated memory slots, which are
	much more flexible than kernel-allocated slots.  All current userspace
	supports the newer interface and this code can be removed with no
	impact.
Who:	Avi Kivity <avi@redhat.com>

----------------------------

What:	KVM paravirt mmu host support
When:	January 2011
Why:	The paravirt mmu host support is slower than non-paravirt mmu, both
	on newer and older hardware.  It is already not exposed to the guest,
	and kept only for live migration purposes.
Who:	Avi Kivity <avi@redhat.com>

----------------------------

What: 	"acpi=ht" boot option
When:	2.6.35
Why:	Useful in 2003, implementation is a hack.
	Generally invoked by accident today.
	Seen as doing more harm than good.
Who:	Len Brown <len.brown@intel.com>

----------------------------

What:	iwlwifi 50XX module parameters
When:	2.6.40
Why:	The "..50" modules parameters were used to configure 5000 series and
	up devices; different set of module parameters also available for 4965
	with same functionalities. Consolidate both set into single place
	in drivers/net/wireless/iwlwifi/iwl-agn.c

Who:	Wey-Yi Guy <wey-yi.w.guy@intel.com>

----------------------------

What:	iwl4965 alias support
When:	2.6.40
Why:	Internal alias support has been present in module-init-tools for some
	time, the MODULE_ALIAS("iwl4965") boilerplate aliases can be removed
	with no impact.

Who:	Wey-Yi Guy <wey-yi.w.guy@intel.com>

---------------------------

What:	xt_NOTRACK
Files:	net/netfilter/xt_NOTRACK.c
When:	April 2011
Why:	Superseded by xt_CT
Who:	Netfilter developer team <netfilter-devel@vger.kernel.org>

---------------------------

What:	video4linux /dev/vtx teletext API support
When:	2.6.35
Files:	drivers/media/video/saa5246a.c drivers/media/video/saa5249.c
	include/linux/videotext.h
Why:	The vtx device nodes have been superseded by vbi device nodes
	for many years. No applications exist that use the vtx support.
	Of the two i2c drivers that actually support this API the saa5249
	has been impossible to use for a year now and no known hardware
	that supports this device exists. The saa5246a is theoretically
	supported by the old mxb boards, but it never actually worked.

	In summary: there is no hardware that can use this API and there
	are no applications actually implementing this API.

	The vtx support still reserves minors 192-223 and we would really
	like to reuse those for upcoming new functionality. In the unlikely
	event that new hardware appears that wants to use the functionality
	provided by the vtx API, then that functionality should be build
	around the sliced VBI API instead.
Who:	Hans Verkuil <hverkuil@xs4all.nl>

----------------------------

What:	IRQF_DISABLED
When:	2.6.36
Why:	The flag is a NOOP as we run interrupt handlers with interrupts disabled
Who:	Thomas Gleixner <tglx@linutronix.de>

----------------------------
<|MERGE_RESOLUTION|>--- conflicted
+++ resolved
@@ -510,31 +510,6 @@
 
 ----------------------------
 
-<<<<<<< HEAD
-=======
-What:	corgikbd, spitzkbd, tosakbd driver
-When:	2.6.35
-Files:	drivers/input/keyboard/{corgi,spitz,tosa}kbd.c
-Why:	We now have a generic GPIO based matrix keyboard driver that
-	are fully capable of handling all the keys on these devices.
-	The original drivers manipulate the GPIO registers directly
-	and so are difficult to maintain.
-Who:	Eric Miao <eric.y.miao@gmail.com>
-
-----------------------------
-
-What:	corgi_ssp and corgi_ts driver
-When:	2.6.35
-Files:	arch/arm/mach-pxa/corgi_ssp.c, drivers/input/touchscreen/corgi_ts.c
-Why:	The corgi touchscreen is now deprecated in favour of the generic
-	ads7846.c driver. The noise reduction technique used in corgi_ts.c,
-	that's to wait till vsync before ADC sampling, is also integrated into
-	ads7846 driver now. Provided that the original driver is not generic
-	and is difficult to maintain, it will be removed later.
-Who:	Eric Miao <eric.y.miao@gmail.com>
-
-----------------------------
-
 What:	sysfs-class-rfkill state file
 When:	Feb 2014
 Files:	net/rfkill/core.c
@@ -553,7 +528,6 @@
 
 ----------------------------
 
->>>>>>> 2ec8c6bb
 What:	capifs
 When:	February 2011
 Files:	drivers/isdn/capi/capifs.*
