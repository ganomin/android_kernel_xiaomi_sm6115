/*
 * drivers/base/power/wakeup.c - System wakeup events framework
 *
 * Copyright (c) 2010 Rafael J. Wysocki <rjw@sisk.pl>, Novell Inc.
 *
 * This file is released under the GPLv2.
 */

#include <linux/device.h>
#include <linux/slab.h>
#include <linux/sched/signal.h>
#include <linux/capability.h>
#include <linux/export.h>
#include <linux/suspend.h>
#include <linux/seq_file.h>
#include <linux/debugfs.h>
#include <linux/pm_wakeirq.h>
#include <linux/irq.h>
#include <linux/irqdesc.h>
#include <linux/wakeup_reason.h>
#include <trace/events/power.h>
#include <linux/irq.h>
#include <linux/interrupt.h>
#include <linux/irqdesc.h>

#include "power.h"

#ifndef CONFIG_SUSPEND
suspend_state_t pm_suspend_target_state;
#define pm_suspend_target_state	(PM_SUSPEND_ON)
#endif

/*
 * If set, the suspend/hibernate code will abort transitions to a sleep state
 * if wakeup events are registered during or immediately before the transition.
 */
bool events_check_enabled __read_mostly;

/* First wakeup IRQ seen by the kernel in the last cycle. */
unsigned int pm_wakeup_irq __read_mostly;

/* If greater than 0 and the system is suspending, terminate the suspend. */
static atomic_t pm_abort_suspend __read_mostly;

/*
 * Combined counters of registered wakeup events and wakeup events in progress.
 * They need to be modified together atomically, so it's better to use one
 * atomic variable to hold them both.
 */
static atomic_t combined_event_count = ATOMIC_INIT(0);

#define IN_PROGRESS_BITS	(sizeof(int) * 4)
#define MAX_IN_PROGRESS		((1 << IN_PROGRESS_BITS) - 1)

static void split_counters(unsigned int *cnt, unsigned int *inpr)
{
	unsigned int comb = atomic_read(&combined_event_count);

	*cnt = (comb >> IN_PROGRESS_BITS);
	*inpr = comb & MAX_IN_PROGRESS;
}

/* A preserved old value of the events counter. */
static unsigned int saved_count;

static DEFINE_RAW_SPINLOCK(events_lock);

static void pm_wakeup_timer_fn(struct timer_list *t);

static LIST_HEAD(wakeup_sources);

static DECLARE_WAIT_QUEUE_HEAD(wakeup_count_wait_queue);

DEFINE_STATIC_SRCU(wakeup_srcu);

static struct wakeup_source deleted_ws = {
	.name = "deleted",
	.lock =  __SPIN_LOCK_UNLOCKED(deleted_ws.lock),
};

static DEFINE_IDA(wakeup_ida);

/**
 * wakeup_source_create - Create a struct wakeup_source object.
 * @name: Name of the new wakeup source.
 */
struct wakeup_source *wakeup_source_create(const char *name)
{
	struct wakeup_source *ws;
	const char *ws_name;
	int id;

	ws = kzalloc(sizeof(*ws), GFP_KERNEL);
	if (!ws)
		goto err_ws;

	ws_name = kstrdup_const(name, GFP_KERNEL);
	if (!ws_name)
		goto err_name;
	ws->name = ws_name;

	id = ida_alloc(&wakeup_ida, GFP_KERNEL);
	if (id < 0)
		goto err_id;
	ws->id = id;

	return ws;

err_id:
	kfree_const(ws->name);
err_name:
	kfree(ws);
err_ws:
	return NULL;
}
EXPORT_SYMBOL_GPL(wakeup_source_create);

/*
 * Record wakeup_source statistics being deleted into a dummy wakeup_source.
 */
static void wakeup_source_record(struct wakeup_source *ws)
{
	unsigned long flags;

	spin_lock_irqsave(&deleted_ws.lock, flags);

	if (ws->event_count) {
		deleted_ws.total_time =
			ktime_add(deleted_ws.total_time, ws->total_time);
		deleted_ws.prevent_sleep_time =
			ktime_add(deleted_ws.prevent_sleep_time,
				  ws->prevent_sleep_time);
		deleted_ws.max_time =
			ktime_compare(deleted_ws.max_time, ws->max_time) > 0 ?
				deleted_ws.max_time : ws->max_time;
		deleted_ws.event_count += ws->event_count;
		deleted_ws.active_count += ws->active_count;
		deleted_ws.relax_count += ws->relax_count;
		deleted_ws.expire_count += ws->expire_count;
		deleted_ws.wakeup_count += ws->wakeup_count;
	}

	spin_unlock_irqrestore(&deleted_ws.lock, flags);
}

static void wakeup_source_free(struct wakeup_source *ws)
{
	ida_free(&wakeup_ida, ws->id);
	kfree_const(ws->name);
	kfree(ws);
}

/**
 * wakeup_source_destroy - Destroy a struct wakeup_source object.
 * @ws: Wakeup source to destroy.
 *
 * Use only for wakeup source objects created with wakeup_source_create().
 */
void wakeup_source_destroy(struct wakeup_source *ws)
{
	if (!ws)
		return;

	__pm_relax(ws);
	wakeup_source_record(ws);
	wakeup_source_free(ws);
}
EXPORT_SYMBOL_GPL(wakeup_source_destroy);

/**
 * wakeup_source_add - Add given object to the list of wakeup sources.
 * @ws: Wakeup source object to add to the list.
 */
void wakeup_source_add(struct wakeup_source *ws)
{
	unsigned long flags;

	if (WARN_ON(!ws))
		return;

	spin_lock_init(&ws->lock);
	timer_setup(&ws->timer, pm_wakeup_timer_fn, 0);
	ws->active = false;

	raw_spin_lock_irqsave(&events_lock, flags);
	list_add_rcu(&ws->entry, &wakeup_sources);
	raw_spin_unlock_irqrestore(&events_lock, flags);
}
EXPORT_SYMBOL_GPL(wakeup_source_add);

/**
 * wakeup_source_remove - Remove given object from the wakeup sources list.
 * @ws: Wakeup source object to remove from the list.
 */
void wakeup_source_remove(struct wakeup_source *ws)
{
	unsigned long flags;

	if (WARN_ON(!ws))
		return;

	raw_spin_lock_irqsave(&events_lock, flags);
	list_del_rcu(&ws->entry);
	raw_spin_unlock_irqrestore(&events_lock, flags);
	synchronize_srcu(&wakeup_srcu);

	del_timer_sync(&ws->timer);
	/*
	 * Clear timer.function to make wakeup_source_not_registered() treat
	 * this wakeup source as not registered.
	 */
	ws->timer.function = NULL;
}
EXPORT_SYMBOL_GPL(wakeup_source_remove);

/**
 * wakeup_source_register - Create wakeup source and add it to the list.
 * @dev: Device this wakeup source is associated with (or NULL if virtual).
 * @name: Name of the wakeup source to register.
 */
struct wakeup_source *wakeup_source_register(struct device *dev,
					     const char *name)
{
	struct wakeup_source *ws;
	int ret;

	ws = wakeup_source_create(name);
	if (ws) {
		if (!dev || device_is_registered(dev)) {
			ret = wakeup_source_sysfs_add(dev, ws);
			if (ret) {
				wakeup_source_free(ws);
				return NULL;
			}
		}
		wakeup_source_add(ws);
	}
	return ws;
}
EXPORT_SYMBOL_GPL(wakeup_source_register);

/**
 * wakeup_source_unregister - Remove wakeup source from the list and remove it.
 * @ws: Wakeup source object to unregister.
 */
void wakeup_source_unregister(struct wakeup_source *ws)
{
	if (ws) {
		wakeup_source_remove(ws);
		if (ws->dev)
			wakeup_source_sysfs_remove(ws);

		wakeup_source_destroy(ws);
	}
}
EXPORT_SYMBOL_GPL(wakeup_source_unregister);

/**
 * device_wakeup_attach - Attach a wakeup source object to a device object.
 * @dev: Device to handle.
 * @ws: Wakeup source object to attach to @dev.
 *
 * This causes @dev to be treated as a wakeup device.
 */
static int device_wakeup_attach(struct device *dev, struct wakeup_source *ws)
{
	spin_lock_irq(&dev->power.lock);
	if (dev->power.wakeup) {
		spin_unlock_irq(&dev->power.lock);
		return -EEXIST;
	}
	dev->power.wakeup = ws;
	if (dev->power.wakeirq)
		device_wakeup_attach_irq(dev, dev->power.wakeirq);
	spin_unlock_irq(&dev->power.lock);
	return 0;
}

/**
 * device_wakeup_enable - Enable given device to be a wakeup source.
 * @dev: Device to handle.
 *
 * Create a wakeup source object, register it and attach it to @dev.
 */
int device_wakeup_enable(struct device *dev)
{
	struct wakeup_source *ws;
	int ret;

	if (!dev || !dev->power.can_wakeup)
		return -EINVAL;

	if (pm_suspend_target_state != PM_SUSPEND_ON)
		dev_dbg(dev, "Suspicious %s() during system transition!\n", __func__);

	ws = wakeup_source_register(dev, dev_name(dev));
	if (!ws)
		return -ENOMEM;

	ret = device_wakeup_attach(dev, ws);
	if (ret)
		wakeup_source_unregister(ws);

	return ret;
}
EXPORT_SYMBOL_GPL(device_wakeup_enable);

/**
 * device_wakeup_attach_irq - Attach a wakeirq to a wakeup source
 * @dev: Device to handle
 * @wakeirq: Device specific wakeirq entry
 *
 * Attach a device wakeirq to the wakeup source so the device
 * wake IRQ can be configured automatically for suspend and
 * resume.
 *
 * Call under the device's power.lock lock.
 */
void device_wakeup_attach_irq(struct device *dev,
			     struct wake_irq *wakeirq)
{
	struct wakeup_source *ws;

	ws = dev->power.wakeup;
	if (!ws)
		return;

	if (ws->wakeirq)
		dev_err(dev, "Leftover wakeup IRQ found, overriding\n");

	ws->wakeirq = wakeirq;
}

/**
 * device_wakeup_detach_irq - Detach a wakeirq from a wakeup source
 * @dev: Device to handle
 *
 * Removes a device wakeirq from the wakeup source.
 *
 * Call under the device's power.lock lock.
 */
void device_wakeup_detach_irq(struct device *dev)
{
	struct wakeup_source *ws;

	ws = dev->power.wakeup;
	if (ws)
		ws->wakeirq = NULL;
}

/**
 * device_wakeup_arm_wake_irqs(void)
 *
 * Itereates over the list of device wakeirqs to arm them.
 */
void device_wakeup_arm_wake_irqs(void)
{
	struct wakeup_source *ws;
	int srcuidx;

	srcuidx = srcu_read_lock(&wakeup_srcu);
	list_for_each_entry_rcu(ws, &wakeup_sources, entry)
		dev_pm_arm_wake_irq(ws->wakeirq);
	srcu_read_unlock(&wakeup_srcu, srcuidx);
}

/**
 * device_wakeup_disarm_wake_irqs(void)
 *
 * Itereates over the list of device wakeirqs to disarm them.
 */
void device_wakeup_disarm_wake_irqs(void)
{
	struct wakeup_source *ws;
	int srcuidx;

	srcuidx = srcu_read_lock(&wakeup_srcu);
	list_for_each_entry_rcu(ws, &wakeup_sources, entry)
		dev_pm_disarm_wake_irq(ws->wakeirq);
	srcu_read_unlock(&wakeup_srcu, srcuidx);
}

/**
 * device_wakeup_detach - Detach a device's wakeup source object from it.
 * @dev: Device to detach the wakeup source object from.
 *
 * After it returns, @dev will not be treated as a wakeup device any more.
 */
static struct wakeup_source *device_wakeup_detach(struct device *dev)
{
	struct wakeup_source *ws;

	spin_lock_irq(&dev->power.lock);
	ws = dev->power.wakeup;
	dev->power.wakeup = NULL;
	spin_unlock_irq(&dev->power.lock);
	return ws;
}

/**
 * device_wakeup_disable - Do not regard a device as a wakeup source any more.
 * @dev: Device to handle.
 *
 * Detach the @dev's wakeup source object from it, unregister this wakeup source
 * object and destroy it.
 */
int device_wakeup_disable(struct device *dev)
{
	struct wakeup_source *ws;

	if (!dev || !dev->power.can_wakeup)
		return -EINVAL;

	ws = device_wakeup_detach(dev);
	wakeup_source_unregister(ws);
	return 0;
}
EXPORT_SYMBOL_GPL(device_wakeup_disable);

/**
 * device_set_wakeup_capable - Set/reset device wakeup capability flag.
 * @dev: Device to handle.
 * @capable: Whether or not @dev is capable of waking up the system from sleep.
 *
 * If @capable is set, set the @dev's power.can_wakeup flag and add its
 * wakeup-related attributes to sysfs.  Otherwise, unset the @dev's
 * power.can_wakeup flag and remove its wakeup-related attributes from sysfs.
 *
 * This function may sleep and it can't be called from any context where
 * sleeping is not allowed.
 */
void device_set_wakeup_capable(struct device *dev, bool capable)
{
	if (!!dev->power.can_wakeup == !!capable)
		return;

	dev->power.can_wakeup = capable;
	if (device_is_registered(dev) && !list_empty(&dev->power.entry)) {
		if (capable) {
			int ret = wakeup_sysfs_add(dev);

			if (ret)
				dev_info(dev, "Wakeup sysfs attributes not added\n");
		} else {
			wakeup_sysfs_remove(dev);
		}
	}
}
EXPORT_SYMBOL_GPL(device_set_wakeup_capable);

/**
 * device_init_wakeup - Device wakeup initialization.
 * @dev: Device to handle.
 * @enable: Whether or not to enable @dev as a wakeup device.
 *
 * By default, most devices should leave wakeup disabled.  The exceptions are
 * devices that everyone expects to be wakeup sources: keyboards, power buttons,
 * possibly network interfaces, etc.  Also, devices that don't generate their
 * own wakeup requests but merely forward requests from one bus to another
 * (like PCI bridges) should have wakeup enabled by default.
 */
int device_init_wakeup(struct device *dev, bool enable)
{
	int ret = 0;

	if (!dev)
		return -EINVAL;

	if (enable) {
		device_set_wakeup_capable(dev, true);
		ret = device_wakeup_enable(dev);
	} else {
		device_wakeup_disable(dev);
		device_set_wakeup_capable(dev, false);
	}

	return ret;
}
EXPORT_SYMBOL_GPL(device_init_wakeup);

/**
 * device_set_wakeup_enable - Enable or disable a device to wake up the system.
 * @dev: Device to handle.
 */
int device_set_wakeup_enable(struct device *dev, bool enable)
{
	return enable ? device_wakeup_enable(dev) : device_wakeup_disable(dev);
}
EXPORT_SYMBOL_GPL(device_set_wakeup_enable);

/**
 * wakeup_source_not_registered - validate the given wakeup source.
 * @ws: Wakeup source to be validated.
 */
static bool wakeup_source_not_registered(struct wakeup_source *ws)
{
	/*
	 * Use timer struct to check if the given source is initialized
	 * by wakeup_source_add.
	 */
	return ws->timer.function != pm_wakeup_timer_fn;
}

/*
 * The functions below use the observation that each wakeup event starts a
 * period in which the system should not be suspended.  The moment this period
 * will end depends on how the wakeup event is going to be processed after being
 * detected and all of the possible cases can be divided into two distinct
 * groups.
 *
 * First, a wakeup event may be detected by the same functional unit that will
 * carry out the entire processing of it and possibly will pass it to user space
 * for further processing.  In that case the functional unit that has detected
 * the event may later "close" the "no suspend" period associated with it
 * directly as soon as it has been dealt with.  The pair of pm_stay_awake() and
 * pm_relax(), balanced with each other, is supposed to be used in such
 * situations.
 *
 * Second, a wakeup event may be detected by one functional unit and processed
 * by another one.  In that case the unit that has detected it cannot really
 * "close" the "no suspend" period associated with it, unless it knows in
 * advance what's going to happen to the event during processing.  This
 * knowledge, however, may not be available to it, so it can simply specify time
 * to wait before the system can be suspended and pass it as the second
 * argument of pm_wakeup_event().
 *
 * It is valid to call pm_relax() after pm_wakeup_event(), in which case the
 * "no suspend" period will be ended either by the pm_relax(), or by the timer
 * function executed when the timer expires, whichever comes first.
 */

/**
 * wakup_source_activate - Mark given wakeup source as active.
 * @ws: Wakeup source to handle.
 *
 * Update the @ws' statistics and, if @ws has just been activated, notify the PM
 * core of the event by incrementing the counter of of wakeup events being
 * processed.
 */
static void wakeup_source_activate(struct wakeup_source *ws)
{
	unsigned int cec;

	if (WARN_ONCE(wakeup_source_not_registered(ws),
			"unregistered wakeup source\n"))
		return;

	ws->active = true;
	ws->active_count++;
	ws->last_time = ktime_get();
	if (ws->autosleep_enabled)
		ws->start_prevent_time = ws->last_time;

	/* Increment the counter of events in progress. */
	cec = atomic_inc_return(&combined_event_count);

	trace_wakeup_source_activate(ws->name, cec);
}

/**
 * wakeup_source_report_event - Report wakeup event using the given source.
 * @ws: Wakeup source to report the event for.
 * @hard: If set, abort suspends in progress and wake up from suspend-to-idle.
 */
static void wakeup_source_report_event(struct wakeup_source *ws, bool hard)
{
	ws->event_count++;
	/* This is racy, but the counter is approximate anyway. */
	if (events_check_enabled)
		ws->wakeup_count++;

	if (!ws->active)
		wakeup_source_activate(ws);

	if (hard)
		pm_system_wakeup();
}

/**
 * __pm_stay_awake - Notify the PM core of a wakeup event.
 * @ws: Wakeup source object associated with the source of the event.
 *
 * It is safe to call this function from interrupt context.
 */
void __pm_stay_awake(struct wakeup_source *ws)
{
	unsigned long flags;

	if (!ws)
		return;

	spin_lock_irqsave(&ws->lock, flags);

	wakeup_source_report_event(ws, false);
	del_timer(&ws->timer);
	ws->timer_expires = 0;

	spin_unlock_irqrestore(&ws->lock, flags);
}
EXPORT_SYMBOL_GPL(__pm_stay_awake);

/**
 * pm_stay_awake - Notify the PM core that a wakeup event is being processed.
 * @dev: Device the wakeup event is related to.
 *
 * Notify the PM core of a wakeup event (signaled by @dev) by calling
 * __pm_stay_awake for the @dev's wakeup source object.
 *
 * Call this function after detecting of a wakeup event if pm_relax() is going
 * to be called directly after processing the event (and possibly passing it to
 * user space for further processing).
 */
void pm_stay_awake(struct device *dev)
{
	unsigned long flags;

	if (!dev)
		return;

	spin_lock_irqsave(&dev->power.lock, flags);
	__pm_stay_awake(dev->power.wakeup);
	spin_unlock_irqrestore(&dev->power.lock, flags);
}
EXPORT_SYMBOL_GPL(pm_stay_awake);

#ifdef CONFIG_PM_AUTOSLEEP
static void update_prevent_sleep_time(struct wakeup_source *ws, ktime_t now)
{
	ktime_t delta = ktime_sub(now, ws->start_prevent_time);
	ws->prevent_sleep_time = ktime_add(ws->prevent_sleep_time, delta);
}
#else
static inline void update_prevent_sleep_time(struct wakeup_source *ws,
					     ktime_t now) {}
#endif

/**
 * wakup_source_deactivate - Mark given wakeup source as inactive.
 * @ws: Wakeup source to handle.
 *
 * Update the @ws' statistics and notify the PM core that the wakeup source has
 * become inactive by decrementing the counter of wakeup events being processed
 * and incrementing the counter of registered wakeup events.
 */
static void wakeup_source_deactivate(struct wakeup_source *ws)
{
	unsigned int cnt, inpr, cec;
	ktime_t duration;
	ktime_t now;

	ws->relax_count++;
	/*
	 * __pm_relax() may be called directly or from a timer function.
	 * If it is called directly right after the timer function has been
	 * started, but before the timer function calls __pm_relax(), it is
	 * possible that __pm_stay_awake() will be called in the meantime and
	 * will set ws->active.  Then, ws->active may be cleared immediately
	 * by the __pm_relax() called from the timer function, but in such a
	 * case ws->relax_count will be different from ws->active_count.
	 */
	if (ws->relax_count != ws->active_count) {
		ws->relax_count--;
		return;
	}

	ws->active = false;

	now = ktime_get();
	duration = ktime_sub(now, ws->last_time);
	ws->total_time = ktime_add(ws->total_time, duration);
	if (ktime_to_ns(duration) > ktime_to_ns(ws->max_time))
		ws->max_time = duration;

	ws->last_time = now;
	del_timer(&ws->timer);
	ws->timer_expires = 0;

	if (ws->autosleep_enabled)
		update_prevent_sleep_time(ws, now);

	/*
	 * Increment the counter of registered wakeup events and decrement the
	 * couter of wakeup events in progress simultaneously.
	 */
	cec = atomic_add_return(MAX_IN_PROGRESS, &combined_event_count);
	trace_wakeup_source_deactivate(ws->name, cec);

	split_counters(&cnt, &inpr);
	if (!inpr && waitqueue_active(&wakeup_count_wait_queue))
		wake_up(&wakeup_count_wait_queue);
}

/**
 * __pm_relax - Notify the PM core that processing of a wakeup event has ended.
 * @ws: Wakeup source object associated with the source of the event.
 *
 * Call this function for wakeup events whose processing started with calling
 * __pm_stay_awake().
 *
 * It is safe to call it from interrupt context.
 */
void __pm_relax(struct wakeup_source *ws)
{
	unsigned long flags;

	if (!ws)
		return;

	spin_lock_irqsave(&ws->lock, flags);
	if (ws->active)
		wakeup_source_deactivate(ws);
	spin_unlock_irqrestore(&ws->lock, flags);
}
EXPORT_SYMBOL_GPL(__pm_relax);

/**
 * pm_relax - Notify the PM core that processing of a wakeup event has ended.
 * @dev: Device that signaled the event.
 *
 * Execute __pm_relax() for the @dev's wakeup source object.
 */
void pm_relax(struct device *dev)
{
	unsigned long flags;

	if (!dev)
		return;

	spin_lock_irqsave(&dev->power.lock, flags);
	__pm_relax(dev->power.wakeup);
	spin_unlock_irqrestore(&dev->power.lock, flags);
}
EXPORT_SYMBOL_GPL(pm_relax);

/**
 * pm_wakeup_timer_fn - Delayed finalization of a wakeup event.
 * @data: Address of the wakeup source object associated with the event source.
 *
 * Call wakeup_source_deactivate() for the wakeup source whose address is stored
 * in @data if it is currently active and its timer has not been canceled and
 * the expiration time of the timer is not in future.
 */
static void pm_wakeup_timer_fn(struct timer_list *t)
{
	struct wakeup_source *ws = from_timer(ws, t, timer);
	unsigned long flags;

	spin_lock_irqsave(&ws->lock, flags);

	if (ws->active && ws->timer_expires
	    && time_after_eq(jiffies, ws->timer_expires)) {
		wakeup_source_deactivate(ws);
		ws->expire_count++;
	}

	spin_unlock_irqrestore(&ws->lock, flags);
}

/**
 * pm_wakeup_ws_event - Notify the PM core of a wakeup event.
 * @ws: Wakeup source object associated with the event source.
 * @msec: Anticipated event processing time (in milliseconds).
 * @hard: If set, abort suspends in progress and wake up from suspend-to-idle.
 *
 * Notify the PM core of a wakeup event whose source is @ws that will take
 * approximately @msec milliseconds to be processed by the kernel.  If @ws is
 * not active, activate it.  If @msec is nonzero, set up the @ws' timer to
 * execute pm_wakeup_timer_fn() in future.
 *
 * It is safe to call this function from interrupt context.
 */
void pm_wakeup_ws_event(struct wakeup_source *ws, unsigned int msec, bool hard)
{
	unsigned long flags;
	unsigned long expires;

	if (!ws)
		return;

	spin_lock_irqsave(&ws->lock, flags);

	wakeup_source_report_event(ws, hard);

	if (!msec) {
		wakeup_source_deactivate(ws);
		goto unlock;
	}

	expires = jiffies + msecs_to_jiffies(msec);
	if (!expires)
		expires = 1;

	if (!ws->timer_expires || time_after(expires, ws->timer_expires)) {
		mod_timer(&ws->timer, expires);
		ws->timer_expires = expires;
	}

 unlock:
	spin_unlock_irqrestore(&ws->lock, flags);
}
EXPORT_SYMBOL_GPL(pm_wakeup_ws_event);

/**
 * pm_wakeup_event - Notify the PM core of a wakeup event.
 * @dev: Device the wakeup event is related to.
 * @msec: Anticipated event processing time (in milliseconds).
 * @hard: If set, abort suspends in progress and wake up from suspend-to-idle.
 *
 * Call pm_wakeup_ws_event() for the @dev's wakeup source object.
 */
void pm_wakeup_dev_event(struct device *dev, unsigned int msec, bool hard)
{
	unsigned long flags;

	if (!dev)
		return;

	spin_lock_irqsave(&dev->power.lock, flags);
	pm_wakeup_ws_event(dev->power.wakeup, msec, hard);
	spin_unlock_irqrestore(&dev->power.lock, flags);
}
EXPORT_SYMBOL_GPL(pm_wakeup_dev_event);

void pm_get_active_wakeup_sources(char *pending_wakeup_source, size_t max)
{
	struct wakeup_source *ws, *last_active_ws = NULL;
	int len = 0;
	bool active = false;

	rcu_read_lock();
	list_for_each_entry_rcu(ws, &wakeup_sources, entry) {
		if (ws->active && len < max) {
			if (!active)
				len += scnprintf(pending_wakeup_source, max,
						"Pending Wakeup Sources: ");
			len += scnprintf(pending_wakeup_source + len, max - len,
				"%s ", ws->name);
			active = true;
		} else if (!active &&
			   (!last_active_ws ||
			    ktime_to_ns(ws->last_time) >
			    ktime_to_ns(last_active_ws->last_time))) {
			last_active_ws = ws;
		}
	}
	if (!active && last_active_ws) {
		scnprintf(pending_wakeup_source, max,
				"Last active Wakeup Source: %s",
				last_active_ws->name);
	}
	rcu_read_unlock();
}
EXPORT_SYMBOL_GPL(pm_get_active_wakeup_sources);

void pm_print_active_wakeup_sources(void)
{
	struct wakeup_source *ws;
	int srcuidx, active = 0;
	struct wakeup_source *last_activity_ws = NULL;

	srcuidx = srcu_read_lock(&wakeup_srcu);
	list_for_each_entry_rcu(ws, &wakeup_sources, entry) {
		if (ws->active) {
			pr_debug("active wakeup source: %s\n", ws->name);
			active = 1;
		} else if (!active &&
			   (!last_activity_ws ||
			    ktime_to_ns(ws->last_time) >
			    ktime_to_ns(last_activity_ws->last_time))) {
			last_activity_ws = ws;
		}
	}

	if (!active && last_activity_ws)
		pr_debug("last active wakeup source: %s\n",
			last_activity_ws->name);
	srcu_read_unlock(&wakeup_srcu, srcuidx);
}
EXPORT_SYMBOL_GPL(pm_print_active_wakeup_sources);

/**
 * pm_wakeup_pending - Check if power transition in progress should be aborted.
 *
 * Compare the current number of registered wakeup events with its preserved
 * value from the past and return true if new wakeup events have been registered
 * since the old value was stored.  Also return true if the current number of
 * wakeup events being processed is different from zero.
 */
bool pm_wakeup_pending(void)
{
	unsigned long flags;
	bool ret = false;
	char suspend_abort[MAX_SUSPEND_ABORT_LEN];

	raw_spin_lock_irqsave(&events_lock, flags);
	if (events_check_enabled) {
		unsigned int cnt, inpr;

		split_counters(&cnt, &inpr);
		ret = (cnt != saved_count || inpr > 0);
		events_check_enabled = !ret;
	}
	raw_spin_unlock_irqrestore(&events_lock, flags);

	if (ret) {
		pm_get_active_wakeup_sources(suspend_abort,
					     MAX_SUSPEND_ABORT_LEN);
		log_suspend_abort_reason(suspend_abort);
		pr_info("PM: %s\n", suspend_abort);
	}

	return ret || atomic_read(&pm_abort_suspend) > 0;
}

void pm_system_wakeup(void)
{
	atomic_inc(&pm_abort_suspend);
	s2idle_wake();
}
EXPORT_SYMBOL_GPL(pm_system_wakeup);

void pm_system_cancel_wakeup(void)
{
	atomic_dec_if_positive(&pm_abort_suspend);
}

void pm_wakeup_clear(bool reset)
{
	pm_wakeup_irq = 0;
	if (reset)
		atomic_set(&pm_abort_suspend, 0);
}

void pm_system_irq_wakeup(unsigned int irq_number)
{
	struct irq_desc *desc;
	const char *name = "null";

	if (pm_wakeup_irq == 0) {
<<<<<<< HEAD
		if (msm_show_resume_irq_mask) {
			desc = irq_to_desc(irq_number);
			if (desc == NULL)
				name = "stray irq";
			else if (desc->action && desc->action->name)
				name = desc->action->name;

			pr_warn("%s: %d triggered %s\n", __func__,
					irq_number, name);

		}
=======
		struct irq_desc *desc;
		const char *name = "null";

		desc = irq_to_desc(irq_number);
		if (desc == NULL)
			name = "stray irq";
		else if (desc->action && desc->action->name)
			name = desc->action->name;

		log_irq_wakeup_reason(irq_number);
		pr_warn("%s: %d triggered %s\n", __func__, irq_number, name);

>>>>>>> 5e52a76e
		pm_wakeup_irq = irq_number;
		pm_system_wakeup();
	}
}

/**
 * pm_get_wakeup_count - Read the number of registered wakeup events.
 * @count: Address to store the value at.
 * @block: Whether or not to block.
 *
 * Store the number of registered wakeup events at the address in @count.  If
 * @block is set, block until the current number of wakeup events being
 * processed is zero.
 *
 * Return 'false' if the current number of wakeup events being processed is
 * nonzero.  Otherwise return 'true'.
 */
bool pm_get_wakeup_count(unsigned int *count, bool block)
{
	unsigned int cnt, inpr;

	if (block) {
		DEFINE_WAIT(wait);

		for (;;) {
			prepare_to_wait(&wakeup_count_wait_queue, &wait,
					TASK_INTERRUPTIBLE);
			split_counters(&cnt, &inpr);
			if (inpr == 0 || signal_pending(current))
				break;
			pm_print_active_wakeup_sources();
			schedule();
		}
		finish_wait(&wakeup_count_wait_queue, &wait);
	}

	split_counters(&cnt, &inpr);
	*count = cnt;
	return !inpr;
}

/**
 * pm_save_wakeup_count - Save the current number of registered wakeup events.
 * @count: Value to compare with the current number of registered wakeup events.
 *
 * If @count is equal to the current number of registered wakeup events and the
 * current number of wakeup events being processed is zero, store @count as the
 * old number of registered wakeup events for pm_check_wakeup_events(), enable
 * wakeup events detection and return 'true'.  Otherwise disable wakeup events
 * detection and return 'false'.
 */
bool pm_save_wakeup_count(unsigned int count)
{
	unsigned int cnt, inpr;
	unsigned long flags;

	events_check_enabled = false;
	raw_spin_lock_irqsave(&events_lock, flags);
	split_counters(&cnt, &inpr);
	if (cnt == count && inpr == 0) {
		saved_count = count;
		events_check_enabled = true;
	}
	raw_spin_unlock_irqrestore(&events_lock, flags);
	return events_check_enabled;
}

#ifdef CONFIG_PM_AUTOSLEEP
/**
 * pm_wakep_autosleep_enabled - Modify autosleep_enabled for all wakeup sources.
 * @enabled: Whether to set or to clear the autosleep_enabled flags.
 */
void pm_wakep_autosleep_enabled(bool set)
{
	struct wakeup_source *ws;
	ktime_t now = ktime_get();
	int srcuidx;

	srcuidx = srcu_read_lock(&wakeup_srcu);
	list_for_each_entry_rcu(ws, &wakeup_sources, entry) {
		spin_lock_irq(&ws->lock);
		if (ws->autosleep_enabled != set) {
			ws->autosleep_enabled = set;
			if (ws->active) {
				if (set)
					ws->start_prevent_time = now;
				else
					update_prevent_sleep_time(ws, now);
			}
		}
		spin_unlock_irq(&ws->lock);
	}
	srcu_read_unlock(&wakeup_srcu, srcuidx);
}
#endif /* CONFIG_PM_AUTOSLEEP */

static struct dentry *wakeup_sources_stats_dentry;

/**
 * print_wakeup_source_stats - Print wakeup source statistics information.
 * @m: seq_file to print the statistics into.
 * @ws: Wakeup source object to print the statistics for.
 */
static int print_wakeup_source_stats(struct seq_file *m,
				     struct wakeup_source *ws)
{
	unsigned long flags;
	ktime_t total_time;
	ktime_t max_time;
	unsigned long active_count;
	ktime_t active_time;
	ktime_t prevent_sleep_time;

	spin_lock_irqsave(&ws->lock, flags);

	total_time = ws->total_time;
	max_time = ws->max_time;
	prevent_sleep_time = ws->prevent_sleep_time;
	active_count = ws->active_count;
	if (ws->active) {
		ktime_t now = ktime_get();

		active_time = ktime_sub(now, ws->last_time);
		total_time = ktime_add(total_time, active_time);
		if (active_time > max_time)
			max_time = active_time;

		if (ws->autosleep_enabled)
			prevent_sleep_time = ktime_add(prevent_sleep_time,
				ktime_sub(now, ws->start_prevent_time));
	} else {
		active_time = 0;
	}

	seq_printf(m, "%-12s\t%lu\t\t%lu\t\t%lu\t\t%lu\t\t%lld\t\t%lld\t\t%lld\t\t%lld\t\t%lld\n",
		   ws->name, active_count, ws->event_count,
		   ws->wakeup_count, ws->expire_count,
		   ktime_to_ms(active_time), ktime_to_ms(total_time),
		   ktime_to_ms(max_time), ktime_to_ms(ws->last_time),
		   ktime_to_ms(prevent_sleep_time));

	spin_unlock_irqrestore(&ws->lock, flags);

	return 0;
}

static void *wakeup_sources_stats_seq_start(struct seq_file *m,
					loff_t *pos)
{
	struct wakeup_source *ws;
	loff_t n = *pos;
	int *srcuidx = m->private;

	if (n == 0) {
		seq_puts(m, "name\t\tactive_count\tevent_count\twakeup_count\t"
			"expire_count\tactive_since\ttotal_time\tmax_time\t"
			"last_change\tprevent_suspend_time\n");
	}

	*srcuidx = srcu_read_lock(&wakeup_srcu);
	list_for_each_entry_rcu(ws, &wakeup_sources, entry) {
		if (n-- <= 0)
			return ws;
	}

	return NULL;
}

static void *wakeup_sources_stats_seq_next(struct seq_file *m,
					void *v, loff_t *pos)
{
	struct wakeup_source *ws = v;
	struct wakeup_source *next_ws = NULL;

	++(*pos);

	list_for_each_entry_continue_rcu(ws, &wakeup_sources, entry) {
		next_ws = ws;
		break;
	}

	return next_ws;
}

static void wakeup_sources_stats_seq_stop(struct seq_file *m, void *v)
{
	int *srcuidx = m->private;

	srcu_read_unlock(&wakeup_srcu, *srcuidx);
}

/**
 * wakeup_sources_stats_seq_show - Print wakeup sources statistics information.
 * @m: seq_file to print the statistics into.
 * @v: wakeup_source of each iteration
 */
static int wakeup_sources_stats_seq_show(struct seq_file *m, void *v)
{
	struct wakeup_source *ws = v;

	print_wakeup_source_stats(m, ws);

	return 0;
}

static const struct seq_operations wakeup_sources_stats_seq_ops = {
	.start = wakeup_sources_stats_seq_start,
	.next  = wakeup_sources_stats_seq_next,
	.stop  = wakeup_sources_stats_seq_stop,
	.show  = wakeup_sources_stats_seq_show,
};

static int wakeup_sources_stats_open(struct inode *inode, struct file *file)
{
	return seq_open_private(file, &wakeup_sources_stats_seq_ops, sizeof(int));
}

static const struct file_operations wakeup_sources_stats_fops = {
	.owner = THIS_MODULE,
	.open = wakeup_sources_stats_open,
	.read = seq_read,
	.llseek = seq_lseek,
	.release = seq_release_private,
};

static int __init wakeup_sources_debugfs_init(void)
{
	wakeup_sources_stats_dentry = debugfs_create_file("wakeup_sources",
			S_IRUGO, NULL, NULL, &wakeup_sources_stats_fops);
	return 0;
}

postcore_initcall(wakeup_sources_debugfs_init);<|MERGE_RESOLUTION|>--- conflicted
+++ resolved
@@ -933,23 +933,7 @@
 
 void pm_system_irq_wakeup(unsigned int irq_number)
 {
-	struct irq_desc *desc;
-	const char *name = "null";
-
 	if (pm_wakeup_irq == 0) {
-<<<<<<< HEAD
-		if (msm_show_resume_irq_mask) {
-			desc = irq_to_desc(irq_number);
-			if (desc == NULL)
-				name = "stray irq";
-			else if (desc->action && desc->action->name)
-				name = desc->action->name;
-
-			pr_warn("%s: %d triggered %s\n", __func__,
-					irq_number, name);
-
-		}
-=======
 		struct irq_desc *desc;
 		const char *name = "null";
 
@@ -962,7 +946,6 @@
 		log_irq_wakeup_reason(irq_number);
 		pr_warn("%s: %d triggered %s\n", __func__, irq_number, name);
 
->>>>>>> 5e52a76e
 		pm_wakeup_irq = irq_number;
 		pm_system_wakeup();
 	}
