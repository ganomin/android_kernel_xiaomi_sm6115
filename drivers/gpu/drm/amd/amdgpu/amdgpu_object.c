--- conflicted
+++ resolved
@@ -974,17 +974,6 @@
 
 	/* hurrah the memory is not visible ! */
 	atomic64_inc(&adev->num_vram_cpu_page_faults);
-<<<<<<< HEAD
-	amdgpu_ttm_placement_from_domain(abo, AMDGPU_GEM_DOMAIN_VRAM);
-	lpfn =	adev->mc.visible_vram_size >> PAGE_SHIFT;
-	for (i = 0; i < abo->placement.num_placement; i++) {
-		/* Force into visible VRAM */
-		if ((abo->placements[i].flags & TTM_PL_FLAG_VRAM) &&
-		    (!abo->placements[i].lpfn ||
-		     abo->placements[i].lpfn > lpfn))
-			abo->placements[i].lpfn = lpfn;
-	}
-=======
 	amdgpu_ttm_placement_from_domain(abo, AMDGPU_GEM_DOMAIN_VRAM |
 					 AMDGPU_GEM_DOMAIN_GTT);
 
@@ -992,7 +981,6 @@
 	abo->placement.num_busy_placement = 1;
 	abo->placement.busy_placement = &abo->placements[1];
 
->>>>>>> bb176f67
 	r = ttm_bo_validate(bo, &abo->placement, false, false);
 	if (unlikely(r != 0))
 		return r;
