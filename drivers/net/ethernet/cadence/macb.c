/*
 * Cadence MACB/GEM Ethernet Controller driver
 *
 * Copyright (C) 2004-2006 Atmel Corporation
 *
 * This program is free software; you can redistribute it and/or modify
 * it under the terms of the GNU General Public License version 2 as
 * published by the Free Software Foundation.
 */

#define pr_fmt(fmt) KBUILD_MODNAME ": " fmt
#include <linux/clk.h>
#include <linux/module.h>
#include <linux/moduleparam.h>
#include <linux/kernel.h>
#include <linux/types.h>
#include <linux/circ_buf.h>
#include <linux/slab.h>
#include <linux/init.h>
#include <linux/io.h>
#include <linux/gpio.h>
#include <linux/gpio/consumer.h>
#include <linux/interrupt.h>
#include <linux/netdevice.h>
#include <linux/etherdevice.h>
#include <linux/dma-mapping.h>
#include <linux/platform_data/macb.h>
#include <linux/platform_device.h>
#include <linux/phy.h>
#include <linux/of.h>
#include <linux/of_device.h>
#include <linux/of_gpio.h>
#include <linux/of_mdio.h>
#include <linux/of_net.h>
#include <linux/ip.h>
#include <linux/udp.h>
#include <linux/tcp.h>
#include "macb.h"

#define MACB_RX_BUFFER_SIZE	128
#define RX_BUFFER_MULTIPLE	64  /* bytes */

#define DEFAULT_RX_RING_SIZE	512 /* must be power of 2 */
#define MIN_RX_RING_SIZE	64
#define MAX_RX_RING_SIZE	8192
#define RX_RING_BYTES(bp)	(macb_dma_desc_get_size(bp)	\
				 * (bp)->rx_ring_size)

#define DEFAULT_TX_RING_SIZE	512 /* must be power of 2 */
#define MIN_TX_RING_SIZE	64
#define MAX_TX_RING_SIZE	4096
#define TX_RING_BYTES(bp)	(macb_dma_desc_get_size(bp)	\
				 * (bp)->tx_ring_size)

/* level of occupied TX descriptors under which we wake up TX process */
#define MACB_TX_WAKEUP_THRESH(bp)	(3 * (bp)->tx_ring_size / 4)

#define MACB_RX_INT_FLAGS	(MACB_BIT(RCOMP) | MACB_BIT(RXUBR)	\
				 | MACB_BIT(ISR_ROVR))
#define MACB_TX_ERR_FLAGS	(MACB_BIT(ISR_TUND)			\
					| MACB_BIT(ISR_RLE)		\
					| MACB_BIT(TXERR))
#define MACB_TX_INT_FLAGS	(MACB_TX_ERR_FLAGS | MACB_BIT(TCOMP))

/* Max length of transmit frame must be a multiple of 8 bytes */
#define MACB_TX_LEN_ALIGN	8
#define MACB_MAX_TX_LEN		((unsigned int)((1 << MACB_TX_FRMLEN_SIZE) - 1) & ~((unsigned int)(MACB_TX_LEN_ALIGN - 1)))
#define GEM_MAX_TX_LEN		((unsigned int)((1 << GEM_TX_FRMLEN_SIZE) - 1) & ~((unsigned int)(MACB_TX_LEN_ALIGN - 1)))

#define GEM_MTU_MIN_SIZE	ETH_MIN_MTU
#define MACB_NETIF_LSO		(NETIF_F_TSO | NETIF_F_UFO)

#define MACB_WOL_HAS_MAGIC_PACKET	(0x1 << 0)
#define MACB_WOL_ENABLED		(0x1 << 1)

/* Graceful stop timeouts in us. We should allow up to
 * 1 frame time (10 Mbits/s, full-duplex, ignoring collisions)
 */
#define MACB_HALT_TIMEOUT	1230

/* DMA buffer descriptor might be different size
 * depends on hardware configuration.
 */
static unsigned int macb_dma_desc_get_size(struct macb *bp)
{
#ifdef CONFIG_ARCH_DMA_ADDR_T_64BIT
	if (bp->hw_dma_cap == HW_DMA_CAP_64B)
		return sizeof(struct macb_dma_desc) + sizeof(struct macb_dma_desc_64);
#endif
	return sizeof(struct macb_dma_desc);
}

static unsigned int macb_adj_dma_desc_idx(struct macb *bp, unsigned int idx)
{
#ifdef CONFIG_ARCH_DMA_ADDR_T_64BIT
	/* Dma buffer descriptor is 4 words length (instead of 2 words)
	 * for 64b GEM.
	 */
	if (bp->hw_dma_cap == HW_DMA_CAP_64B)
		idx <<= 1;
#endif
	return idx;
}

#ifdef CONFIG_ARCH_DMA_ADDR_T_64BIT
static struct macb_dma_desc_64 *macb_64b_desc(struct macb *bp, struct macb_dma_desc *desc)
{
	return (struct macb_dma_desc_64 *)((void *)desc + sizeof(struct macb_dma_desc));
}
#endif

/* Ring buffer accessors */
static unsigned int macb_tx_ring_wrap(struct macb *bp, unsigned int index)
{
	return index & (bp->tx_ring_size - 1);
}

static struct macb_dma_desc *macb_tx_desc(struct macb_queue *queue,
					  unsigned int index)
{
	index = macb_tx_ring_wrap(queue->bp, index);
	index = macb_adj_dma_desc_idx(queue->bp, index);
	return &queue->tx_ring[index];
}

static struct macb_tx_skb *macb_tx_skb(struct macb_queue *queue,
				       unsigned int index)
{
	return &queue->tx_skb[macb_tx_ring_wrap(queue->bp, index)];
}

static dma_addr_t macb_tx_dma(struct macb_queue *queue, unsigned int index)
{
	dma_addr_t offset;

	offset = macb_tx_ring_wrap(queue->bp, index) *
			macb_dma_desc_get_size(queue->bp);

	return queue->tx_ring_dma + offset;
}

static unsigned int macb_rx_ring_wrap(struct macb *bp, unsigned int index)
{
	return index & (bp->rx_ring_size - 1);
}

static struct macb_dma_desc *macb_rx_desc(struct macb *bp, unsigned int index)
{
	index = macb_rx_ring_wrap(bp, index);
	index = macb_adj_dma_desc_idx(bp, index);
	return &bp->rx_ring[index];
}

static void *macb_rx_buffer(struct macb *bp, unsigned int index)
{
	return bp->rx_buffers + bp->rx_buffer_size *
	       macb_rx_ring_wrap(bp, index);
}

/* I/O accessors */
static u32 hw_readl_native(struct macb *bp, int offset)
{
	return __raw_readl(bp->regs + offset);
}

static void hw_writel_native(struct macb *bp, int offset, u32 value)
{
	__raw_writel(value, bp->regs + offset);
}

static u32 hw_readl(struct macb *bp, int offset)
{
	return readl_relaxed(bp->regs + offset);
}

static void hw_writel(struct macb *bp, int offset, u32 value)
{
	writel_relaxed(value, bp->regs + offset);
}

/* Find the CPU endianness by using the loopback bit of NCR register. When the
 * CPU is in big endian we need to program swapped mode for management
 * descriptor access.
 */
static bool hw_is_native_io(void __iomem *addr)
{
	u32 value = MACB_BIT(LLB);

	__raw_writel(value, addr + MACB_NCR);
	value = __raw_readl(addr + MACB_NCR);

	/* Write 0 back to disable everything */
	__raw_writel(0, addr + MACB_NCR);

	return value == MACB_BIT(LLB);
}

static bool hw_is_gem(void __iomem *addr, bool native_io)
{
	u32 id;

	if (native_io)
		id = __raw_readl(addr + MACB_MID);
	else
		id = readl_relaxed(addr + MACB_MID);

	return MACB_BFEXT(IDNUM, id) >= 0x2;
}

static void macb_set_hwaddr(struct macb *bp)
{
	u32 bottom;
	u16 top;

	bottom = cpu_to_le32(*((u32 *)bp->dev->dev_addr));
	macb_or_gem_writel(bp, SA1B, bottom);
	top = cpu_to_le16(*((u16 *)(bp->dev->dev_addr + 4)));
	macb_or_gem_writel(bp, SA1T, top);

	/* Clear unused address register sets */
	macb_or_gem_writel(bp, SA2B, 0);
	macb_or_gem_writel(bp, SA2T, 0);
	macb_or_gem_writel(bp, SA3B, 0);
	macb_or_gem_writel(bp, SA3T, 0);
	macb_or_gem_writel(bp, SA4B, 0);
	macb_or_gem_writel(bp, SA4T, 0);
}

static void macb_get_hwaddr(struct macb *bp)
{
	struct macb_platform_data *pdata;
	u32 bottom;
	u16 top;
	u8 addr[6];
	int i;

	pdata = dev_get_platdata(&bp->pdev->dev);

	/* Check all 4 address register for valid address */
	for (i = 0; i < 4; i++) {
		bottom = macb_or_gem_readl(bp, SA1B + i * 8);
		top = macb_or_gem_readl(bp, SA1T + i * 8);

		if (pdata && pdata->rev_eth_addr) {
			addr[5] = bottom & 0xff;
			addr[4] = (bottom >> 8) & 0xff;
			addr[3] = (bottom >> 16) & 0xff;
			addr[2] = (bottom >> 24) & 0xff;
			addr[1] = top & 0xff;
			addr[0] = (top & 0xff00) >> 8;
		} else {
			addr[0] = bottom & 0xff;
			addr[1] = (bottom >> 8) & 0xff;
			addr[2] = (bottom >> 16) & 0xff;
			addr[3] = (bottom >> 24) & 0xff;
			addr[4] = top & 0xff;
			addr[5] = (top >> 8) & 0xff;
		}

		if (is_valid_ether_addr(addr)) {
			memcpy(bp->dev->dev_addr, addr, sizeof(addr));
			return;
		}
	}

	dev_info(&bp->pdev->dev, "invalid hw address, using random\n");
	eth_hw_addr_random(bp->dev);
}

static int macb_mdio_read(struct mii_bus *bus, int mii_id, int regnum)
{
	struct macb *bp = bus->priv;
	int value;

	macb_writel(bp, MAN, (MACB_BF(SOF, MACB_MAN_SOF)
			      | MACB_BF(RW, MACB_MAN_READ)
			      | MACB_BF(PHYA, mii_id)
			      | MACB_BF(REGA, regnum)
			      | MACB_BF(CODE, MACB_MAN_CODE)));

	/* wait for end of transfer */
	while (!MACB_BFEXT(IDLE, macb_readl(bp, NSR)))
		cpu_relax();

	value = MACB_BFEXT(DATA, macb_readl(bp, MAN));

	return value;
}

static int macb_mdio_write(struct mii_bus *bus, int mii_id, int regnum,
			   u16 value)
{
	struct macb *bp = bus->priv;

	macb_writel(bp, MAN, (MACB_BF(SOF, MACB_MAN_SOF)
			      | MACB_BF(RW, MACB_MAN_WRITE)
			      | MACB_BF(PHYA, mii_id)
			      | MACB_BF(REGA, regnum)
			      | MACB_BF(CODE, MACB_MAN_CODE)
			      | MACB_BF(DATA, value)));

	/* wait for end of transfer */
	while (!MACB_BFEXT(IDLE, macb_readl(bp, NSR)))
		cpu_relax();

	return 0;
}

/**
 * macb_set_tx_clk() - Set a clock to a new frequency
 * @clk		Pointer to the clock to change
 * @rate	New frequency in Hz
 * @dev		Pointer to the struct net_device
 */
static void macb_set_tx_clk(struct clk *clk, int speed, struct net_device *dev)
{
	long ferr, rate, rate_rounded;

	if (!clk)
		return;

	switch (speed) {
	case SPEED_10:
		rate = 2500000;
		break;
	case SPEED_100:
		rate = 25000000;
		break;
	case SPEED_1000:
		rate = 125000000;
		break;
	default:
		return;
	}

	rate_rounded = clk_round_rate(clk, rate);
	if (rate_rounded < 0)
		return;

	/* RGMII allows 50 ppm frequency error. Test and warn if this limit
	 * is not satisfied.
	 */
	ferr = abs(rate_rounded - rate);
	ferr = DIV_ROUND_UP(ferr, rate / 100000);
	if (ferr > 5)
		netdev_warn(dev, "unable to generate target frequency: %ld Hz\n",
			    rate);

	if (clk_set_rate(clk, rate_rounded))
		netdev_err(dev, "adjusting tx_clk failed.\n");
}

static void macb_handle_link_change(struct net_device *dev)
{
	struct macb *bp = netdev_priv(dev);
	struct phy_device *phydev = dev->phydev;
	unsigned long flags;
	int status_change = 0;

	spin_lock_irqsave(&bp->lock, flags);

	if (phydev->link) {
		if ((bp->speed != phydev->speed) ||
		    (bp->duplex != phydev->duplex)) {
			u32 reg;

			reg = macb_readl(bp, NCFGR);
			reg &= ~(MACB_BIT(SPD) | MACB_BIT(FD));
			if (macb_is_gem(bp))
				reg &= ~GEM_BIT(GBE);

			if (phydev->duplex)
				reg |= MACB_BIT(FD);
			if (phydev->speed == SPEED_100)
				reg |= MACB_BIT(SPD);
			if (phydev->speed == SPEED_1000 &&
			    bp->caps & MACB_CAPS_GIGABIT_MODE_AVAILABLE)
				reg |= GEM_BIT(GBE);

			macb_or_gem_writel(bp, NCFGR, reg);

			bp->speed = phydev->speed;
			bp->duplex = phydev->duplex;
			status_change = 1;
		}
	}

	if (phydev->link != bp->link) {
		if (!phydev->link) {
			bp->speed = 0;
			bp->duplex = -1;
		}
		bp->link = phydev->link;

		status_change = 1;
	}

	spin_unlock_irqrestore(&bp->lock, flags);

	if (status_change) {
		if (phydev->link) {
			/* Update the TX clock rate if and only if the link is
			 * up and there has been a link change.
			 */
			macb_set_tx_clk(bp->tx_clk, phydev->speed, dev);

			netif_carrier_on(dev);
			netdev_info(dev, "link up (%d/%s)\n",
				    phydev->speed,
				    phydev->duplex == DUPLEX_FULL ?
				    "Full" : "Half");
		} else {
			netif_carrier_off(dev);
			netdev_info(dev, "link down\n");
		}
	}
}

/* based on au1000_eth. c*/
static int macb_mii_probe(struct net_device *dev)
{
	struct macb *bp = netdev_priv(dev);
	struct macb_platform_data *pdata;
	struct phy_device *phydev;
	int phy_irq;
	int ret;

	phydev = phy_find_first(bp->mii_bus);
	if (!phydev) {
		netdev_err(dev, "no PHY found\n");
		return -ENXIO;
	}

	pdata = dev_get_platdata(&bp->pdev->dev);
	if (pdata && gpio_is_valid(pdata->phy_irq_pin)) {
		ret = devm_gpio_request(&bp->pdev->dev, pdata->phy_irq_pin,
					"phy int");
		if (!ret) {
			phy_irq = gpio_to_irq(pdata->phy_irq_pin);
			phydev->irq = (phy_irq < 0) ? PHY_POLL : phy_irq;
		}
	} else {
		phydev->irq = PHY_POLL;
	}

	/* attach the mac to the phy */
	ret = phy_connect_direct(dev, phydev, &macb_handle_link_change,
				 bp->phy_interface);
	if (ret) {
		netdev_err(dev, "Could not attach to PHY\n");
		return ret;
	}

	/* mask with MAC supported features */
	if (macb_is_gem(bp) && bp->caps & MACB_CAPS_GIGABIT_MODE_AVAILABLE)
		phydev->supported &= PHY_GBIT_FEATURES;
	else
		phydev->supported &= PHY_BASIC_FEATURES;

	if (bp->caps & MACB_CAPS_NO_GIGABIT_HALF)
		phydev->supported &= ~SUPPORTED_1000baseT_Half;

	phydev->advertising = phydev->supported;

	bp->link = 0;
	bp->speed = 0;
	bp->duplex = -1;

	return 0;
}

static int macb_mii_init(struct macb *bp)
{
	struct macb_platform_data *pdata;
	struct device_node *np;
	int err = -ENXIO, i;

	/* Enable management port */
	macb_writel(bp, NCR, MACB_BIT(MPE));

	bp->mii_bus = mdiobus_alloc();
	if (!bp->mii_bus) {
		err = -ENOMEM;
		goto err_out;
	}

	bp->mii_bus->name = "MACB_mii_bus";
	bp->mii_bus->read = &macb_mdio_read;
	bp->mii_bus->write = &macb_mdio_write;
	snprintf(bp->mii_bus->id, MII_BUS_ID_SIZE, "%s-%x",
		 bp->pdev->name, bp->pdev->id);
	bp->mii_bus->priv = bp;
	bp->mii_bus->parent = &bp->pdev->dev;
	pdata = dev_get_platdata(&bp->pdev->dev);

	dev_set_drvdata(&bp->dev->dev, bp->mii_bus);

	np = bp->pdev->dev.of_node;
	if (np) {
		/* try dt phy registration */
		err = of_mdiobus_register(bp->mii_bus, np);

		/* fallback to standard phy registration if no phy were
		 * found during dt phy registration
		 */
		if (!err && !phy_find_first(bp->mii_bus)) {
			for (i = 0; i < PHY_MAX_ADDR; i++) {
				struct phy_device *phydev;

				phydev = mdiobus_scan(bp->mii_bus, i);
				if (IS_ERR(phydev) &&
				    PTR_ERR(phydev) != -ENODEV) {
					err = PTR_ERR(phydev);
					break;
				}
			}

			if (err)
				goto err_out_unregister_bus;
		}
	} else {
		for (i = 0; i < PHY_MAX_ADDR; i++)
			bp->mii_bus->irq[i] = PHY_POLL;

		if (pdata)
			bp->mii_bus->phy_mask = pdata->phy_mask;

		err = mdiobus_register(bp->mii_bus);
	}

	if (err)
		goto err_out_free_mdiobus;

	err = macb_mii_probe(bp->dev);
	if (err)
		goto err_out_unregister_bus;

	return 0;

err_out_unregister_bus:
	mdiobus_unregister(bp->mii_bus);
err_out_free_mdiobus:
	mdiobus_free(bp->mii_bus);
err_out:
	return err;
}

static void macb_update_stats(struct macb *bp)
{
	u32 *p = &bp->hw_stats.macb.rx_pause_frames;
	u32 *end = &bp->hw_stats.macb.tx_pause_frames + 1;
	int offset = MACB_PFR;

	WARN_ON((unsigned long)(end - p - 1) != (MACB_TPF - MACB_PFR) / 4);

	for (; p < end; p++, offset += 4)
		*p += bp->macb_reg_readl(bp, offset);
}

static int macb_halt_tx(struct macb *bp)
{
	unsigned long	halt_time, timeout;
	u32		status;

	macb_writel(bp, NCR, macb_readl(bp, NCR) | MACB_BIT(THALT));

	timeout = jiffies + usecs_to_jiffies(MACB_HALT_TIMEOUT);
	do {
		halt_time = jiffies;
		status = macb_readl(bp, TSR);
		if (!(status & MACB_BIT(TGO)))
			return 0;

		usleep_range(10, 250);
	} while (time_before(halt_time, timeout));

	return -ETIMEDOUT;
}

static void macb_tx_unmap(struct macb *bp, struct macb_tx_skb *tx_skb)
{
	if (tx_skb->mapping) {
		if (tx_skb->mapped_as_page)
			dma_unmap_page(&bp->pdev->dev, tx_skb->mapping,
				       tx_skb->size, DMA_TO_DEVICE);
		else
			dma_unmap_single(&bp->pdev->dev, tx_skb->mapping,
					 tx_skb->size, DMA_TO_DEVICE);
		tx_skb->mapping = 0;
	}

	if (tx_skb->skb) {
		dev_kfree_skb_any(tx_skb->skb);
		tx_skb->skb = NULL;
	}
}

static void macb_set_addr(struct macb *bp, struct macb_dma_desc *desc, dma_addr_t addr)
{
#ifdef CONFIG_ARCH_DMA_ADDR_T_64BIT
	struct macb_dma_desc_64 *desc_64;

	if (bp->hw_dma_cap == HW_DMA_CAP_64B) {
		desc_64 = macb_64b_desc(bp, desc);
		desc_64->addrh = upper_32_bits(addr);
	}
<<<<<<< HEAD
#endif
	desc->addr = lower_32_bits(addr);
}

static dma_addr_t macb_get_addr(struct macb *bp, struct macb_dma_desc *desc)
{
	dma_addr_t addr = 0;
#ifdef CONFIG_ARCH_DMA_ADDR_T_64BIT
	struct macb_dma_desc_64 *desc_64;

	if (bp->hw_dma_cap == HW_DMA_CAP_64B) {
		desc_64 = macb_64b_desc(bp, desc);
		addr = ((u64)(desc_64->addrh) << 32);
	}
#endif
=======
#endif
	desc->addr = lower_32_bits(addr);
}

static dma_addr_t macb_get_addr(struct macb *bp, struct macb_dma_desc *desc)
{
	dma_addr_t addr = 0;
#ifdef CONFIG_ARCH_DMA_ADDR_T_64BIT
	struct macb_dma_desc_64 *desc_64;

	if (bp->hw_dma_cap == HW_DMA_CAP_64B) {
		desc_64 = macb_64b_desc(bp, desc);
		addr = ((u64)(desc_64->addrh) << 32);
	}
#endif
>>>>>>> a71c9a1c
	addr |= MACB_BF(RX_WADDR, MACB_BFEXT(RX_WADDR, desc->addr));
	return addr;
}

static void macb_tx_error_task(struct work_struct *work)
{
	struct macb_queue	*queue = container_of(work, struct macb_queue,
						      tx_error_task);
	struct macb		*bp = queue->bp;
	struct macb_tx_skb	*tx_skb;
	struct macb_dma_desc	*desc;
	struct sk_buff		*skb;
	unsigned int		tail;
	unsigned long		flags;

	netdev_vdbg(bp->dev, "macb_tx_error_task: q = %u, t = %u, h = %u\n",
		    (unsigned int)(queue - bp->queues),
		    queue->tx_tail, queue->tx_head);

	/* Prevent the queue IRQ handlers from running: each of them may call
	 * macb_tx_interrupt(), which in turn may call netif_wake_subqueue().
	 * As explained below, we have to halt the transmission before updating
	 * TBQP registers so we call netif_tx_stop_all_queues() to notify the
	 * network engine about the macb/gem being halted.
	 */
	spin_lock_irqsave(&bp->lock, flags);

	/* Make sure nobody is trying to queue up new packets */
	netif_tx_stop_all_queues(bp->dev);

	/* Stop transmission now
	 * (in case we have just queued new packets)
	 * macb/gem must be halted to write TBQP register
	 */
	if (macb_halt_tx(bp))
		/* Just complain for now, reinitializing TX path can be good */
		netdev_err(bp->dev, "BUG: halt tx timed out\n");

	/* Treat frames in TX queue including the ones that caused the error.
	 * Free transmit buffers in upper layer.
	 */
	for (tail = queue->tx_tail; tail != queue->tx_head; tail++) {
		u32	ctrl;

		desc = macb_tx_desc(queue, tail);
		ctrl = desc->ctrl;
		tx_skb = macb_tx_skb(queue, tail);
		skb = tx_skb->skb;

		if (ctrl & MACB_BIT(TX_USED)) {
			/* skb is set for the last buffer of the frame */
			while (!skb) {
				macb_tx_unmap(bp, tx_skb);
				tail++;
				tx_skb = macb_tx_skb(queue, tail);
				skb = tx_skb->skb;
			}

			/* ctrl still refers to the first buffer descriptor
			 * since it's the only one written back by the hardware
			 */
			if (!(ctrl & MACB_BIT(TX_BUF_EXHAUSTED))) {
				netdev_vdbg(bp->dev, "txerr skb %u (data %p) TX complete\n",
					    macb_tx_ring_wrap(bp, tail),
					    skb->data);
				bp->stats.tx_packets++;
				bp->stats.tx_bytes += skb->len;
			}
		} else {
			/* "Buffers exhausted mid-frame" errors may only happen
			 * if the driver is buggy, so complain loudly about
			 * those. Statistics are updated by hardware.
			 */
			if (ctrl & MACB_BIT(TX_BUF_EXHAUSTED))
				netdev_err(bp->dev,
					   "BUG: TX buffers exhausted mid-frame\n");

			desc->ctrl = ctrl | MACB_BIT(TX_USED);
		}

		macb_tx_unmap(bp, tx_skb);
	}

	/* Set end of TX queue */
	desc = macb_tx_desc(queue, 0);
	macb_set_addr(bp, desc, 0);
	desc->ctrl = MACB_BIT(TX_USED);

	/* Make descriptor updates visible to hardware */
	wmb();

	/* Reinitialize the TX desc queue */
	queue_writel(queue, TBQP, lower_32_bits(queue->tx_ring_dma));
#ifdef CONFIG_ARCH_DMA_ADDR_T_64BIT
	if (bp->hw_dma_cap == HW_DMA_CAP_64B)
		queue_writel(queue, TBQPH, upper_32_bits(queue->tx_ring_dma));
#endif
	/* Make TX ring reflect state of hardware */
	queue->tx_head = 0;
	queue->tx_tail = 0;

	/* Housework before enabling TX IRQ */
	macb_writel(bp, TSR, macb_readl(bp, TSR));
	queue_writel(queue, IER, MACB_TX_INT_FLAGS);

	/* Now we are ready to start transmission again */
	netif_tx_start_all_queues(bp->dev);
	macb_writel(bp, NCR, macb_readl(bp, NCR) | MACB_BIT(TSTART));

	spin_unlock_irqrestore(&bp->lock, flags);
}

static void macb_tx_interrupt(struct macb_queue *queue)
{
	unsigned int tail;
	unsigned int head;
	u32 status;
	struct macb *bp = queue->bp;
	u16 queue_index = queue - bp->queues;

	status = macb_readl(bp, TSR);
	macb_writel(bp, TSR, status);

	if (bp->caps & MACB_CAPS_ISR_CLEAR_ON_WRITE)
		queue_writel(queue, ISR, MACB_BIT(TCOMP));

	netdev_vdbg(bp->dev, "macb_tx_interrupt status = 0x%03lx\n",
		    (unsigned long)status);

	head = queue->tx_head;
	for (tail = queue->tx_tail; tail != head; tail++) {
		struct macb_tx_skb	*tx_skb;
		struct sk_buff		*skb;
		struct macb_dma_desc	*desc;
		u32			ctrl;

		desc = macb_tx_desc(queue, tail);

		/* Make hw descriptor updates visible to CPU */
		rmb();

		ctrl = desc->ctrl;

		/* TX_USED bit is only set by hardware on the very first buffer
		 * descriptor of the transmitted frame.
		 */
		if (!(ctrl & MACB_BIT(TX_USED)))
			break;

		/* Process all buffers of the current transmitted frame */
		for (;; tail++) {
			tx_skb = macb_tx_skb(queue, tail);
			skb = tx_skb->skb;

			/* First, update TX stats if needed */
			if (skb) {
				netdev_vdbg(bp->dev, "skb %u (data %p) TX complete\n",
					    macb_tx_ring_wrap(bp, tail),
					    skb->data);
				bp->stats.tx_packets++;
				bp->stats.tx_bytes += skb->len;
			}

			/* Now we can safely release resources */
			macb_tx_unmap(bp, tx_skb);

			/* skb is set only for the last buffer of the frame.
			 * WARNING: at this point skb has been freed by
			 * macb_tx_unmap().
			 */
			if (skb)
				break;
		}
	}

	queue->tx_tail = tail;
	if (__netif_subqueue_stopped(bp->dev, queue_index) &&
	    CIRC_CNT(queue->tx_head, queue->tx_tail,
		     bp->tx_ring_size) <= MACB_TX_WAKEUP_THRESH(bp))
		netif_wake_subqueue(bp->dev, queue_index);
}

static void gem_rx_refill(struct macb *bp)
{
	unsigned int		entry;
	struct sk_buff		*skb;
	dma_addr_t		paddr;
	struct macb_dma_desc *desc;

	while (CIRC_SPACE(bp->rx_prepared_head, bp->rx_tail,
			  bp->rx_ring_size) > 0) {
		entry = macb_rx_ring_wrap(bp, bp->rx_prepared_head);

		/* Make hw descriptor updates visible to CPU */
		rmb();

		bp->rx_prepared_head++;
		desc = macb_rx_desc(bp, entry);

		if (!bp->rx_skbuff[entry]) {
			/* allocate sk_buff for this free entry in ring */
			skb = netdev_alloc_skb(bp->dev, bp->rx_buffer_size);
			if (unlikely(!skb)) {
				netdev_err(bp->dev,
					   "Unable to allocate sk_buff\n");
				break;
			}

			/* now fill corresponding descriptor entry */
			paddr = dma_map_single(&bp->pdev->dev, skb->data,
					       bp->rx_buffer_size,
					       DMA_FROM_DEVICE);
			if (dma_mapping_error(&bp->pdev->dev, paddr)) {
				dev_kfree_skb(skb);
				break;
			}

			bp->rx_skbuff[entry] = skb;

			if (entry == bp->rx_ring_size - 1)
				paddr |= MACB_BIT(RX_WRAP);
			macb_set_addr(bp, desc, paddr);
			desc->ctrl = 0;

			/* properly align Ethernet header */
			skb_reserve(skb, NET_IP_ALIGN);
		} else {
			desc->addr &= ~MACB_BIT(RX_USED);
			desc->ctrl = 0;
		}
	}

	/* Make descriptor updates visible to hardware */
	wmb();

	netdev_vdbg(bp->dev, "rx ring: prepared head %d, tail %d\n",
		    bp->rx_prepared_head, bp->rx_tail);
}

/* Mark DMA descriptors from begin up to and not including end as unused */
static void discard_partial_frame(struct macb *bp, unsigned int begin,
				  unsigned int end)
{
	unsigned int frag;

	for (frag = begin; frag != end; frag++) {
		struct macb_dma_desc *desc = macb_rx_desc(bp, frag);

		desc->addr &= ~MACB_BIT(RX_USED);
	}

	/* Make descriptor updates visible to hardware */
	wmb();

	/* When this happens, the hardware stats registers for
	 * whatever caused this is updated, so we don't have to record
	 * anything.
	 */
}

static int gem_rx(struct macb *bp, int budget)
{
	unsigned int		len;
	unsigned int		entry;
	struct sk_buff		*skb;
	struct macb_dma_desc	*desc;
	int			count = 0;

	while (count < budget) {
		u32 ctrl;
		dma_addr_t addr;
		bool rxused;

		entry = macb_rx_ring_wrap(bp, bp->rx_tail);
		desc = macb_rx_desc(bp, entry);

		/* Make hw descriptor updates visible to CPU */
		rmb();

		rxused = (desc->addr & MACB_BIT(RX_USED)) ? true : false;
		addr = macb_get_addr(bp, desc);
		ctrl = desc->ctrl;

		if (!rxused)
			break;

		bp->rx_tail++;
		count++;

		if (!(ctrl & MACB_BIT(RX_SOF) && ctrl & MACB_BIT(RX_EOF))) {
			netdev_err(bp->dev,
				   "not whole frame pointed by descriptor\n");
			bp->stats.rx_dropped++;
			break;
		}
		skb = bp->rx_skbuff[entry];
		if (unlikely(!skb)) {
			netdev_err(bp->dev,
				   "inconsistent Rx descriptor chain\n");
			bp->stats.rx_dropped++;
			break;
		}
		/* now everything is ready for receiving packet */
		bp->rx_skbuff[entry] = NULL;
		len = ctrl & bp->rx_frm_len_mask;

		netdev_vdbg(bp->dev, "gem_rx %u (len %u)\n", entry, len);

		skb_put(skb, len);
		dma_unmap_single(&bp->pdev->dev, addr,
				 bp->rx_buffer_size, DMA_FROM_DEVICE);

		skb->protocol = eth_type_trans(skb, bp->dev);
		skb_checksum_none_assert(skb);
		if (bp->dev->features & NETIF_F_RXCSUM &&
		    !(bp->dev->flags & IFF_PROMISC) &&
		    GEM_BFEXT(RX_CSUM, ctrl) & GEM_RX_CSUM_CHECKED_MASK)
			skb->ip_summed = CHECKSUM_UNNECESSARY;

		bp->stats.rx_packets++;
		bp->stats.rx_bytes += skb->len;

#if defined(DEBUG) && defined(VERBOSE_DEBUG)
		netdev_vdbg(bp->dev, "received skb of length %u, csum: %08x\n",
			    skb->len, skb->csum);
		print_hex_dump(KERN_DEBUG, " mac: ", DUMP_PREFIX_ADDRESS, 16, 1,
			       skb_mac_header(skb), 16, true);
		print_hex_dump(KERN_DEBUG, "data: ", DUMP_PREFIX_ADDRESS, 16, 1,
			       skb->data, 32, true);
#endif

		netif_receive_skb(skb);
	}

	gem_rx_refill(bp);

	return count;
}

static int macb_rx_frame(struct macb *bp, unsigned int first_frag,
			 unsigned int last_frag)
{
	unsigned int len;
	unsigned int frag;
	unsigned int offset;
	struct sk_buff *skb;
	struct macb_dma_desc *desc;

	desc = macb_rx_desc(bp, last_frag);
	len = desc->ctrl & bp->rx_frm_len_mask;

	netdev_vdbg(bp->dev, "macb_rx_frame frags %u - %u (len %u)\n",
		macb_rx_ring_wrap(bp, first_frag),
		macb_rx_ring_wrap(bp, last_frag), len);

	/* The ethernet header starts NET_IP_ALIGN bytes into the
	 * first buffer. Since the header is 14 bytes, this makes the
	 * payload word-aligned.
	 *
	 * Instead of calling skb_reserve(NET_IP_ALIGN), we just copy
	 * the two padding bytes into the skb so that we avoid hitting
	 * the slowpath in memcpy(), and pull them off afterwards.
	 */
	skb = netdev_alloc_skb(bp->dev, len + NET_IP_ALIGN);
	if (!skb) {
		bp->stats.rx_dropped++;
		for (frag = first_frag; ; frag++) {
			desc = macb_rx_desc(bp, frag);
			desc->addr &= ~MACB_BIT(RX_USED);
			if (frag == last_frag)
				break;
		}

		/* Make descriptor updates visible to hardware */
		wmb();

		return 1;
	}

	offset = 0;
	len += NET_IP_ALIGN;
	skb_checksum_none_assert(skb);
	skb_put(skb, len);

	for (frag = first_frag; ; frag++) {
		unsigned int frag_len = bp->rx_buffer_size;

		if (offset + frag_len > len) {
			if (unlikely(frag != last_frag)) {
				dev_kfree_skb_any(skb);
				return -1;
			}
			frag_len = len - offset;
		}
		skb_copy_to_linear_data_offset(skb, offset,
					       macb_rx_buffer(bp, frag),
					       frag_len);
		offset += bp->rx_buffer_size;
		desc = macb_rx_desc(bp, frag);
		desc->addr &= ~MACB_BIT(RX_USED);

		if (frag == last_frag)
			break;
	}

	/* Make descriptor updates visible to hardware */
	wmb();

	__skb_pull(skb, NET_IP_ALIGN);
	skb->protocol = eth_type_trans(skb, bp->dev);

	bp->stats.rx_packets++;
	bp->stats.rx_bytes += skb->len;
	netdev_vdbg(bp->dev, "received skb of length %u, csum: %08x\n",
		    skb->len, skb->csum);
	netif_receive_skb(skb);

	return 0;
}

static inline void macb_init_rx_ring(struct macb *bp)
{
	dma_addr_t addr;
	struct macb_dma_desc *desc = NULL;
	int i;

	addr = bp->rx_buffers_dma;
	for (i = 0; i < bp->rx_ring_size; i++) {
		desc = macb_rx_desc(bp, i);
		macb_set_addr(bp, desc, addr);
		desc->ctrl = 0;
		addr += bp->rx_buffer_size;
	}
	desc->addr |= MACB_BIT(RX_WRAP);
	bp->rx_tail = 0;
}

static int macb_rx(struct macb *bp, int budget)
{
	bool reset_rx_queue = false;
	int received = 0;
	unsigned int tail;
	int first_frag = -1;

	for (tail = bp->rx_tail; budget > 0; tail++) {
		struct macb_dma_desc *desc = macb_rx_desc(bp, tail);
		u32 ctrl;

		/* Make hw descriptor updates visible to CPU */
		rmb();

		ctrl = desc->ctrl;

		if (!(desc->addr & MACB_BIT(RX_USED)))
			break;

		if (ctrl & MACB_BIT(RX_SOF)) {
			if (first_frag != -1)
				discard_partial_frame(bp, first_frag, tail);
			first_frag = tail;
		}

		if (ctrl & MACB_BIT(RX_EOF)) {
			int dropped;

			if (unlikely(first_frag == -1)) {
				reset_rx_queue = true;
				continue;
			}

			dropped = macb_rx_frame(bp, first_frag, tail);
			first_frag = -1;
			if (unlikely(dropped < 0)) {
				reset_rx_queue = true;
				continue;
			}
			if (!dropped) {
				received++;
				budget--;
			}
		}
	}

	if (unlikely(reset_rx_queue)) {
		unsigned long flags;
		u32 ctrl;

		netdev_err(bp->dev, "RX queue corruption: reset it\n");

		spin_lock_irqsave(&bp->lock, flags);

		ctrl = macb_readl(bp, NCR);
		macb_writel(bp, NCR, ctrl & ~MACB_BIT(RE));

		macb_init_rx_ring(bp);
		macb_writel(bp, RBQP, bp->rx_ring_dma);

		macb_writel(bp, NCR, ctrl | MACB_BIT(RE));

		spin_unlock_irqrestore(&bp->lock, flags);
		return received;
	}

	if (first_frag != -1)
		bp->rx_tail = first_frag;
	else
		bp->rx_tail = tail;

	return received;
}

static int macb_poll(struct napi_struct *napi, int budget)
{
	struct macb *bp = container_of(napi, struct macb, napi);
	int work_done;
	u32 status;

	status = macb_readl(bp, RSR);
	macb_writel(bp, RSR, status);

	work_done = 0;

	netdev_vdbg(bp->dev, "poll: status = %08lx, budget = %d\n",
		    (unsigned long)status, budget);

	work_done = bp->macbgem_ops.mog_rx(bp, budget);
	if (work_done < budget) {
		napi_complete_done(napi, work_done);

		/* Packets received while interrupts were disabled */
		status = macb_readl(bp, RSR);
		if (status) {
			if (bp->caps & MACB_CAPS_ISR_CLEAR_ON_WRITE)
				macb_writel(bp, ISR, MACB_BIT(RCOMP));
			napi_reschedule(napi);
		} else {
			macb_writel(bp, IER, MACB_RX_INT_FLAGS);
		}
	}

	/* TODO: Handle errors */

	return work_done;
}

static irqreturn_t macb_interrupt(int irq, void *dev_id)
{
	struct macb_queue *queue = dev_id;
	struct macb *bp = queue->bp;
	struct net_device *dev = bp->dev;
	u32 status, ctrl;

	status = queue_readl(queue, ISR);

	if (unlikely(!status))
		return IRQ_NONE;

	spin_lock(&bp->lock);

	while (status) {
		/* close possible race with dev_close */
		if (unlikely(!netif_running(dev))) {
			queue_writel(queue, IDR, -1);
			if (bp->caps & MACB_CAPS_ISR_CLEAR_ON_WRITE)
				queue_writel(queue, ISR, -1);
			break;
		}

		netdev_vdbg(bp->dev, "queue = %u, isr = 0x%08lx\n",
			    (unsigned int)(queue - bp->queues),
			    (unsigned long)status);

		if (status & MACB_RX_INT_FLAGS) {
			/* There's no point taking any more interrupts
			 * until we have processed the buffers. The
			 * scheduling call may fail if the poll routine
			 * is already scheduled, so disable interrupts
			 * now.
			 */
			queue_writel(queue, IDR, MACB_RX_INT_FLAGS);
			if (bp->caps & MACB_CAPS_ISR_CLEAR_ON_WRITE)
				queue_writel(queue, ISR, MACB_BIT(RCOMP));

			if (napi_schedule_prep(&bp->napi)) {
				netdev_vdbg(bp->dev, "scheduling RX softirq\n");
				__napi_schedule(&bp->napi);
			}
		}

		if (unlikely(status & (MACB_TX_ERR_FLAGS))) {
			queue_writel(queue, IDR, MACB_TX_INT_FLAGS);
			schedule_work(&queue->tx_error_task);

			if (bp->caps & MACB_CAPS_ISR_CLEAR_ON_WRITE)
				queue_writel(queue, ISR, MACB_TX_ERR_FLAGS);

			break;
		}

		if (status & MACB_BIT(TCOMP))
			macb_tx_interrupt(queue);

		/* Link change detection isn't possible with RMII, so we'll
		 * add that if/when we get our hands on a full-blown MII PHY.
		 */

		/* There is a hardware issue under heavy load where DMA can
		 * stop, this causes endless "used buffer descriptor read"
		 * interrupts but it can be cleared by re-enabling RX. See
		 * the at91 manual, section 41.3.1 or the Zynq manual
		 * section 16.7.4 for details.
		 */
		if (status & MACB_BIT(RXUBR)) {
			ctrl = macb_readl(bp, NCR);
			macb_writel(bp, NCR, ctrl & ~MACB_BIT(RE));
			wmb();
			macb_writel(bp, NCR, ctrl | MACB_BIT(RE));

			if (bp->caps & MACB_CAPS_ISR_CLEAR_ON_WRITE)
				queue_writel(queue, ISR, MACB_BIT(RXUBR));
		}

		if (status & MACB_BIT(ISR_ROVR)) {
			/* We missed at least one packet */
			if (macb_is_gem(bp))
				bp->hw_stats.gem.rx_overruns++;
			else
				bp->hw_stats.macb.rx_overruns++;

			if (bp->caps & MACB_CAPS_ISR_CLEAR_ON_WRITE)
				queue_writel(queue, ISR, MACB_BIT(ISR_ROVR));
		}

		if (status & MACB_BIT(HRESP)) {
			/* TODO: Reset the hardware, and maybe move the
			 * netdev_err to a lower-priority context as well
			 * (work queue?)
			 */
			netdev_err(dev, "DMA bus error: HRESP not OK\n");

			if (bp->caps & MACB_CAPS_ISR_CLEAR_ON_WRITE)
				queue_writel(queue, ISR, MACB_BIT(HRESP));
		}

		status = queue_readl(queue, ISR);
	}

	spin_unlock(&bp->lock);

	return IRQ_HANDLED;
}

#ifdef CONFIG_NET_POLL_CONTROLLER
/* Polling receive - used by netconsole and other diagnostic tools
 * to allow network i/o with interrupts disabled.
 */
static void macb_poll_controller(struct net_device *dev)
{
	struct macb *bp = netdev_priv(dev);
	struct macb_queue *queue;
	unsigned long flags;
	unsigned int q;

	local_irq_save(flags);
	for (q = 0, queue = bp->queues; q < bp->num_queues; ++q, ++queue)
		macb_interrupt(dev->irq, queue);
	local_irq_restore(flags);
}
#endif

static unsigned int macb_tx_map(struct macb *bp,
				struct macb_queue *queue,
				struct sk_buff *skb,
				unsigned int hdrlen)
{
	dma_addr_t mapping;
	unsigned int len, entry, i, tx_head = queue->tx_head;
	struct macb_tx_skb *tx_skb = NULL;
	struct macb_dma_desc *desc;
	unsigned int offset, size, count = 0;
	unsigned int f, nr_frags = skb_shinfo(skb)->nr_frags;
	unsigned int eof = 1, mss_mfs = 0;
	u32 ctrl, lso_ctrl = 0, seq_ctrl = 0;

	/* LSO */
	if (skb_shinfo(skb)->gso_size != 0) {
		if (ip_hdr(skb)->protocol == IPPROTO_UDP)
			/* UDP - UFO */
			lso_ctrl = MACB_LSO_UFO_ENABLE;
		else
			/* TCP - TSO */
			lso_ctrl = MACB_LSO_TSO_ENABLE;
	}

	/* First, map non-paged data */
	len = skb_headlen(skb);

	/* first buffer length */
	size = hdrlen;

	offset = 0;
	while (len) {
		entry = macb_tx_ring_wrap(bp, tx_head);
		tx_skb = &queue->tx_skb[entry];

		mapping = dma_map_single(&bp->pdev->dev,
					 skb->data + offset,
					 size, DMA_TO_DEVICE);
		if (dma_mapping_error(&bp->pdev->dev, mapping))
			goto dma_error;

		/* Save info to properly release resources */
		tx_skb->skb = NULL;
		tx_skb->mapping = mapping;
		tx_skb->size = size;
		tx_skb->mapped_as_page = false;

		len -= size;
		offset += size;
		count++;
		tx_head++;

		size = min(len, bp->max_tx_length);
	}

	/* Then, map paged data from fragments */
	for (f = 0; f < nr_frags; f++) {
		const skb_frag_t *frag = &skb_shinfo(skb)->frags[f];

		len = skb_frag_size(frag);
		offset = 0;
		while (len) {
			size = min(len, bp->max_tx_length);
			entry = macb_tx_ring_wrap(bp, tx_head);
			tx_skb = &queue->tx_skb[entry];

			mapping = skb_frag_dma_map(&bp->pdev->dev, frag,
						   offset, size, DMA_TO_DEVICE);
			if (dma_mapping_error(&bp->pdev->dev, mapping))
				goto dma_error;

			/* Save info to properly release resources */
			tx_skb->skb = NULL;
			tx_skb->mapping = mapping;
			tx_skb->size = size;
			tx_skb->mapped_as_page = true;

			len -= size;
			offset += size;
			count++;
			tx_head++;
		}
	}

	/* Should never happen */
	if (unlikely(!tx_skb)) {
		netdev_err(bp->dev, "BUG! empty skb!\n");
		return 0;
	}

	/* This is the last buffer of the frame: save socket buffer */
	tx_skb->skb = skb;

	/* Update TX ring: update buffer descriptors in reverse order
	 * to avoid race condition
	 */

	/* Set 'TX_USED' bit in buffer descriptor at tx_head position
	 * to set the end of TX queue
	 */
	i = tx_head;
	entry = macb_tx_ring_wrap(bp, i);
	ctrl = MACB_BIT(TX_USED);
	desc = macb_tx_desc(queue, entry);
	desc->ctrl = ctrl;

	if (lso_ctrl) {
		if (lso_ctrl == MACB_LSO_UFO_ENABLE)
			/* include header and FCS in value given to h/w */
			mss_mfs = skb_shinfo(skb)->gso_size +
					skb_transport_offset(skb) +
					ETH_FCS_LEN;
		else /* TSO */ {
			mss_mfs = skb_shinfo(skb)->gso_size;
			/* TCP Sequence Number Source Select
			 * can be set only for TSO
			 */
			seq_ctrl = 0;
		}
	}

	do {
		i--;
		entry = macb_tx_ring_wrap(bp, i);
		tx_skb = &queue->tx_skb[entry];
		desc = macb_tx_desc(queue, entry);

		ctrl = (u32)tx_skb->size;
		if (eof) {
			ctrl |= MACB_BIT(TX_LAST);
			eof = 0;
		}
		if (unlikely(entry == (bp->tx_ring_size - 1)))
			ctrl |= MACB_BIT(TX_WRAP);

		/* First descriptor is header descriptor */
		if (i == queue->tx_head) {
			ctrl |= MACB_BF(TX_LSO, lso_ctrl);
			ctrl |= MACB_BF(TX_TCP_SEQ_SRC, seq_ctrl);
		} else
			/* Only set MSS/MFS on payload descriptors
			 * (second or later descriptor)
			 */
			ctrl |= MACB_BF(MSS_MFS, mss_mfs);

		/* Set TX buffer descriptor */
		macb_set_addr(bp, desc, tx_skb->mapping);
		/* desc->addr must be visible to hardware before clearing
		 * 'TX_USED' bit in desc->ctrl.
		 */
		wmb();
		desc->ctrl = ctrl;
	} while (i != queue->tx_head);

	queue->tx_head = tx_head;

	return count;

dma_error:
	netdev_err(bp->dev, "TX DMA map failed\n");

	for (i = queue->tx_head; i != tx_head; i++) {
		tx_skb = macb_tx_skb(queue, i);

		macb_tx_unmap(bp, tx_skb);
	}

	return 0;
}

static netdev_features_t macb_features_check(struct sk_buff *skb,
					     struct net_device *dev,
					     netdev_features_t features)
{
	unsigned int nr_frags, f;
	unsigned int hdrlen;

	/* Validate LSO compatibility */

	/* there is only one buffer */
	if (!skb_is_nonlinear(skb))
		return features;

	/* length of header */
	hdrlen = skb_transport_offset(skb);
	if (ip_hdr(skb)->protocol == IPPROTO_TCP)
		hdrlen += tcp_hdrlen(skb);

	/* For LSO:
	 * When software supplies two or more payload buffers all payload buffers
	 * apart from the last must be a multiple of 8 bytes in size.
	 */
	if (!IS_ALIGNED(skb_headlen(skb) - hdrlen, MACB_TX_LEN_ALIGN))
		return features & ~MACB_NETIF_LSO;

	nr_frags = skb_shinfo(skb)->nr_frags;
	/* No need to check last fragment */
	nr_frags--;
	for (f = 0; f < nr_frags; f++) {
		const skb_frag_t *frag = &skb_shinfo(skb)->frags[f];

		if (!IS_ALIGNED(skb_frag_size(frag), MACB_TX_LEN_ALIGN))
			return features & ~MACB_NETIF_LSO;
	}
	return features;
}

static inline int macb_clear_csum(struct sk_buff *skb)
{
	/* no change for packets without checksum offloading */
	if (skb->ip_summed != CHECKSUM_PARTIAL)
		return 0;

	/* make sure we can modify the header */
	if (unlikely(skb_cow_head(skb, 0)))
		return -1;

	/* initialize checksum field
	 * This is required - at least for Zynq, which otherwise calculates
	 * wrong UDP header checksums for UDP packets with UDP data len <=2
	 */
	*(__sum16 *)(skb_checksum_start(skb) + skb->csum_offset) = 0;
	return 0;
}

static int macb_start_xmit(struct sk_buff *skb, struct net_device *dev)
{
	u16 queue_index = skb_get_queue_mapping(skb);
	struct macb *bp = netdev_priv(dev);
	struct macb_queue *queue = &bp->queues[queue_index];
	unsigned long flags;
	unsigned int desc_cnt, nr_frags, frag_size, f;
	unsigned int hdrlen;
	bool is_lso, is_udp = 0;

	is_lso = (skb_shinfo(skb)->gso_size != 0);

	if (is_lso) {
		is_udp = !!(ip_hdr(skb)->protocol == IPPROTO_UDP);

		/* length of headers */
		if (is_udp)
			/* only queue eth + ip headers separately for UDP */
			hdrlen = skb_transport_offset(skb);
		else
			hdrlen = skb_transport_offset(skb) + tcp_hdrlen(skb);
		if (skb_headlen(skb) < hdrlen) {
			netdev_err(bp->dev, "Error - LSO headers fragmented!!!\n");
			/* if this is required, would need to copy to single buffer */
			return NETDEV_TX_BUSY;
		}
	} else
		hdrlen = min(skb_headlen(skb), bp->max_tx_length);

#if defined(DEBUG) && defined(VERBOSE_DEBUG)
	netdev_vdbg(bp->dev,
		    "start_xmit: queue %hu len %u head %p data %p tail %p end %p\n",
		    queue_index, skb->len, skb->head, skb->data,
		    skb_tail_pointer(skb), skb_end_pointer(skb));
	print_hex_dump(KERN_DEBUG, "data: ", DUMP_PREFIX_OFFSET, 16, 1,
		       skb->data, 16, true);
#endif

	/* Count how many TX buffer descriptors are needed to send this
	 * socket buffer: skb fragments of jumbo frames may need to be
	 * split into many buffer descriptors.
	 */
	if (is_lso && (skb_headlen(skb) > hdrlen))
		/* extra header descriptor if also payload in first buffer */
		desc_cnt = DIV_ROUND_UP((skb_headlen(skb) - hdrlen), bp->max_tx_length) + 1;
	else
		desc_cnt = DIV_ROUND_UP(skb_headlen(skb), bp->max_tx_length);
	nr_frags = skb_shinfo(skb)->nr_frags;
	for (f = 0; f < nr_frags; f++) {
		frag_size = skb_frag_size(&skb_shinfo(skb)->frags[f]);
		desc_cnt += DIV_ROUND_UP(frag_size, bp->max_tx_length);
	}

	spin_lock_irqsave(&bp->lock, flags);

	/* This is a hard error, log it. */
	if (CIRC_SPACE(queue->tx_head, queue->tx_tail,
		       bp->tx_ring_size) < desc_cnt) {
		netif_stop_subqueue(dev, queue_index);
		spin_unlock_irqrestore(&bp->lock, flags);
		netdev_dbg(bp->dev, "tx_head = %u, tx_tail = %u\n",
			   queue->tx_head, queue->tx_tail);
		return NETDEV_TX_BUSY;
	}

	if (macb_clear_csum(skb)) {
		dev_kfree_skb_any(skb);
		goto unlock;
	}

	/* Map socket buffer for DMA transfer */
	if (!macb_tx_map(bp, queue, skb, hdrlen)) {
		dev_kfree_skb_any(skb);
		goto unlock;
	}

	/* Make newly initialized descriptor visible to hardware */
	wmb();

	skb_tx_timestamp(skb);

	macb_writel(bp, NCR, macb_readl(bp, NCR) | MACB_BIT(TSTART));

	if (CIRC_SPACE(queue->tx_head, queue->tx_tail, bp->tx_ring_size) < 1)
		netif_stop_subqueue(dev, queue_index);

unlock:
	spin_unlock_irqrestore(&bp->lock, flags);

	return NETDEV_TX_OK;
}

static void macb_init_rx_buffer_size(struct macb *bp, size_t size)
{
	if (!macb_is_gem(bp)) {
		bp->rx_buffer_size = MACB_RX_BUFFER_SIZE;
	} else {
		bp->rx_buffer_size = size;

		if (bp->rx_buffer_size % RX_BUFFER_MULTIPLE) {
			netdev_dbg(bp->dev,
				   "RX buffer must be multiple of %d bytes, expanding\n",
				   RX_BUFFER_MULTIPLE);
			bp->rx_buffer_size =
				roundup(bp->rx_buffer_size, RX_BUFFER_MULTIPLE);
		}
	}

	netdev_dbg(bp->dev, "mtu [%u] rx_buffer_size [%zu]\n",
		   bp->dev->mtu, bp->rx_buffer_size);
}

static void gem_free_rx_buffers(struct macb *bp)
{
	struct sk_buff		*skb;
	struct macb_dma_desc	*desc;
	dma_addr_t		addr;
	int i;

	if (!bp->rx_skbuff)
		return;

	for (i = 0; i < bp->rx_ring_size; i++) {
		skb = bp->rx_skbuff[i];

		if (!skb)
			continue;

		desc = macb_rx_desc(bp, i);
		addr = macb_get_addr(bp, desc);

		dma_unmap_single(&bp->pdev->dev, addr, bp->rx_buffer_size,
				 DMA_FROM_DEVICE);
		dev_kfree_skb_any(skb);
		skb = NULL;
	}

	kfree(bp->rx_skbuff);
	bp->rx_skbuff = NULL;
}

static void macb_free_rx_buffers(struct macb *bp)
{
	if (bp->rx_buffers) {
		dma_free_coherent(&bp->pdev->dev,
				  bp->rx_ring_size * bp->rx_buffer_size,
				  bp->rx_buffers, bp->rx_buffers_dma);
		bp->rx_buffers = NULL;
	}
}

static void macb_free_consistent(struct macb *bp)
{
	struct macb_queue *queue;
	unsigned int q;

	bp->macbgem_ops.mog_free_rx_buffers(bp);
	if (bp->rx_ring) {
		dma_free_coherent(&bp->pdev->dev, RX_RING_BYTES(bp),
				  bp->rx_ring, bp->rx_ring_dma);
		bp->rx_ring = NULL;
	}

	for (q = 0, queue = bp->queues; q < bp->num_queues; ++q, ++queue) {
		kfree(queue->tx_skb);
		queue->tx_skb = NULL;
		if (queue->tx_ring) {
			dma_free_coherent(&bp->pdev->dev, TX_RING_BYTES(bp),
					  queue->tx_ring, queue->tx_ring_dma);
			queue->tx_ring = NULL;
		}
	}
}

static int gem_alloc_rx_buffers(struct macb *bp)
{
	int size;

	size = bp->rx_ring_size * sizeof(struct sk_buff *);
	bp->rx_skbuff = kzalloc(size, GFP_KERNEL);
	if (!bp->rx_skbuff)
		return -ENOMEM;
	else
		netdev_dbg(bp->dev,
			   "Allocated %d RX struct sk_buff entries at %p\n",
			   bp->rx_ring_size, bp->rx_skbuff);
	return 0;
}

static int macb_alloc_rx_buffers(struct macb *bp)
{
	int size;

	size = bp->rx_ring_size * bp->rx_buffer_size;
	bp->rx_buffers = dma_alloc_coherent(&bp->pdev->dev, size,
					    &bp->rx_buffers_dma, GFP_KERNEL);
	if (!bp->rx_buffers)
		return -ENOMEM;

	netdev_dbg(bp->dev,
		   "Allocated RX buffers of %d bytes at %08lx (mapped %p)\n",
		   size, (unsigned long)bp->rx_buffers_dma, bp->rx_buffers);
	return 0;
}

static int macb_alloc_consistent(struct macb *bp)
{
	struct macb_queue *queue;
	unsigned int q;
	int size;

	for (q = 0, queue = bp->queues; q < bp->num_queues; ++q, ++queue) {
		size = TX_RING_BYTES(bp);
		queue->tx_ring = dma_alloc_coherent(&bp->pdev->dev, size,
						    &queue->tx_ring_dma,
						    GFP_KERNEL);
		if (!queue->tx_ring)
			goto out_err;
		netdev_dbg(bp->dev,
			   "Allocated TX ring for queue %u of %d bytes at %08lx (mapped %p)\n",
			   q, size, (unsigned long)queue->tx_ring_dma,
			   queue->tx_ring);

		size = bp->tx_ring_size * sizeof(struct macb_tx_skb);
		queue->tx_skb = kmalloc(size, GFP_KERNEL);
		if (!queue->tx_skb)
			goto out_err;
	}

	size = RX_RING_BYTES(bp);
	bp->rx_ring = dma_alloc_coherent(&bp->pdev->dev, size,
					 &bp->rx_ring_dma, GFP_KERNEL);
	if (!bp->rx_ring)
		goto out_err;
	netdev_dbg(bp->dev,
		   "Allocated RX ring of %d bytes at %08lx (mapped %p)\n",
		   size, (unsigned long)bp->rx_ring_dma, bp->rx_ring);

	if (bp->macbgem_ops.mog_alloc_rx_buffers(bp))
		goto out_err;

	return 0;

out_err:
	macb_free_consistent(bp);
	return -ENOMEM;
}

static void gem_init_rings(struct macb *bp)
{
	struct macb_queue *queue;
	struct macb_dma_desc *desc = NULL;
	unsigned int q;
	int i;

	for (q = 0, queue = bp->queues; q < bp->num_queues; ++q, ++queue) {
		for (i = 0; i < bp->tx_ring_size; i++) {
			desc = macb_tx_desc(queue, i);
			macb_set_addr(bp, desc, 0);
			desc->ctrl = MACB_BIT(TX_USED);
		}
		desc->ctrl |= MACB_BIT(TX_WRAP);
		queue->tx_head = 0;
		queue->tx_tail = 0;
	}

	bp->rx_tail = 0;
	bp->rx_prepared_head = 0;

	gem_rx_refill(bp);
}

static void macb_init_rings(struct macb *bp)
{
	int i;
	struct macb_dma_desc *desc = NULL;

	macb_init_rx_ring(bp);

	for (i = 0; i < bp->tx_ring_size; i++) {
		desc = macb_tx_desc(&bp->queues[0], i);
		macb_set_addr(bp, desc, 0);
		desc->ctrl = MACB_BIT(TX_USED);
	}
	bp->queues[0].tx_head = 0;
	bp->queues[0].tx_tail = 0;
	desc->ctrl |= MACB_BIT(TX_WRAP);
}

static void macb_reset_hw(struct macb *bp)
{
	struct macb_queue *queue;
	unsigned int q;

	/* Disable RX and TX (XXX: Should we halt the transmission
	 * more gracefully?)
	 */
	macb_writel(bp, NCR, 0);

	/* Clear the stats registers (XXX: Update stats first?) */
	macb_writel(bp, NCR, MACB_BIT(CLRSTAT));

	/* Clear all status flags */
	macb_writel(bp, TSR, -1);
	macb_writel(bp, RSR, -1);

	/* Disable all interrupts */
	for (q = 0, queue = bp->queues; q < bp->num_queues; ++q, ++queue) {
		queue_writel(queue, IDR, -1);
		queue_readl(queue, ISR);
		if (bp->caps & MACB_CAPS_ISR_CLEAR_ON_WRITE)
			queue_writel(queue, ISR, -1);
	}
}

static u32 gem_mdc_clk_div(struct macb *bp)
{
	u32 config;
	unsigned long pclk_hz = clk_get_rate(bp->pclk);

	if (pclk_hz <= 20000000)
		config = GEM_BF(CLK, GEM_CLK_DIV8);
	else if (pclk_hz <= 40000000)
		config = GEM_BF(CLK, GEM_CLK_DIV16);
	else if (pclk_hz <= 80000000)
		config = GEM_BF(CLK, GEM_CLK_DIV32);
	else if (pclk_hz <= 120000000)
		config = GEM_BF(CLK, GEM_CLK_DIV48);
	else if (pclk_hz <= 160000000)
		config = GEM_BF(CLK, GEM_CLK_DIV64);
	else
		config = GEM_BF(CLK, GEM_CLK_DIV96);

	return config;
}

static u32 macb_mdc_clk_div(struct macb *bp)
{
	u32 config;
	unsigned long pclk_hz;

	if (macb_is_gem(bp))
		return gem_mdc_clk_div(bp);

	pclk_hz = clk_get_rate(bp->pclk);
	if (pclk_hz <= 20000000)
		config = MACB_BF(CLK, MACB_CLK_DIV8);
	else if (pclk_hz <= 40000000)
		config = MACB_BF(CLK, MACB_CLK_DIV16);
	else if (pclk_hz <= 80000000)
		config = MACB_BF(CLK, MACB_CLK_DIV32);
	else
		config = MACB_BF(CLK, MACB_CLK_DIV64);

	return config;
}

/* Get the DMA bus width field of the network configuration register that we
 * should program.  We find the width from decoding the design configuration
 * register to find the maximum supported data bus width.
 */
static u32 macb_dbw(struct macb *bp)
{
	if (!macb_is_gem(bp))
		return 0;

	switch (GEM_BFEXT(DBWDEF, gem_readl(bp, DCFG1))) {
	case 4:
		return GEM_BF(DBW, GEM_DBW128);
	case 2:
		return GEM_BF(DBW, GEM_DBW64);
	case 1:
	default:
		return GEM_BF(DBW, GEM_DBW32);
	}
}

/* Configure the receive DMA engine
 * - use the correct receive buffer size
 * - set best burst length for DMA operations
 *   (if not supported by FIFO, it will fallback to default)
 * - set both rx/tx packet buffers to full memory size
 * These are configurable parameters for GEM.
 */
static void macb_configure_dma(struct macb *bp)
{
	u32 dmacfg;

	if (macb_is_gem(bp)) {
		dmacfg = gem_readl(bp, DMACFG) & ~GEM_BF(RXBS, -1L);
		dmacfg |= GEM_BF(RXBS, bp->rx_buffer_size / RX_BUFFER_MULTIPLE);
		if (bp->dma_burst_length)
			dmacfg = GEM_BFINS(FBLDO, bp->dma_burst_length, dmacfg);
		dmacfg |= GEM_BIT(TXPBMS) | GEM_BF(RXBMS, -1L);
		dmacfg &= ~GEM_BIT(ENDIA_PKT);

		if (bp->native_io)
			dmacfg &= ~GEM_BIT(ENDIA_DESC);
		else
			dmacfg |= GEM_BIT(ENDIA_DESC); /* CPU in big endian */

		if (bp->dev->features & NETIF_F_HW_CSUM)
			dmacfg |= GEM_BIT(TXCOEN);
		else
			dmacfg &= ~GEM_BIT(TXCOEN);

#ifdef CONFIG_ARCH_DMA_ADDR_T_64BIT
		if (bp->hw_dma_cap == HW_DMA_CAP_64B)
			dmacfg |= GEM_BIT(ADDR64);
#endif
		netdev_dbg(bp->dev, "Cadence configure DMA with 0x%08x\n",
			   dmacfg);
		gem_writel(bp, DMACFG, dmacfg);
	}
}

static void macb_init_hw(struct macb *bp)
{
	struct macb_queue *queue;
	unsigned int q;

	u32 config;

	macb_reset_hw(bp);
	macb_set_hwaddr(bp);

	config = macb_mdc_clk_div(bp);
	if (bp->phy_interface == PHY_INTERFACE_MODE_SGMII)
		config |= GEM_BIT(SGMIIEN) | GEM_BIT(PCSSEL);
	config |= MACB_BF(RBOF, NET_IP_ALIGN);	/* Make eth data aligned */
	config |= MACB_BIT(PAE);		/* PAuse Enable */
	config |= MACB_BIT(DRFCS);		/* Discard Rx FCS */
	if (bp->caps & MACB_CAPS_JUMBO)
		config |= MACB_BIT(JFRAME);	/* Enable jumbo frames */
	else
		config |= MACB_BIT(BIG);	/* Receive oversized frames */
	if (bp->dev->flags & IFF_PROMISC)
		config |= MACB_BIT(CAF);	/* Copy All Frames */
	else if (macb_is_gem(bp) && bp->dev->features & NETIF_F_RXCSUM)
		config |= GEM_BIT(RXCOEN);
	if (!(bp->dev->flags & IFF_BROADCAST))
		config |= MACB_BIT(NBC);	/* No BroadCast */
	config |= macb_dbw(bp);
	macb_writel(bp, NCFGR, config);
	if ((bp->caps & MACB_CAPS_JUMBO) && bp->jumbo_max_len)
		gem_writel(bp, JML, bp->jumbo_max_len);
	bp->speed = SPEED_10;
	bp->duplex = DUPLEX_HALF;
	bp->rx_frm_len_mask = MACB_RX_FRMLEN_MASK;
	if (bp->caps & MACB_CAPS_JUMBO)
		bp->rx_frm_len_mask = MACB_RX_JFRMLEN_MASK;

	macb_configure_dma(bp);

	/* Initialize TX and RX buffers */
	macb_writel(bp, RBQP, lower_32_bits(bp->rx_ring_dma));
#ifdef CONFIG_ARCH_DMA_ADDR_T_64BIT
	if (bp->hw_dma_cap == HW_DMA_CAP_64B)
		macb_writel(bp, RBQPH, upper_32_bits(bp->rx_ring_dma));
#endif
	for (q = 0, queue = bp->queues; q < bp->num_queues; ++q, ++queue) {
		queue_writel(queue, TBQP, lower_32_bits(queue->tx_ring_dma));
#ifdef CONFIG_ARCH_DMA_ADDR_T_64BIT
		if (bp->hw_dma_cap == HW_DMA_CAP_64B)
			queue_writel(queue, TBQPH, upper_32_bits(queue->tx_ring_dma));
#endif

		/* Enable interrupts */
		queue_writel(queue, IER,
			     MACB_RX_INT_FLAGS |
			     MACB_TX_INT_FLAGS |
			     MACB_BIT(HRESP));
	}

	/* Enable TX and RX */
	macb_writel(bp, NCR, MACB_BIT(RE) | MACB_BIT(TE) | MACB_BIT(MPE));
}

/* The hash address register is 64 bits long and takes up two
 * locations in the memory map.  The least significant bits are stored
 * in EMAC_HSL and the most significant bits in EMAC_HSH.
 *
 * The unicast hash enable and the multicast hash enable bits in the
 * network configuration register enable the reception of hash matched
 * frames. The destination address is reduced to a 6 bit index into
 * the 64 bit hash register using the following hash function.  The
 * hash function is an exclusive or of every sixth bit of the
 * destination address.
 *
 * hi[5] = da[5] ^ da[11] ^ da[17] ^ da[23] ^ da[29] ^ da[35] ^ da[41] ^ da[47]
 * hi[4] = da[4] ^ da[10] ^ da[16] ^ da[22] ^ da[28] ^ da[34] ^ da[40] ^ da[46]
 * hi[3] = da[3] ^ da[09] ^ da[15] ^ da[21] ^ da[27] ^ da[33] ^ da[39] ^ da[45]
 * hi[2] = da[2] ^ da[08] ^ da[14] ^ da[20] ^ da[26] ^ da[32] ^ da[38] ^ da[44]
 * hi[1] = da[1] ^ da[07] ^ da[13] ^ da[19] ^ da[25] ^ da[31] ^ da[37] ^ da[43]
 * hi[0] = da[0] ^ da[06] ^ da[12] ^ da[18] ^ da[24] ^ da[30] ^ da[36] ^ da[42]
 *
 * da[0] represents the least significant bit of the first byte
 * received, that is, the multicast/unicast indicator, and da[47]
 * represents the most significant bit of the last byte received.  If
 * the hash index, hi[n], points to a bit that is set in the hash
 * register then the frame will be matched according to whether the
 * frame is multicast or unicast.  A multicast match will be signalled
 * if the multicast hash enable bit is set, da[0] is 1 and the hash
 * index points to a bit set in the hash register.  A unicast match
 * will be signalled if the unicast hash enable bit is set, da[0] is 0
 * and the hash index points to a bit set in the hash register.  To
 * receive all multicast frames, the hash register should be set with
 * all ones and the multicast hash enable bit should be set in the
 * network configuration register.
 */

static inline int hash_bit_value(int bitnr, __u8 *addr)
{
	if (addr[bitnr / 8] & (1 << (bitnr % 8)))
		return 1;
	return 0;
}

/* Return the hash index value for the specified address. */
static int hash_get_index(__u8 *addr)
{
	int i, j, bitval;
	int hash_index = 0;

	for (j = 0; j < 6; j++) {
		for (i = 0, bitval = 0; i < 8; i++)
			bitval ^= hash_bit_value(i * 6 + j, addr);

		hash_index |= (bitval << j);
	}

	return hash_index;
}

/* Add multicast addresses to the internal multicast-hash table. */
static void macb_sethashtable(struct net_device *dev)
{
	struct netdev_hw_addr *ha;
	unsigned long mc_filter[2];
	unsigned int bitnr;
	struct macb *bp = netdev_priv(dev);

	mc_filter[0] = 0;
	mc_filter[1] = 0;

	netdev_for_each_mc_addr(ha, dev) {
		bitnr = hash_get_index(ha->addr);
		mc_filter[bitnr >> 5] |= 1 << (bitnr & 31);
	}

	macb_or_gem_writel(bp, HRB, mc_filter[0]);
	macb_or_gem_writel(bp, HRT, mc_filter[1]);
}

/* Enable/Disable promiscuous and multicast modes. */
static void macb_set_rx_mode(struct net_device *dev)
{
	unsigned long cfg;
	struct macb *bp = netdev_priv(dev);

	cfg = macb_readl(bp, NCFGR);

	if (dev->flags & IFF_PROMISC) {
		/* Enable promiscuous mode */
		cfg |= MACB_BIT(CAF);

		/* Disable RX checksum offload */
		if (macb_is_gem(bp))
			cfg &= ~GEM_BIT(RXCOEN);
	} else {
		/* Disable promiscuous mode */
		cfg &= ~MACB_BIT(CAF);

		/* Enable RX checksum offload only if requested */
		if (macb_is_gem(bp) && dev->features & NETIF_F_RXCSUM)
			cfg |= GEM_BIT(RXCOEN);
	}

	if (dev->flags & IFF_ALLMULTI) {
		/* Enable all multicast mode */
		macb_or_gem_writel(bp, HRB, -1);
		macb_or_gem_writel(bp, HRT, -1);
		cfg |= MACB_BIT(NCFGR_MTI);
	} else if (!netdev_mc_empty(dev)) {
		/* Enable specific multicasts */
		macb_sethashtable(dev);
		cfg |= MACB_BIT(NCFGR_MTI);
	} else if (dev->flags & (~IFF_ALLMULTI)) {
		/* Disable all multicast mode */
		macb_or_gem_writel(bp, HRB, 0);
		macb_or_gem_writel(bp, HRT, 0);
		cfg &= ~MACB_BIT(NCFGR_MTI);
	}

	macb_writel(bp, NCFGR, cfg);
}

static int macb_open(struct net_device *dev)
{
	struct macb *bp = netdev_priv(dev);
	size_t bufsz = dev->mtu + ETH_HLEN + ETH_FCS_LEN + NET_IP_ALIGN;
	int err;

	netdev_dbg(bp->dev, "open\n");

	/* carrier starts down */
	netif_carrier_off(dev);

	/* if the phy is not yet register, retry later*/
	if (!dev->phydev)
		return -EAGAIN;

	/* RX buffers initialization */
	macb_init_rx_buffer_size(bp, bufsz);

	err = macb_alloc_consistent(bp);
	if (err) {
		netdev_err(dev, "Unable to allocate DMA memory (error %d)\n",
			   err);
		return err;
	}

	napi_enable(&bp->napi);

	bp->macbgem_ops.mog_init_rings(bp);
	macb_init_hw(bp);

	/* schedule a link state check */
	phy_start(dev->phydev);

	netif_tx_start_all_queues(dev);

	if (bp->ptp_info)
		bp->ptp_info->ptp_init(dev);

	return 0;
}

static int macb_close(struct net_device *dev)
{
	struct macb *bp = netdev_priv(dev);
	unsigned long flags;

	netif_tx_stop_all_queues(dev);
	napi_disable(&bp->napi);

	if (dev->phydev)
		phy_stop(dev->phydev);

	spin_lock_irqsave(&bp->lock, flags);
	macb_reset_hw(bp);
	netif_carrier_off(dev);
	spin_unlock_irqrestore(&bp->lock, flags);

	macb_free_consistent(bp);

	if (bp->ptp_info)
		bp->ptp_info->ptp_remove(dev);

	return 0;
}

static int macb_change_mtu(struct net_device *dev, int new_mtu)
{
	if (netif_running(dev))
		return -EBUSY;

	dev->mtu = new_mtu;

	return 0;
}

static void gem_update_stats(struct macb *bp)
{
	unsigned int i;
	u32 *p = &bp->hw_stats.gem.tx_octets_31_0;

	for (i = 0; i < GEM_STATS_LEN; ++i, ++p) {
		u32 offset = gem_statistics[i].offset;
		u64 val = bp->macb_reg_readl(bp, offset);

		bp->ethtool_stats[i] += val;
		*p += val;

		if (offset == GEM_OCTTXL || offset == GEM_OCTRXL) {
			/* Add GEM_OCTTXH, GEM_OCTRXH */
			val = bp->macb_reg_readl(bp, offset + 4);
			bp->ethtool_stats[i] += ((u64)val) << 32;
			*(++p) += val;
		}
	}
}

static struct net_device_stats *gem_get_stats(struct macb *bp)
{
	struct gem_stats *hwstat = &bp->hw_stats.gem;
	struct net_device_stats *nstat = &bp->stats;

	gem_update_stats(bp);

	nstat->rx_errors = (hwstat->rx_frame_check_sequence_errors +
			    hwstat->rx_alignment_errors +
			    hwstat->rx_resource_errors +
			    hwstat->rx_overruns +
			    hwstat->rx_oversize_frames +
			    hwstat->rx_jabbers +
			    hwstat->rx_undersized_frames +
			    hwstat->rx_length_field_frame_errors);
	nstat->tx_errors = (hwstat->tx_late_collisions +
			    hwstat->tx_excessive_collisions +
			    hwstat->tx_underrun +
			    hwstat->tx_carrier_sense_errors);
	nstat->multicast = hwstat->rx_multicast_frames;
	nstat->collisions = (hwstat->tx_single_collision_frames +
			     hwstat->tx_multiple_collision_frames +
			     hwstat->tx_excessive_collisions);
	nstat->rx_length_errors = (hwstat->rx_oversize_frames +
				   hwstat->rx_jabbers +
				   hwstat->rx_undersized_frames +
				   hwstat->rx_length_field_frame_errors);
	nstat->rx_over_errors = hwstat->rx_resource_errors;
	nstat->rx_crc_errors = hwstat->rx_frame_check_sequence_errors;
	nstat->rx_frame_errors = hwstat->rx_alignment_errors;
	nstat->rx_fifo_errors = hwstat->rx_overruns;
	nstat->tx_aborted_errors = hwstat->tx_excessive_collisions;
	nstat->tx_carrier_errors = hwstat->tx_carrier_sense_errors;
	nstat->tx_fifo_errors = hwstat->tx_underrun;

	return nstat;
}

static void gem_get_ethtool_stats(struct net_device *dev,
				  struct ethtool_stats *stats, u64 *data)
{
	struct macb *bp;

	bp = netdev_priv(dev);
	gem_update_stats(bp);
	memcpy(data, &bp->ethtool_stats, sizeof(u64) * GEM_STATS_LEN);
}

static int gem_get_sset_count(struct net_device *dev, int sset)
{
	switch (sset) {
	case ETH_SS_STATS:
		return GEM_STATS_LEN;
	default:
		return -EOPNOTSUPP;
	}
}

static void gem_get_ethtool_strings(struct net_device *dev, u32 sset, u8 *p)
{
	unsigned int i;

	switch (sset) {
	case ETH_SS_STATS:
		for (i = 0; i < GEM_STATS_LEN; i++, p += ETH_GSTRING_LEN)
			memcpy(p, gem_statistics[i].stat_string,
			       ETH_GSTRING_LEN);
		break;
	}
}

static struct net_device_stats *macb_get_stats(struct net_device *dev)
{
	struct macb *bp = netdev_priv(dev);
	struct net_device_stats *nstat = &bp->stats;
	struct macb_stats *hwstat = &bp->hw_stats.macb;

	if (macb_is_gem(bp))
		return gem_get_stats(bp);

	/* read stats from hardware */
	macb_update_stats(bp);

	/* Convert HW stats into netdevice stats */
	nstat->rx_errors = (hwstat->rx_fcs_errors +
			    hwstat->rx_align_errors +
			    hwstat->rx_resource_errors +
			    hwstat->rx_overruns +
			    hwstat->rx_oversize_pkts +
			    hwstat->rx_jabbers +
			    hwstat->rx_undersize_pkts +
			    hwstat->rx_length_mismatch);
	nstat->tx_errors = (hwstat->tx_late_cols +
			    hwstat->tx_excessive_cols +
			    hwstat->tx_underruns +
			    hwstat->tx_carrier_errors +
			    hwstat->sqe_test_errors);
	nstat->collisions = (hwstat->tx_single_cols +
			     hwstat->tx_multiple_cols +
			     hwstat->tx_excessive_cols);
	nstat->rx_length_errors = (hwstat->rx_oversize_pkts +
				   hwstat->rx_jabbers +
				   hwstat->rx_undersize_pkts +
				   hwstat->rx_length_mismatch);
	nstat->rx_over_errors = hwstat->rx_resource_errors +
				   hwstat->rx_overruns;
	nstat->rx_crc_errors = hwstat->rx_fcs_errors;
	nstat->rx_frame_errors = hwstat->rx_align_errors;
	nstat->rx_fifo_errors = hwstat->rx_overruns;
	/* XXX: What does "missed" mean? */
	nstat->tx_aborted_errors = hwstat->tx_excessive_cols;
	nstat->tx_carrier_errors = hwstat->tx_carrier_errors;
	nstat->tx_fifo_errors = hwstat->tx_underruns;
	/* Don't know about heartbeat or window errors... */

	return nstat;
}

static int macb_get_regs_len(struct net_device *netdev)
{
	return MACB_GREGS_NBR * sizeof(u32);
}

static void macb_get_regs(struct net_device *dev, struct ethtool_regs *regs,
			  void *p)
{
	struct macb *bp = netdev_priv(dev);
	unsigned int tail, head;
	u32 *regs_buff = p;

	regs->version = (macb_readl(bp, MID) & ((1 << MACB_REV_SIZE) - 1))
			| MACB_GREGS_VERSION;

	tail = macb_tx_ring_wrap(bp, bp->queues[0].tx_tail);
	head = macb_tx_ring_wrap(bp, bp->queues[0].tx_head);

	regs_buff[0]  = macb_readl(bp, NCR);
	regs_buff[1]  = macb_or_gem_readl(bp, NCFGR);
	regs_buff[2]  = macb_readl(bp, NSR);
	regs_buff[3]  = macb_readl(bp, TSR);
	regs_buff[4]  = macb_readl(bp, RBQP);
	regs_buff[5]  = macb_readl(bp, TBQP);
	regs_buff[6]  = macb_readl(bp, RSR);
	regs_buff[7]  = macb_readl(bp, IMR);

	regs_buff[8]  = tail;
	regs_buff[9]  = head;
	regs_buff[10] = macb_tx_dma(&bp->queues[0], tail);
	regs_buff[11] = macb_tx_dma(&bp->queues[0], head);

	if (!(bp->caps & MACB_CAPS_USRIO_DISABLED))
		regs_buff[12] = macb_or_gem_readl(bp, USRIO);
	if (macb_is_gem(bp))
		regs_buff[13] = gem_readl(bp, DMACFG);
}

static void macb_get_wol(struct net_device *netdev, struct ethtool_wolinfo *wol)
{
	struct macb *bp = netdev_priv(netdev);

	wol->supported = 0;
	wol->wolopts = 0;

	if (bp->wol & MACB_WOL_HAS_MAGIC_PACKET) {
		wol->supported = WAKE_MAGIC;

		if (bp->wol & MACB_WOL_ENABLED)
			wol->wolopts |= WAKE_MAGIC;
	}
}

static int macb_set_wol(struct net_device *netdev, struct ethtool_wolinfo *wol)
{
	struct macb *bp = netdev_priv(netdev);

	if (!(bp->wol & MACB_WOL_HAS_MAGIC_PACKET) ||
	    (wol->wolopts & ~WAKE_MAGIC))
		return -EOPNOTSUPP;

	if (wol->wolopts & WAKE_MAGIC)
		bp->wol |= MACB_WOL_ENABLED;
	else
		bp->wol &= ~MACB_WOL_ENABLED;

	device_set_wakeup_enable(&bp->pdev->dev, bp->wol & MACB_WOL_ENABLED);

	return 0;
}

static void macb_get_ringparam(struct net_device *netdev,
			       struct ethtool_ringparam *ring)
{
	struct macb *bp = netdev_priv(netdev);

	ring->rx_max_pending = MAX_RX_RING_SIZE;
	ring->tx_max_pending = MAX_TX_RING_SIZE;

	ring->rx_pending = bp->rx_ring_size;
	ring->tx_pending = bp->tx_ring_size;
}

static int macb_set_ringparam(struct net_device *netdev,
			      struct ethtool_ringparam *ring)
{
	struct macb *bp = netdev_priv(netdev);
	u32 new_rx_size, new_tx_size;
	unsigned int reset = 0;

	if ((ring->rx_mini_pending) || (ring->rx_jumbo_pending))
		return -EINVAL;

	new_rx_size = clamp_t(u32, ring->rx_pending,
			      MIN_RX_RING_SIZE, MAX_RX_RING_SIZE);
	new_rx_size = roundup_pow_of_two(new_rx_size);

	new_tx_size = clamp_t(u32, ring->tx_pending,
			      MIN_TX_RING_SIZE, MAX_TX_RING_SIZE);
	new_tx_size = roundup_pow_of_two(new_tx_size);

	if ((new_tx_size == bp->tx_ring_size) &&
	    (new_rx_size == bp->rx_ring_size)) {
		/* nothing to do */
		return 0;
	}

	if (netif_running(bp->dev)) {
		reset = 1;
		macb_close(bp->dev);
	}

	bp->rx_ring_size = new_rx_size;
	bp->tx_ring_size = new_tx_size;

	if (reset)
		macb_open(bp->dev);

	return 0;
}

static int macb_get_ts_info(struct net_device *netdev,
			    struct ethtool_ts_info *info)
{
	struct macb *bp = netdev_priv(netdev);

	if (bp->ptp_info)
		return bp->ptp_info->get_ts_info(netdev, info);

	return ethtool_op_get_ts_info(netdev, info);
}

static const struct ethtool_ops macb_ethtool_ops = {
	.get_regs_len		= macb_get_regs_len,
	.get_regs		= macb_get_regs,
	.get_link		= ethtool_op_get_link,
	.get_ts_info		= ethtool_op_get_ts_info,
	.get_wol		= macb_get_wol,
	.set_wol		= macb_set_wol,
	.get_link_ksettings     = phy_ethtool_get_link_ksettings,
	.set_link_ksettings     = phy_ethtool_set_link_ksettings,
	.get_ringparam		= macb_get_ringparam,
	.set_ringparam		= macb_set_ringparam,
};

static const struct ethtool_ops gem_ethtool_ops = {
	.get_regs_len		= macb_get_regs_len,
	.get_regs		= macb_get_regs,
	.get_link		= ethtool_op_get_link,
	.get_ts_info		= macb_get_ts_info,
	.get_ethtool_stats	= gem_get_ethtool_stats,
	.get_strings		= gem_get_ethtool_strings,
	.get_sset_count		= gem_get_sset_count,
	.get_link_ksettings     = phy_ethtool_get_link_ksettings,
	.set_link_ksettings     = phy_ethtool_set_link_ksettings,
	.get_ringparam		= macb_get_ringparam,
	.set_ringparam		= macb_set_ringparam,
};

static int macb_ioctl(struct net_device *dev, struct ifreq *rq, int cmd)
{
	struct phy_device *phydev = dev->phydev;
	struct macb *bp = netdev_priv(dev);

	if (!netif_running(dev))
		return -EINVAL;

	if (!phydev)
		return -ENODEV;

	if (!bp->ptp_info)
		return phy_mii_ioctl(phydev, rq, cmd);

	switch (cmd) {
	case SIOCSHWTSTAMP:
		return bp->ptp_info->set_hwtst(dev, rq, cmd);
	case SIOCGHWTSTAMP:
		return bp->ptp_info->get_hwtst(dev, rq);
	default:
		return phy_mii_ioctl(phydev, rq, cmd);
	}
}

static int macb_set_features(struct net_device *netdev,
			     netdev_features_t features)
{
	struct macb *bp = netdev_priv(netdev);
	netdev_features_t changed = features ^ netdev->features;

	/* TX checksum offload */
	if ((changed & NETIF_F_HW_CSUM) && macb_is_gem(bp)) {
		u32 dmacfg;

		dmacfg = gem_readl(bp, DMACFG);
		if (features & NETIF_F_HW_CSUM)
			dmacfg |= GEM_BIT(TXCOEN);
		else
			dmacfg &= ~GEM_BIT(TXCOEN);
		gem_writel(bp, DMACFG, dmacfg);
	}

	/* RX checksum offload */
	if ((changed & NETIF_F_RXCSUM) && macb_is_gem(bp)) {
		u32 netcfg;

		netcfg = gem_readl(bp, NCFGR);
		if (features & NETIF_F_RXCSUM &&
		    !(netdev->flags & IFF_PROMISC))
			netcfg |= GEM_BIT(RXCOEN);
		else
			netcfg &= ~GEM_BIT(RXCOEN);
		gem_writel(bp, NCFGR, netcfg);
	}

	return 0;
}

static const struct net_device_ops macb_netdev_ops = {
	.ndo_open		= macb_open,
	.ndo_stop		= macb_close,
	.ndo_start_xmit		= macb_start_xmit,
	.ndo_set_rx_mode	= macb_set_rx_mode,
	.ndo_get_stats		= macb_get_stats,
	.ndo_do_ioctl		= macb_ioctl,
	.ndo_validate_addr	= eth_validate_addr,
	.ndo_change_mtu		= macb_change_mtu,
	.ndo_set_mac_address	= eth_mac_addr,
#ifdef CONFIG_NET_POLL_CONTROLLER
	.ndo_poll_controller	= macb_poll_controller,
#endif
	.ndo_set_features	= macb_set_features,
	.ndo_features_check	= macb_features_check,
};

/* Configure peripheral capabilities according to device tree
 * and integration options used
 */
static void macb_configure_caps(struct macb *bp,
				const struct macb_config *dt_conf)
{
	u32 dcfg;

	if (dt_conf)
		bp->caps = dt_conf->caps;

	if (hw_is_gem(bp->regs, bp->native_io)) {
		bp->caps |= MACB_CAPS_MACB_IS_GEM;

		dcfg = gem_readl(bp, DCFG1);
		if (GEM_BFEXT(IRQCOR, dcfg) == 0)
			bp->caps |= MACB_CAPS_ISR_CLEAR_ON_WRITE;
		dcfg = gem_readl(bp, DCFG2);
		if ((dcfg & (GEM_BIT(RX_PKT_BUFF) | GEM_BIT(TX_PKT_BUFF))) == 0)
			bp->caps |= MACB_CAPS_FIFO_MODE;
	}

	dev_dbg(&bp->pdev->dev, "Cadence caps 0x%08x\n", bp->caps);
}

static void macb_probe_queues(void __iomem *mem,
			      bool native_io,
			      unsigned int *queue_mask,
			      unsigned int *num_queues)
{
	unsigned int hw_q;

	*queue_mask = 0x1;
	*num_queues = 1;

	/* is it macb or gem ?
	 *
	 * We need to read directly from the hardware here because
	 * we are early in the probe process and don't have the
	 * MACB_CAPS_MACB_IS_GEM flag positioned
	 */
	if (!hw_is_gem(mem, native_io))
		return;

	/* bit 0 is never set but queue 0 always exists */
	*queue_mask = readl_relaxed(mem + GEM_DCFG6) & 0xff;

	*queue_mask |= 0x1;

	for (hw_q = 1; hw_q < MACB_MAX_QUEUES; ++hw_q)
		if (*queue_mask & (1 << hw_q))
			(*num_queues)++;
}

static int macb_clk_init(struct platform_device *pdev, struct clk **pclk,
			 struct clk **hclk, struct clk **tx_clk,
			 struct clk **rx_clk)
{
	struct macb_platform_data *pdata;
	int err;

	pdata = dev_get_platdata(&pdev->dev);
	if (pdata) {
		*pclk = pdata->pclk;
		*hclk = pdata->hclk;
	} else {
		*pclk = devm_clk_get(&pdev->dev, "pclk");
		*hclk = devm_clk_get(&pdev->dev, "hclk");
	}

	if (IS_ERR(*pclk)) {
		err = PTR_ERR(*pclk);
		dev_err(&pdev->dev, "failed to get macb_clk (%u)\n", err);
		return err;
	}

	if (IS_ERR(*hclk)) {
		err = PTR_ERR(*hclk);
		dev_err(&pdev->dev, "failed to get hclk (%u)\n", err);
		return err;
	}

	*tx_clk = devm_clk_get(&pdev->dev, "tx_clk");
	if (IS_ERR(*tx_clk))
		*tx_clk = NULL;

	*rx_clk = devm_clk_get(&pdev->dev, "rx_clk");
	if (IS_ERR(*rx_clk))
		*rx_clk = NULL;

	err = clk_prepare_enable(*pclk);
	if (err) {
		dev_err(&pdev->dev, "failed to enable pclk (%u)\n", err);
		return err;
	}

	err = clk_prepare_enable(*hclk);
	if (err) {
		dev_err(&pdev->dev, "failed to enable hclk (%u)\n", err);
		goto err_disable_pclk;
	}

	err = clk_prepare_enable(*tx_clk);
	if (err) {
		dev_err(&pdev->dev, "failed to enable tx_clk (%u)\n", err);
		goto err_disable_hclk;
	}

	err = clk_prepare_enable(*rx_clk);
	if (err) {
		dev_err(&pdev->dev, "failed to enable rx_clk (%u)\n", err);
		goto err_disable_txclk;
	}

	return 0;

err_disable_txclk:
	clk_disable_unprepare(*tx_clk);

err_disable_hclk:
	clk_disable_unprepare(*hclk);

err_disable_pclk:
	clk_disable_unprepare(*pclk);

	return err;
}

static int macb_init(struct platform_device *pdev)
{
	struct net_device *dev = platform_get_drvdata(pdev);
	unsigned int hw_q, q;
	struct macb *bp = netdev_priv(dev);
	struct macb_queue *queue;
	int err;
	u32 val;

	bp->tx_ring_size = DEFAULT_TX_RING_SIZE;
	bp->rx_ring_size = DEFAULT_RX_RING_SIZE;

	/* set the queue register mapping once for all: queue0 has a special
	 * register mapping but we don't want to test the queue index then
	 * compute the corresponding register offset at run time.
	 */
	for (hw_q = 0, q = 0; hw_q < MACB_MAX_QUEUES; ++hw_q) {
		if (!(bp->queue_mask & (1 << hw_q)))
			continue;

		queue = &bp->queues[q];
		queue->bp = bp;
		if (hw_q) {
			queue->ISR  = GEM_ISR(hw_q - 1);
			queue->IER  = GEM_IER(hw_q - 1);
			queue->IDR  = GEM_IDR(hw_q - 1);
			queue->IMR  = GEM_IMR(hw_q - 1);
			queue->TBQP = GEM_TBQP(hw_q - 1);
#ifdef CONFIG_ARCH_DMA_ADDR_T_64BIT
			if (bp->hw_dma_cap == HW_DMA_CAP_64B)
				queue->TBQPH = GEM_TBQPH(hw_q - 1);
#endif
		} else {
			/* queue0 uses legacy registers */
			queue->ISR  = MACB_ISR;
			queue->IER  = MACB_IER;
			queue->IDR  = MACB_IDR;
			queue->IMR  = MACB_IMR;
			queue->TBQP = MACB_TBQP;
#ifdef CONFIG_ARCH_DMA_ADDR_T_64BIT
			if (bp->hw_dma_cap == HW_DMA_CAP_64B)
				queue->TBQPH = MACB_TBQPH;
#endif
		}

		/* get irq: here we use the linux queue index, not the hardware
		 * queue index. the queue irq definitions in the device tree
		 * must remove the optional gaps that could exist in the
		 * hardware queue mask.
		 */
		queue->irq = platform_get_irq(pdev, q);
		err = devm_request_irq(&pdev->dev, queue->irq, macb_interrupt,
				       IRQF_SHARED, dev->name, queue);
		if (err) {
			dev_err(&pdev->dev,
				"Unable to request IRQ %d (error %d)\n",
				queue->irq, err);
			return err;
		}

		INIT_WORK(&queue->tx_error_task, macb_tx_error_task);
		q++;
	}

	dev->netdev_ops = &macb_netdev_ops;
	netif_napi_add(dev, &bp->napi, macb_poll, 64);

	/* setup appropriated routines according to adapter type */
	if (macb_is_gem(bp)) {
		bp->max_tx_length = GEM_MAX_TX_LEN;
		bp->macbgem_ops.mog_alloc_rx_buffers = gem_alloc_rx_buffers;
		bp->macbgem_ops.mog_free_rx_buffers = gem_free_rx_buffers;
		bp->macbgem_ops.mog_init_rings = gem_init_rings;
		bp->macbgem_ops.mog_rx = gem_rx;
		dev->ethtool_ops = &gem_ethtool_ops;
	} else {
		bp->max_tx_length = MACB_MAX_TX_LEN;
		bp->macbgem_ops.mog_alloc_rx_buffers = macb_alloc_rx_buffers;
		bp->macbgem_ops.mog_free_rx_buffers = macb_free_rx_buffers;
		bp->macbgem_ops.mog_init_rings = macb_init_rings;
		bp->macbgem_ops.mog_rx = macb_rx;
		dev->ethtool_ops = &macb_ethtool_ops;
	}

	/* Set features */
	dev->hw_features = NETIF_F_SG;

	/* Check LSO capability */
	if (GEM_BFEXT(PBUF_LSO, gem_readl(bp, DCFG6)))
		dev->hw_features |= MACB_NETIF_LSO;

	/* Checksum offload is only available on gem with packet buffer */
	if (macb_is_gem(bp) && !(bp->caps & MACB_CAPS_FIFO_MODE))
		dev->hw_features |= NETIF_F_HW_CSUM | NETIF_F_RXCSUM;
	if (bp->caps & MACB_CAPS_SG_DISABLED)
		dev->hw_features &= ~NETIF_F_SG;
	dev->features = dev->hw_features;

	if (!(bp->caps & MACB_CAPS_USRIO_DISABLED)) {
		val = 0;
		if (bp->phy_interface == PHY_INTERFACE_MODE_RGMII)
			val = GEM_BIT(RGMII);
		else if (bp->phy_interface == PHY_INTERFACE_MODE_RMII &&
			 (bp->caps & MACB_CAPS_USRIO_DEFAULT_IS_MII_GMII))
			val = MACB_BIT(RMII);
		else if (!(bp->caps & MACB_CAPS_USRIO_DEFAULT_IS_MII_GMII))
			val = MACB_BIT(MII);

		if (bp->caps & MACB_CAPS_USRIO_HAS_CLKEN)
			val |= MACB_BIT(CLKEN);

		macb_or_gem_writel(bp, USRIO, val);
	}

	/* Set MII management clock divider */
	val = macb_mdc_clk_div(bp);
	val |= macb_dbw(bp);
	if (bp->phy_interface == PHY_INTERFACE_MODE_SGMII)
		val |= GEM_BIT(SGMIIEN) | GEM_BIT(PCSSEL);
	macb_writel(bp, NCFGR, val);

	return 0;
}

#if defined(CONFIG_OF)
/* 1518 rounded up */
#define AT91ETHER_MAX_RBUFF_SZ	0x600
/* max number of receive buffers */
#define AT91ETHER_MAX_RX_DESCR	9

/* Initialize and start the Receiver and Transmit subsystems */
static int at91ether_start(struct net_device *dev)
{
	struct macb *lp = netdev_priv(dev);
	struct macb_dma_desc *desc;
	dma_addr_t addr;
	u32 ctl;
	int i;

	lp->rx_ring = dma_alloc_coherent(&lp->pdev->dev,
					 (AT91ETHER_MAX_RX_DESCR *
					  macb_dma_desc_get_size(lp)),
					 &lp->rx_ring_dma, GFP_KERNEL);
	if (!lp->rx_ring)
		return -ENOMEM;

	lp->rx_buffers = dma_alloc_coherent(&lp->pdev->dev,
					    AT91ETHER_MAX_RX_DESCR *
					    AT91ETHER_MAX_RBUFF_SZ,
					    &lp->rx_buffers_dma, GFP_KERNEL);
	if (!lp->rx_buffers) {
		dma_free_coherent(&lp->pdev->dev,
				  AT91ETHER_MAX_RX_DESCR *
				  macb_dma_desc_get_size(lp),
				  lp->rx_ring, lp->rx_ring_dma);
		lp->rx_ring = NULL;
		return -ENOMEM;
	}

	addr = lp->rx_buffers_dma;
	for (i = 0; i < AT91ETHER_MAX_RX_DESCR; i++) {
		desc = macb_rx_desc(lp, i);
		macb_set_addr(lp, desc, addr);
		desc->ctrl = 0;
		addr += AT91ETHER_MAX_RBUFF_SZ;
	}

	/* Set the Wrap bit on the last descriptor */
	desc->addr |= MACB_BIT(RX_WRAP);

	/* Reset buffer index */
	lp->rx_tail = 0;

	/* Program address of descriptor list in Rx Buffer Queue register */
	macb_writel(lp, RBQP, lp->rx_ring_dma);

	/* Enable Receive and Transmit */
	ctl = macb_readl(lp, NCR);
	macb_writel(lp, NCR, ctl | MACB_BIT(RE) | MACB_BIT(TE));

	return 0;
}

/* Open the ethernet interface */
static int at91ether_open(struct net_device *dev)
{
	struct macb *lp = netdev_priv(dev);
	u32 ctl;
	int ret;

	/* Clear internal statistics */
	ctl = macb_readl(lp, NCR);
	macb_writel(lp, NCR, ctl | MACB_BIT(CLRSTAT));

	macb_set_hwaddr(lp);

	ret = at91ether_start(dev);
	if (ret)
		return ret;

	/* Enable MAC interrupts */
	macb_writel(lp, IER, MACB_BIT(RCOMP)	|
			     MACB_BIT(RXUBR)	|
			     MACB_BIT(ISR_TUND)	|
			     MACB_BIT(ISR_RLE)	|
			     MACB_BIT(TCOMP)	|
			     MACB_BIT(ISR_ROVR)	|
			     MACB_BIT(HRESP));

	/* schedule a link state check */
	phy_start(dev->phydev);

	netif_start_queue(dev);

	return 0;
}

/* Close the interface */
static int at91ether_close(struct net_device *dev)
{
	struct macb *lp = netdev_priv(dev);
	u32 ctl;

	/* Disable Receiver and Transmitter */
	ctl = macb_readl(lp, NCR);
	macb_writel(lp, NCR, ctl & ~(MACB_BIT(TE) | MACB_BIT(RE)));

	/* Disable MAC interrupts */
	macb_writel(lp, IDR, MACB_BIT(RCOMP)	|
			     MACB_BIT(RXUBR)	|
			     MACB_BIT(ISR_TUND)	|
			     MACB_BIT(ISR_RLE)	|
			     MACB_BIT(TCOMP)	|
			     MACB_BIT(ISR_ROVR) |
			     MACB_BIT(HRESP));

	netif_stop_queue(dev);

	dma_free_coherent(&lp->pdev->dev,
			  AT91ETHER_MAX_RX_DESCR *
			  macb_dma_desc_get_size(lp),
			  lp->rx_ring, lp->rx_ring_dma);
	lp->rx_ring = NULL;

	dma_free_coherent(&lp->pdev->dev,
			  AT91ETHER_MAX_RX_DESCR * AT91ETHER_MAX_RBUFF_SZ,
			  lp->rx_buffers, lp->rx_buffers_dma);
	lp->rx_buffers = NULL;

	return 0;
}

/* Transmit packet */
static int at91ether_start_xmit(struct sk_buff *skb, struct net_device *dev)
{
	struct macb *lp = netdev_priv(dev);

	if (macb_readl(lp, TSR) & MACB_BIT(RM9200_BNQ)) {
		netif_stop_queue(dev);

		/* Store packet information (to free when Tx completed) */
		lp->skb = skb;
		lp->skb_length = skb->len;
		lp->skb_physaddr = dma_map_single(NULL, skb->data, skb->len,
							DMA_TO_DEVICE);
		if (dma_mapping_error(NULL, lp->skb_physaddr)) {
			dev_kfree_skb_any(skb);
			dev->stats.tx_dropped++;
			netdev_err(dev, "%s: DMA mapping error\n", __func__);
			return NETDEV_TX_OK;
		}

		/* Set address of the data in the Transmit Address register */
		macb_writel(lp, TAR, lp->skb_physaddr);
		/* Set length of the packet in the Transmit Control register */
		macb_writel(lp, TCR, skb->len);

	} else {
		netdev_err(dev, "%s called, but device is busy!\n", __func__);
		return NETDEV_TX_BUSY;
	}

	return NETDEV_TX_OK;
}

/* Extract received frame from buffer descriptors and sent to upper layers.
 * (Called from interrupt context)
 */
static void at91ether_rx(struct net_device *dev)
{
	struct macb *lp = netdev_priv(dev);
	struct macb_dma_desc *desc;
	unsigned char *p_recv;
	struct sk_buff *skb;
	unsigned int pktlen;

	desc = macb_rx_desc(lp, lp->rx_tail);
	while (desc->addr & MACB_BIT(RX_USED)) {
		p_recv = lp->rx_buffers + lp->rx_tail * AT91ETHER_MAX_RBUFF_SZ;
		pktlen = MACB_BF(RX_FRMLEN, desc->ctrl);
		skb = netdev_alloc_skb(dev, pktlen + 2);
		if (skb) {
			skb_reserve(skb, 2);
			memcpy(skb_put(skb, pktlen), p_recv, pktlen);

			skb->protocol = eth_type_trans(skb, dev);
			lp->stats.rx_packets++;
			lp->stats.rx_bytes += pktlen;
			netif_rx(skb);
		} else {
			lp->stats.rx_dropped++;
		}

		if (desc->ctrl & MACB_BIT(RX_MHASH_MATCH))
			lp->stats.multicast++;

		/* reset ownership bit */
		desc->addr &= ~MACB_BIT(RX_USED);

		/* wrap after last buffer */
		if (lp->rx_tail == AT91ETHER_MAX_RX_DESCR - 1)
			lp->rx_tail = 0;
		else
			lp->rx_tail++;

		desc = macb_rx_desc(lp, lp->rx_tail);
	}
}

/* MAC interrupt handler */
static irqreturn_t at91ether_interrupt(int irq, void *dev_id)
{
	struct net_device *dev = dev_id;
	struct macb *lp = netdev_priv(dev);
	u32 intstatus, ctl;

	/* MAC Interrupt Status register indicates what interrupts are pending.
	 * It is automatically cleared once read.
	 */
	intstatus = macb_readl(lp, ISR);

	/* Receive complete */
	if (intstatus & MACB_BIT(RCOMP))
		at91ether_rx(dev);

	/* Transmit complete */
	if (intstatus & MACB_BIT(TCOMP)) {
		/* The TCOM bit is set even if the transmission failed */
		if (intstatus & (MACB_BIT(ISR_TUND) | MACB_BIT(ISR_RLE)))
			lp->stats.tx_errors++;

		if (lp->skb) {
			dev_kfree_skb_irq(lp->skb);
			lp->skb = NULL;
			dma_unmap_single(NULL, lp->skb_physaddr,
					 lp->skb_length, DMA_TO_DEVICE);
			lp->stats.tx_packets++;
			lp->stats.tx_bytes += lp->skb_length;
		}
		netif_wake_queue(dev);
	}

	/* Work-around for EMAC Errata section 41.3.1 */
	if (intstatus & MACB_BIT(RXUBR)) {
		ctl = macb_readl(lp, NCR);
		macb_writel(lp, NCR, ctl & ~MACB_BIT(RE));
		wmb();
		macb_writel(lp, NCR, ctl | MACB_BIT(RE));
	}

	if (intstatus & MACB_BIT(ISR_ROVR))
		netdev_err(dev, "ROVR error\n");

	return IRQ_HANDLED;
}

#ifdef CONFIG_NET_POLL_CONTROLLER
static void at91ether_poll_controller(struct net_device *dev)
{
	unsigned long flags;

	local_irq_save(flags);
	at91ether_interrupt(dev->irq, dev);
	local_irq_restore(flags);
}
#endif

static const struct net_device_ops at91ether_netdev_ops = {
	.ndo_open		= at91ether_open,
	.ndo_stop		= at91ether_close,
	.ndo_start_xmit		= at91ether_start_xmit,
	.ndo_get_stats		= macb_get_stats,
	.ndo_set_rx_mode	= macb_set_rx_mode,
	.ndo_set_mac_address	= eth_mac_addr,
	.ndo_do_ioctl		= macb_ioctl,
	.ndo_validate_addr	= eth_validate_addr,
#ifdef CONFIG_NET_POLL_CONTROLLER
	.ndo_poll_controller	= at91ether_poll_controller,
#endif
};

static int at91ether_clk_init(struct platform_device *pdev, struct clk **pclk,
			      struct clk **hclk, struct clk **tx_clk,
			      struct clk **rx_clk)
{
	int err;

	*hclk = NULL;
	*tx_clk = NULL;
	*rx_clk = NULL;

	*pclk = devm_clk_get(&pdev->dev, "ether_clk");
	if (IS_ERR(*pclk))
		return PTR_ERR(*pclk);

	err = clk_prepare_enable(*pclk);
	if (err) {
		dev_err(&pdev->dev, "failed to enable pclk (%u)\n", err);
		return err;
	}

	return 0;
}

static int at91ether_init(struct platform_device *pdev)
{
	struct net_device *dev = platform_get_drvdata(pdev);
	struct macb *bp = netdev_priv(dev);
	int err;
	u32 reg;

	dev->netdev_ops = &at91ether_netdev_ops;
	dev->ethtool_ops = &macb_ethtool_ops;

	err = devm_request_irq(&pdev->dev, dev->irq, at91ether_interrupt,
			       0, dev->name, dev);
	if (err)
		return err;

	macb_writel(bp, NCR, 0);

	reg = MACB_BF(CLK, MACB_CLK_DIV32) | MACB_BIT(BIG);
	if (bp->phy_interface == PHY_INTERFACE_MODE_RMII)
		reg |= MACB_BIT(RM9200_RMII);

	macb_writel(bp, NCFGR, reg);

	return 0;
}

static const struct macb_config at91sam9260_config = {
	.caps = MACB_CAPS_USRIO_HAS_CLKEN | MACB_CAPS_USRIO_DEFAULT_IS_MII_GMII,
	.clk_init = macb_clk_init,
	.init = macb_init,
};

static const struct macb_config pc302gem_config = {
	.caps = MACB_CAPS_SG_DISABLED | MACB_CAPS_GIGABIT_MODE_AVAILABLE,
	.dma_burst_length = 16,
	.clk_init = macb_clk_init,
	.init = macb_init,
};

static const struct macb_config sama5d2_config = {
	.caps = MACB_CAPS_USRIO_DEFAULT_IS_MII_GMII,
	.dma_burst_length = 16,
	.clk_init = macb_clk_init,
	.init = macb_init,
};

static const struct macb_config sama5d3_config = {
	.caps = MACB_CAPS_SG_DISABLED | MACB_CAPS_GIGABIT_MODE_AVAILABLE
	      | MACB_CAPS_USRIO_DEFAULT_IS_MII_GMII,
	.dma_burst_length = 16,
	.clk_init = macb_clk_init,
	.init = macb_init,
};

static const struct macb_config sama5d4_config = {
	.caps = MACB_CAPS_USRIO_DEFAULT_IS_MII_GMII,
	.dma_burst_length = 4,
	.clk_init = macb_clk_init,
	.init = macb_init,
};

static const struct macb_config emac_config = {
	.clk_init = at91ether_clk_init,
	.init = at91ether_init,
};

static const struct macb_config np4_config = {
	.caps = MACB_CAPS_USRIO_DISABLED,
	.clk_init = macb_clk_init,
	.init = macb_init,
};

static const struct macb_config zynqmp_config = {
	.caps = MACB_CAPS_GIGABIT_MODE_AVAILABLE | MACB_CAPS_JUMBO,
	.dma_burst_length = 16,
	.clk_init = macb_clk_init,
	.init = macb_init,
	.jumbo_max_len = 10240,
};

static const struct macb_config zynq_config = {
	.caps = MACB_CAPS_GIGABIT_MODE_AVAILABLE | MACB_CAPS_NO_GIGABIT_HALF,
	.dma_burst_length = 16,
	.clk_init = macb_clk_init,
	.init = macb_init,
};

static const struct of_device_id macb_dt_ids[] = {
	{ .compatible = "cdns,at32ap7000-macb" },
	{ .compatible = "cdns,at91sam9260-macb", .data = &at91sam9260_config },
	{ .compatible = "cdns,macb" },
	{ .compatible = "cdns,np4-macb", .data = &np4_config },
	{ .compatible = "cdns,pc302-gem", .data = &pc302gem_config },
	{ .compatible = "cdns,gem", .data = &pc302gem_config },
	{ .compatible = "atmel,sama5d2-gem", .data = &sama5d2_config },
	{ .compatible = "atmel,sama5d3-gem", .data = &sama5d3_config },
	{ .compatible = "atmel,sama5d4-gem", .data = &sama5d4_config },
	{ .compatible = "cdns,at91rm9200-emac", .data = &emac_config },
	{ .compatible = "cdns,emac", .data = &emac_config },
	{ .compatible = "cdns,zynqmp-gem", .data = &zynqmp_config},
	{ .compatible = "cdns,zynq-gem", .data = &zynq_config },
	{ /* sentinel */ }
};
MODULE_DEVICE_TABLE(of, macb_dt_ids);
#endif /* CONFIG_OF */

static const struct macb_config default_gem_config = {
	.caps = MACB_CAPS_GIGABIT_MODE_AVAILABLE | MACB_CAPS_JUMBO,
	.dma_burst_length = 16,
	.clk_init = macb_clk_init,
	.init = macb_init,
	.jumbo_max_len = 10240,
};

static int macb_probe(struct platform_device *pdev)
{
	const struct macb_config *macb_config = &default_gem_config;
	int (*clk_init)(struct platform_device *, struct clk **,
			struct clk **, struct clk **,  struct clk **)
					      = macb_config->clk_init;
	int (*init)(struct platform_device *) = macb_config->init;
	struct device_node *np = pdev->dev.of_node;
	struct device_node *phy_node;
	struct clk *pclk, *hclk = NULL, *tx_clk = NULL, *rx_clk = NULL;
	unsigned int queue_mask, num_queues;
	struct macb_platform_data *pdata;
	bool native_io;
	struct phy_device *phydev;
	struct net_device *dev;
	struct resource *regs;
	void __iomem *mem;
	const char *mac;
	struct macb *bp;
	int err;

	regs = platform_get_resource(pdev, IORESOURCE_MEM, 0);
	mem = devm_ioremap_resource(&pdev->dev, regs);
	if (IS_ERR(mem))
		return PTR_ERR(mem);

	if (np) {
		const struct of_device_id *match;

		match = of_match_node(macb_dt_ids, np);
		if (match && match->data) {
			macb_config = match->data;
			clk_init = macb_config->clk_init;
			init = macb_config->init;
		}
	}

	err = clk_init(pdev, &pclk, &hclk, &tx_clk, &rx_clk);
	if (err)
		return err;

	native_io = hw_is_native_io(mem);

	macb_probe_queues(mem, native_io, &queue_mask, &num_queues);
	dev = alloc_etherdev_mq(sizeof(*bp), num_queues);
	if (!dev) {
		err = -ENOMEM;
		goto err_disable_clocks;
	}

	dev->base_addr = regs->start;

	SET_NETDEV_DEV(dev, &pdev->dev);

	bp = netdev_priv(dev);
	bp->pdev = pdev;
	bp->dev = dev;
	bp->regs = mem;
	bp->native_io = native_io;
	if (native_io) {
		bp->macb_reg_readl = hw_readl_native;
		bp->macb_reg_writel = hw_writel_native;
	} else {
		bp->macb_reg_readl = hw_readl;
		bp->macb_reg_writel = hw_writel;
	}
	bp->num_queues = num_queues;
	bp->queue_mask = queue_mask;
	if (macb_config)
		bp->dma_burst_length = macb_config->dma_burst_length;
	bp->pclk = pclk;
	bp->hclk = hclk;
	bp->tx_clk = tx_clk;
	bp->rx_clk = rx_clk;
	if (macb_config)
		bp->jumbo_max_len = macb_config->jumbo_max_len;

	bp->wol = 0;
	if (of_get_property(np, "magic-packet", NULL))
		bp->wol |= MACB_WOL_HAS_MAGIC_PACKET;
	device_init_wakeup(&pdev->dev, bp->wol & MACB_WOL_HAS_MAGIC_PACKET);

#ifdef CONFIG_ARCH_DMA_ADDR_T_64BIT
	if (GEM_BFEXT(DAW64, gem_readl(bp, DCFG6))) {
		dma_set_mask(&pdev->dev, DMA_BIT_MASK(44));
		bp->hw_dma_cap = HW_DMA_CAP_64B;
	} else
		bp->hw_dma_cap = HW_DMA_CAP_32B;
#endif

	spin_lock_init(&bp->lock);

	/* setup capabilities */
	macb_configure_caps(bp, macb_config);

	platform_set_drvdata(pdev, dev);

	dev->irq = platform_get_irq(pdev, 0);
	if (dev->irq < 0) {
		err = dev->irq;
		goto err_out_free_netdev;
	}

	/* MTU range: 68 - 1500 or 10240 */
	dev->min_mtu = GEM_MTU_MIN_SIZE;
	if (bp->caps & MACB_CAPS_JUMBO)
		dev->max_mtu = gem_readl(bp, JML) - ETH_HLEN - ETH_FCS_LEN;
	else
		dev->max_mtu = ETH_DATA_LEN;

	mac = of_get_mac_address(np);
	if (mac)
		ether_addr_copy(bp->dev->dev_addr, mac);
	else
		macb_get_hwaddr(bp);

	/* Power up the PHY if there is a GPIO reset */
	phy_node =  of_get_next_available_child(np, NULL);
	if (phy_node) {
		int gpio = of_get_named_gpio(phy_node, "reset-gpios", 0);

		if (gpio_is_valid(gpio)) {
			bp->reset_gpio = gpio_to_desc(gpio);
			gpiod_direction_output(bp->reset_gpio, 1);
		}
	}
	of_node_put(phy_node);

	err = of_get_phy_mode(np);
	if (err < 0) {
		pdata = dev_get_platdata(&pdev->dev);
		if (pdata && pdata->is_rmii)
			bp->phy_interface = PHY_INTERFACE_MODE_RMII;
		else
			bp->phy_interface = PHY_INTERFACE_MODE_MII;
	} else {
		bp->phy_interface = err;
	}

	/* IP specific init */
	err = init(pdev);
	if (err)
		goto err_out_free_netdev;

	err = macb_mii_init(bp);
	if (err)
		goto err_out_free_netdev;

	phydev = dev->phydev;

	netif_carrier_off(dev);

	err = register_netdev(dev);
	if (err) {
		dev_err(&pdev->dev, "Cannot register net device, aborting.\n");
		goto err_out_unregister_mdio;
	}

	phy_attached_info(phydev);

	netdev_info(dev, "Cadence %s rev 0x%08x at 0x%08lx irq %d (%pM)\n",
		    macb_is_gem(bp) ? "GEM" : "MACB", macb_readl(bp, MID),
		    dev->base_addr, dev->irq, dev->dev_addr);

	return 0;

err_out_unregister_mdio:
	phy_disconnect(dev->phydev);
	mdiobus_unregister(bp->mii_bus);
	mdiobus_free(bp->mii_bus);

	/* Shutdown the PHY if there is a GPIO reset */
	if (bp->reset_gpio)
		gpiod_set_value(bp->reset_gpio, 0);

err_out_free_netdev:
	free_netdev(dev);

err_disable_clocks:
	clk_disable_unprepare(tx_clk);
	clk_disable_unprepare(hclk);
	clk_disable_unprepare(pclk);
	clk_disable_unprepare(rx_clk);

	return err;
}

static int macb_remove(struct platform_device *pdev)
{
	struct net_device *dev;
	struct macb *bp;

	dev = platform_get_drvdata(pdev);

	if (dev) {
		bp = netdev_priv(dev);
		if (dev->phydev)
			phy_disconnect(dev->phydev);
		mdiobus_unregister(bp->mii_bus);
		dev->phydev = NULL;
		mdiobus_free(bp->mii_bus);

		/* Shutdown the PHY if there is a GPIO reset */
		if (bp->reset_gpio)
			gpiod_set_value(bp->reset_gpio, 0);

		unregister_netdev(dev);
		clk_disable_unprepare(bp->tx_clk);
		clk_disable_unprepare(bp->hclk);
		clk_disable_unprepare(bp->pclk);
		clk_disable_unprepare(bp->rx_clk);
		free_netdev(dev);
	}

	return 0;
}

static int __maybe_unused macb_suspend(struct device *dev)
{
	struct platform_device *pdev = to_platform_device(dev);
	struct net_device *netdev = platform_get_drvdata(pdev);
	struct macb *bp = netdev_priv(netdev);

	netif_carrier_off(netdev);
	netif_device_detach(netdev);

	if (bp->wol & MACB_WOL_ENABLED) {
		macb_writel(bp, IER, MACB_BIT(WOL));
		macb_writel(bp, WOL, MACB_BIT(MAG));
		enable_irq_wake(bp->queues[0].irq);
	} else {
		clk_disable_unprepare(bp->tx_clk);
		clk_disable_unprepare(bp->hclk);
		clk_disable_unprepare(bp->pclk);
		clk_disable_unprepare(bp->rx_clk);
	}

	return 0;
}

static int __maybe_unused macb_resume(struct device *dev)
{
	struct platform_device *pdev = to_platform_device(dev);
	struct net_device *netdev = platform_get_drvdata(pdev);
	struct macb *bp = netdev_priv(netdev);

	if (bp->wol & MACB_WOL_ENABLED) {
		macb_writel(bp, IDR, MACB_BIT(WOL));
		macb_writel(bp, WOL, 0);
		disable_irq_wake(bp->queues[0].irq);
	} else {
		clk_prepare_enable(bp->pclk);
		clk_prepare_enable(bp->hclk);
		clk_prepare_enable(bp->tx_clk);
		clk_prepare_enable(bp->rx_clk);
	}

	netif_device_attach(netdev);

	return 0;
}

static SIMPLE_DEV_PM_OPS(macb_pm_ops, macb_suspend, macb_resume);

static struct platform_driver macb_driver = {
	.probe		= macb_probe,
	.remove		= macb_remove,
	.driver		= {
		.name		= "macb",
		.of_match_table	= of_match_ptr(macb_dt_ids),
		.pm	= &macb_pm_ops,
	},
};

module_platform_driver(macb_driver);

MODULE_LICENSE("GPL");
MODULE_DESCRIPTION("Cadence MACB/GEM Ethernet driver");
MODULE_AUTHOR("Haavard Skinnemoen (Atmel)");
MODULE_ALIAS("platform:macb");<|MERGE_RESOLUTION|>--- conflicted
+++ resolved
@@ -604,7 +604,6 @@
 		desc_64 = macb_64b_desc(bp, desc);
 		desc_64->addrh = upper_32_bits(addr);
 	}
-<<<<<<< HEAD
 #endif
 	desc->addr = lower_32_bits(addr);
 }
@@ -620,23 +619,6 @@
 		addr = ((u64)(desc_64->addrh) << 32);
 	}
 #endif
-=======
-#endif
-	desc->addr = lower_32_bits(addr);
-}
-
-static dma_addr_t macb_get_addr(struct macb *bp, struct macb_dma_desc *desc)
-{
-	dma_addr_t addr = 0;
-#ifdef CONFIG_ARCH_DMA_ADDR_T_64BIT
-	struct macb_dma_desc_64 *desc_64;
-
-	if (bp->hw_dma_cap == HW_DMA_CAP_64B) {
-		desc_64 = macb_64b_desc(bp, desc);
-		addr = ((u64)(desc_64->addrh) << 32);
-	}
-#endif
->>>>>>> a71c9a1c
 	addr |= MACB_BF(RX_WADDR, MACB_BFEXT(RX_WADDR, desc->addr));
 	return addr;
 }
