--- conflicted
+++ resolved
@@ -224,12 +224,6 @@
 			 DMA_FROM_DEVICE);
 	ath10k_dbg_dump(ar, ATH10K_DBG_HTT_DUMP, NULL, "htt rx netbuf pop: ",
 			msdu->data, msdu->len + skb_tailroom(msdu));
-<<<<<<< HEAD
-
-	return msdu;
-}
-=======
->>>>>>> 81c41260
 
 	return msdu;
 }
@@ -249,8 +243,6 @@
 	for (;;) {
 		int last_msdu, msdu_len_invalid, msdu_chained;
 
-<<<<<<< HEAD
-=======
 		msdu = ath10k_htt_rx_netbuf_pop(htt);
 		if (!msdu) {
 			__skb_queue_purge(amsdu);
@@ -259,7 +251,6 @@
 
 		__skb_queue_tail(amsdu, msdu);
 
->>>>>>> 81c41260
 		rx_desc = (struct htt_rx_desc *)msdu->data;
 
 		/* FIXME: we must report msdu payload since this is what caller
@@ -339,28 +330,11 @@
 
 		/* Note: Chained buffers do not contain rx descriptor */
 		while (msdu_chained--) {
-<<<<<<< HEAD
-			struct sk_buff *next = ath10k_htt_rx_netbuf_pop(htt);
-
-			if (!next) {
-				ath10k_warn(ar, "failed to pop chained msdu\n");
-				ath10k_htt_rx_free_msdu_chain(*head_msdu);
-				*head_msdu = NULL;
-				msdu = NULL;
-				htt->rx_confused = true;
-				break;
-			}
-
-			skb_trim(next, 0);
-			skb_put(next, min(msdu_len, HTT_RX_BUF_SIZE));
-			msdu_len -= next->len;
-=======
 			msdu = ath10k_htt_rx_netbuf_pop(htt);
 			if (!msdu) {
 				__skb_queue_purge(amsdu);
 				return -ENOENT;
 			}
->>>>>>> 81c41260
 
 			__skb_queue_tail(amsdu, msdu);
 			skb_trim(msdu, 0);
@@ -374,13 +348,6 @@
 
 		trace_ath10k_htt_rx_desc(ar, &rx_desc->attention,
 					 sizeof(*rx_desc) - sizeof(u32));
-<<<<<<< HEAD
-		if (last_msdu) {
-			msdu->next = NULL;
-			break;
-		}
-=======
->>>>>>> 81c41260
 
 		if (last_msdu)
 			break;
@@ -422,9 +389,6 @@
 
 	htt->rx_confused = false;
 
-<<<<<<< HEAD
-	htt->rx_ring.size = ath10k_htt_rx_ring_size(htt);
-=======
 	/* XXX: The fill level could be changed during runtime in response to
 	 * the host processing latency. Is this really worth it?
 	 */
@@ -432,7 +396,6 @@
 	htt->rx_ring.size_mask = htt->rx_ring.size - 1;
 	htt->rx_ring.fill_level = HTT_RX_RING_FILL_LEVEL;
 
->>>>>>> 81c41260
 	if (!is_power_of_2(htt->rx_ring.size)) {
 		ath10k_warn(ar, "htt rx ring size is not power of 2\n");
 		return -EINVAL;
@@ -1302,16 +1265,9 @@
 	return 0;
 }
 
-<<<<<<< HEAD
-static bool ath10k_htt_rx_amsdu_allowed(struct ath10k_htt *htt,
-					struct sk_buff *head,
-					bool channel_set,
-					u32 attention)
-=======
 static void ath10k_htt_rx_h_unchain(struct ath10k *ar,
 				    struct sk_buff_head *amsdu,
 				    bool chained)
->>>>>>> 81c41260
 {
 	struct sk_buff *first;
 	struct htt_rx_desc *rxd;
@@ -1336,17 +1292,6 @@
 		return;
 	}
 
-<<<<<<< HEAD
-	/* Skip mgmt frames while we handle this in WMI */
-	if (attention & RX_ATTENTION_FLAGS_MGMT_TYPE) {
-		ath10k_dbg(ar, ATH10K_DBG_HTT, "htt rx mgmt ctrl\n");
-		return false;
-	}
-
-	if (test_bit(ATH10K_CAC_RUNNING, &htt->ar->dev_flags)) {
-		ath10k_dbg(ar, ATH10K_DBG_HTT,
-			   "htt rx CAC running\n");
-=======
 	ath10k_unchain_msdu(amsdu);
 }
 
@@ -1390,7 +1335,6 @@
 
 	if (test_bit(ATH10K_CAC_RUNNING, &ar->dev_flags)) {
 		ath10k_dbg(ar, ATH10K_DBG_HTT, "htt rx cac running\n");
->>>>>>> 81c41260
 		return false;
 	}
 
@@ -1416,11 +1360,7 @@
 	struct ath10k *ar = htt->ar;
 	struct ieee80211_rx_status *rx_status = &htt->rx_status;
 	struct htt_rx_indication_mpdu_range *mpdu_ranges;
-<<<<<<< HEAD
-	struct ieee80211_hdr *hdr;
-=======
 	struct sk_buff_head amsdu;
->>>>>>> 81c41260
 	int num_mpdu_ranges;
 	int fw_desc_len;
 	u8 *fw_desc;
@@ -1443,58 +1383,6 @@
 			(sizeof(struct htt_rx_indication_mpdu_range) *
 				num_mpdu_ranges));
 
-<<<<<<< HEAD
-	for (i = 0; i < num_mpdu_ranges; i++) {
-		for (j = 0; j < mpdu_ranges[i].mpdu_count; j++) {
-			struct sk_buff *msdu_head, *msdu_tail;
-
-			attention = 0;
-			msdu_head = NULL;
-			msdu_tail = NULL;
-			ret = ath10k_htt_rx_amsdu_pop(htt,
-						      &fw_desc,
-						      &fw_desc_len,
-						      &msdu_head,
-						      &msdu_tail,
-						      &attention);
-
-			if (ret < 0) {
-				ath10k_warn(ar, "failed to pop amsdu from htt rx ring %d\n",
-					    ret);
-				ath10k_htt_rx_free_msdu_chain(msdu_head);
-				continue;
-			}
-
-			if (!ath10k_htt_rx_amsdu_allowed(htt, msdu_head,
-							 channel_set,
-							 attention)) {
-				ath10k_htt_rx_free_msdu_chain(msdu_head);
-				continue;
-			}
-
-			if (ret > 0 &&
-			    ath10k_unchain_msdu(msdu_head) < 0) {
-				ath10k_htt_rx_free_msdu_chain(msdu_head);
-				continue;
-			}
-
-			if (attention & RX_ATTENTION_FLAGS_FCS_ERR)
-				rx_status->flag |= RX_FLAG_FAILED_FCS_CRC;
-			else
-				rx_status->flag &= ~RX_FLAG_FAILED_FCS_CRC;
-
-			if (attention & RX_ATTENTION_FLAGS_TKIP_MIC_ERR)
-				rx_status->flag |= RX_FLAG_MMIC_ERROR;
-			else
-				rx_status->flag &= ~RX_FLAG_MMIC_ERROR;
-
-			hdr = ath10k_htt_rx_skb_get_hdr(msdu_head);
-
-			if (ath10k_htt_rx_hdr_is_amsdu(hdr))
-				ath10k_htt_rx_amsdu(htt, rx_status, msdu_head);
-			else
-				ath10k_htt_rx_msdu(htt, rx_status, msdu_head);
-=======
 	for (i = 0; i < num_mpdu_ranges; i++)
 		mpdu_count += mpdu_ranges[i].mpdu_count;
 
@@ -1510,7 +1398,6 @@
 			 */
 			htt->rx_confused = true;
 			break;
->>>>>>> 81c41260
 		}
 
 		ath10k_htt_rx_h_ppdu(ar, &amsdu, rx_status);
@@ -1554,71 +1441,10 @@
 		return;
 	}
 
-<<<<<<< HEAD
-	/* FIXME: implement signal strength */
-	rx_status->flag |= RX_FLAG_NO_SIGNAL_VAL;
-
-	hdr = (struct ieee80211_hdr *)msdu_head->data;
-	rxd = (void *)msdu_head->data - sizeof(*rxd);
-	tkip_mic_err = !!(attention & RX_ATTENTION_FLAGS_TKIP_MIC_ERR);
-	decrypt_err = !!(attention & RX_ATTENTION_FLAGS_DECRYPT_ERR);
-	fmt = MS(__le32_to_cpu(rxd->msdu_start.info1),
-		 RX_MSDU_START_INFO1_DECAP_FORMAT);
-
-	if (fmt != RX_MSDU_DECAP_RAW) {
-		ath10k_warn(ar, "we dont support non-raw fragmented rx yet\n");
-		dev_kfree_skb_any(msdu_head);
-		goto end;
-	}
-
-	enctype = MS(__le32_to_cpu(rxd->mpdu_start.info0),
-		     RX_MPDU_START_INFO0_ENCRYPT_TYPE);
-	ath10k_htt_rx_h_protected(htt, rx_status, msdu_head, enctype, fmt,
-				  true);
-	msdu_head->ip_summed = ath10k_htt_rx_get_csum_state(msdu_head);
-
-	if (tkip_mic_err)
-		ath10k_warn(ar, "tkip mic error\n");
-
-	if (decrypt_err) {
-		ath10k_warn(ar, "decryption err in fragmented rx\n");
-		dev_kfree_skb_any(msdu_head);
-		goto end;
-	}
-
-	if (enctype != HTT_RX_MPDU_ENCRYPT_NONE) {
-		hdrlen = ieee80211_hdrlen(hdr->frame_control);
-		paramlen = ath10k_htt_rx_crypto_param_len(ar, enctype);
-
-		/* It is more efficient to move the header than the payload */
-		memmove((void *)msdu_head->data + paramlen,
-			(void *)msdu_head->data,
-			hdrlen);
-		skb_pull(msdu_head, paramlen);
-		hdr = (struct ieee80211_hdr *)msdu_head->data;
-	}
-
-	/* remove trailing FCS */
-	trim  = 4;
-
-	/* remove crypto trailer */
-	trim += ath10k_htt_rx_crypto_tail_len(ar, enctype);
-
-	/* last fragment of TKIP frags has MIC */
-	if (!ieee80211_has_morefrags(hdr->frame_control) &&
-	    enctype == HTT_RX_MPDU_ENCRYPT_TKIP_WPA)
-		trim += MICHAEL_MIC_LEN;
-
-	if (trim > msdu_head->len) {
-		ath10k_warn(ar, "htt rx fragment: trailer longer than the frame itself? drop\n");
-		dev_kfree_skb_any(msdu_head);
-		goto end;
-=======
 	if (skb_queue_len(&amsdu) != 1) {
 		ath10k_warn(ar, "failed to pop frag amsdu: too many msdus\n");
 		__skb_queue_purge(&amsdu);
 		return;
->>>>>>> 81c41260
 	}
 
 	ath10k_htt_rx_h_ppdu(ar, &amsdu, rx_status);
