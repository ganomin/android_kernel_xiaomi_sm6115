--- conflicted
+++ resolved
@@ -1620,39 +1620,10 @@
 	}
 	ah->noise = ath9k_hw_getchan_noise(ah, chan);
 
-<<<<<<< HEAD
-	if (AR_SREV_9280(ah) && common->bus_ops->ath_bus_type == ATH_PCI)
-		bChannelChange = false;
-
-	if (caldata &&
-	    caldata->done_txiqcal_once &&
-	    caldata->done_txclcal_once &&
-	    caldata->rtt_hist.num_readings)
-		allow_fbs = true;
-
-	if (bChannelChange &&
-	    (!ah->chip_fullsleep) &&
-	    (ah->curchan != NULL) &&
-	    (chan->channel != ah->curchan->channel) &&
-	    (allow_fbs ||
-	     ((chan->channelFlags & CHANNEL_ALL) ==
-	      (ah->curchan->channelFlags & CHANNEL_ALL)))) {
-		if (ath9k_hw_channel_change(ah, chan)) {
-			ath9k_hw_loadnf(ah, ah->curchan);
-			ath9k_hw_start_nfcal(ah, true);
-			if (mci && ar9003_mci_is_ready(ah))
-				ar9003_mci_2g5g_switch(ah, true);
-
-			if (AR_SREV_9271(ah))
-				ar9002_hw_load_ani_reg(ah, chan);
-			return 0;
-		}
-=======
 	if (fastcc) {
 		r = ath9k_hw_do_fastcc(ah, chan);
 		if (!r)
 			return r;
->>>>>>> 37752657
 	}
 
 	if (mci)
