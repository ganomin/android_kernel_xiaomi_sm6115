--- conflicted
+++ resolved
@@ -1828,11 +1828,7 @@
 /* For controller with a broken Port Disable implementation */
 #define XHCI_BROKEN_PORT_PED	(1 << 25)
 #define XHCI_LIMIT_ENDPOINT_INTERVAL_7	(1 << 26)
-<<<<<<< HEAD
-#define XHCI_U2_DISABLE_WAKE	(1 << 27)
-=======
 /* Reserved. It was XHCI_U2_DISABLE_WAKE */
->>>>>>> bb176f67
 #define XHCI_ASMEDIA_MODIFY_FLOWCONTROL	(1 << 28)
 
 	unsigned int		num_active_eps;
