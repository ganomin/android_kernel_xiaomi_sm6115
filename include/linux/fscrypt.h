/* SPDX-License-Identifier: GPL-2.0 */
/*
 * fscrypt.h: declarations for per-file encryption
 *
 * Filesystems that implement per-file encryption must include this header
 * file.
 *
 * Copyright (C) 2015, Google, Inc.
 *
 * Written by Michael Halcrow, 2015.
 * Modified by Jaegeuk Kim, 2015.
 */
#ifndef _LINUX_FSCRYPT_H
#define _LINUX_FSCRYPT_H

#include <linux/fs.h>
#include <linux/mm.h>
#include <linux/slab.h>

#define FS_CRYPTO_BLOCK_SIZE		16

struct fscrypt_ctx;

/* iv sector for security/pfe/pfk_fscrypt.c and f2fs */
#define PG_DUN(i, p)                                            \
	(((((u64)(i)->i_ino) & 0xffffffff) << 32) | ((p)->index & 0xffffffff))

struct fscrypt_info;

struct fscrypt_str {
	unsigned char *name;
	u32 len;
};

struct fscrypt_name {
	const struct qstr *usr_fname;
	struct fscrypt_str disk_name;
	u32 hash;
	u32 minor_hash;
	struct fscrypt_str crypto_buf;
	bool is_ciphertext_name;
};

#define FSTR_INIT(n, l)		{ .name = n, .len = l }
#define FSTR_TO_QSTR(f)		QSTR_INIT((f)->name, (f)->len)
#define fname_name(p)		((p)->disk_name.name)
#define fname_len(p)		((p)->disk_name.len)

/* Maximum value for the third parameter of fscrypt_operations.set_context(). */
#define FSCRYPT_SET_CONTEXT_MAX_SIZE	28

#ifdef CONFIG_FS_ENCRYPTION
/*
 * fscrypt superblock flags
 */
#define FS_CFLG_OWN_PAGES (1U << 1)

/*
 * crypto operations for filesystems
 */
struct fscrypt_operations {
	unsigned int flags;
	const char *key_prefix;
	int (*get_context)(struct inode *, void *, size_t);
	int (*set_context)(struct inode *, const void *, size_t, void *);
	bool (*dummy_context)(struct inode *);
	bool (*empty_dir)(struct inode *);
	unsigned int max_namelen;
<<<<<<< HEAD
	bool (*is_encrypted)(struct inode *inode);
};

struct fscrypt_ctx {
	union {
		struct {
			struct page *bounce_page;	/* Ciphertext page */
			struct page *control_page;	/* Original page  */
		} w;
		struct {
			struct bio *bio;
			struct work_struct work;
		} r;
=======
};

/* Decryption work */
struct fscrypt_ctx {
	union {
		struct {
			struct bio *bio;
			struct work_struct work;
		};
>>>>>>> 75337a6f
		struct list_head free_list;	/* Free list */
	};
	u8 flags;				/* Flags */
};

static inline bool fscrypt_has_encryption_key(const struct inode *inode)
{
	/* pairs with cmpxchg_release() in fscrypt_get_encryption_info() */
	return READ_ONCE(inode->i_crypt_info) != NULL;
}

static inline bool fscrypt_dummy_context_enabled(struct inode *inode)
{
	return inode->i_sb->s_cop->dummy_context &&
		inode->i_sb->s_cop->dummy_context(inode);
}

/*
 * When d_splice_alias() moves a directory's encrypted alias to its decrypted
 * alias as a result of the encryption key being added, DCACHE_ENCRYPTED_NAME
 * must be cleared.  Note that we don't have to support arbitrary moves of this
 * flag because fscrypt doesn't allow encrypted aliases to be the source or
 * target of a rename().
 */
static inline void fscrypt_handle_d_move(struct dentry *dentry)
{
	dentry->d_flags &= ~DCACHE_ENCRYPTED_NAME;
}

/* crypto.c */
extern void fscrypt_enqueue_decrypt_work(struct work_struct *);
extern struct fscrypt_ctx *fscrypt_get_ctx(gfp_t);
extern void fscrypt_release_ctx(struct fscrypt_ctx *);
<<<<<<< HEAD
extern struct page *fscrypt_encrypt_page(const struct inode *, struct page *,
						unsigned int, unsigned int,
						u64, gfp_t);
extern int fscrypt_decrypt_page(const struct inode *, struct page *, unsigned int,
				unsigned int, u64);

static inline struct page *fscrypt_control_page(struct page *page)
{
	return ((struct fscrypt_ctx *)page_private(page))->w.control_page;
}

extern void fscrypt_restore_control_page(struct page *);
=======

extern struct page *fscrypt_encrypt_pagecache_blocks(struct page *page,
						     unsigned int len,
						     unsigned int offs,
						     gfp_t gfp_flags);
extern int fscrypt_encrypt_block_inplace(const struct inode *inode,
					 struct page *page, unsigned int len,
					 unsigned int offs, u64 lblk_num,
					 gfp_t gfp_flags);

extern int fscrypt_decrypt_pagecache_blocks(struct page *page, unsigned int len,
					    unsigned int offs);
extern int fscrypt_decrypt_block_inplace(const struct inode *inode,
					 struct page *page, unsigned int len,
					 unsigned int offs, u64 lblk_num);

static inline bool fscrypt_is_bounce_page(struct page *page)
{
	return page->mapping == NULL;
}

static inline struct page *fscrypt_pagecache_page(struct page *bounce_page)
{
	return (struct page *)page_private(bounce_page);
}

extern void fscrypt_free_bounce_page(struct page *bounce_page);
>>>>>>> 75337a6f

/* policy.c */
extern int fscrypt_ioctl_set_policy(struct file *, const void __user *);
extern int fscrypt_ioctl_get_policy(struct file *, void __user *);
extern int fscrypt_has_permitted_context(struct inode *, struct inode *);
extern int fscrypt_inherit_context(struct inode *, struct inode *,
					void *, bool);
/* keyinfo.c */
extern int fscrypt_get_encryption_info(struct inode *);
extern void fscrypt_put_encryption_info(struct inode *);
extern void fscrypt_free_inode(struct inode *);

/* fname.c */
extern int fscrypt_setup_filename(struct inode *, const struct qstr *,
				int lookup, struct fscrypt_name *);

static inline void fscrypt_free_filename(struct fscrypt_name *fname)
{
	kfree(fname->crypto_buf.name);
}

extern int fscrypt_fname_alloc_buffer(const struct inode *, u32,
				struct fscrypt_str *);
extern void fscrypt_fname_free_buffer(struct fscrypt_str *);
extern int fscrypt_fname_disk_to_usr(struct inode *, u32, u32,
			const struct fscrypt_str *, struct fscrypt_str *);

#define FSCRYPT_FNAME_MAX_UNDIGESTED_SIZE	32

/* Extracts the second-to-last ciphertext block; see explanation below */
#define FSCRYPT_FNAME_DIGEST(name, len)	\
	((name) + round_down((len) - FS_CRYPTO_BLOCK_SIZE - 1, \
			     FS_CRYPTO_BLOCK_SIZE))

#define FSCRYPT_FNAME_DIGEST_SIZE	FS_CRYPTO_BLOCK_SIZE

/**
 * fscrypt_digested_name - alternate identifier for an on-disk filename
 *
 * When userspace lists an encrypted directory without access to the key,
 * filenames whose ciphertext is longer than FSCRYPT_FNAME_MAX_UNDIGESTED_SIZE
 * bytes are shown in this abbreviated form (base64-encoded) rather than as the
 * full ciphertext (base64-encoded).  This is necessary to allow supporting
 * filenames up to NAME_MAX bytes, since base64 encoding expands the length.
 *
 * To make it possible for filesystems to still find the correct directory entry
 * despite not knowing the full on-disk name, we encode any filesystem-specific
 * 'hash' and/or 'minor_hash' which the filesystem may need for its lookups,
 * followed by the second-to-last ciphertext block of the filename.  Due to the
 * use of the CBC-CTS encryption mode, the second-to-last ciphertext block
 * depends on the full plaintext.  (Note that ciphertext stealing causes the
 * last two blocks to appear "flipped".)  This makes accidental collisions very
 * unlikely: just a 1 in 2^128 chance for two filenames to collide even if they
 * share the same filesystem-specific hashes.
 *
 * However, this scheme isn't immune to intentional collisions, which can be
 * created by anyone able to create arbitrary plaintext filenames and view them
 * without the key.  Making the "digest" be a real cryptographic hash like
 * SHA-256 over the full ciphertext would prevent this, although it would be
 * less efficient and harder to implement, especially since the filesystem would
 * need to calculate it for each directory entry examined during a search.
 */
struct fscrypt_digested_name {
	u32 hash;
	u32 minor_hash;
	u8 digest[FSCRYPT_FNAME_DIGEST_SIZE];
};

/**
 * fscrypt_match_name() - test whether the given name matches a directory entry
 * @fname: the name being searched for
 * @de_name: the name from the directory entry
 * @de_name_len: the length of @de_name in bytes
 *
 * Normally @fname->disk_name will be set, and in that case we simply compare
 * that to the name stored in the directory entry.  The only exception is that
 * if we don't have the key for an encrypted directory and a filename in it is
 * very long, then we won't have the full disk_name and we'll instead need to
 * match against the fscrypt_digested_name.
 *
 * Return: %true if the name matches, otherwise %false.
 */
static inline bool fscrypt_match_name(const struct fscrypt_name *fname,
				      const u8 *de_name, u32 de_name_len)
{
	if (unlikely(!fname->disk_name.name)) {
		const struct fscrypt_digested_name *n =
			(const void *)fname->crypto_buf.name;
		if (WARN_ON_ONCE(fname->usr_fname->name[0] != '_'))
			return false;
		if (de_name_len <= FSCRYPT_FNAME_MAX_UNDIGESTED_SIZE)
			return false;
		return !memcmp(FSCRYPT_FNAME_DIGEST(de_name, de_name_len),
			       n->digest, FSCRYPT_FNAME_DIGEST_SIZE);
	}

	if (de_name_len != fname->disk_name.len)
		return false;
	return !memcmp(de_name, fname->disk_name.name, fname->disk_name.len);
}

/* bio.c */
extern void fscrypt_decrypt_bio(struct bio *);
extern void fscrypt_enqueue_decrypt_bio(struct fscrypt_ctx *ctx,
					struct bio *bio);
<<<<<<< HEAD
extern void fscrypt_pullback_bio_page(struct page **, bool);
=======
>>>>>>> 75337a6f
extern int fscrypt_zeroout_range(const struct inode *, pgoff_t, sector_t,
				 unsigned int);

/* hooks.c */
extern int fscrypt_file_open(struct inode *inode, struct file *filp);
extern int __fscrypt_prepare_link(struct inode *inode, struct inode *dir,
				  struct dentry *dentry);
extern int __fscrypt_prepare_rename(struct inode *old_dir,
				    struct dentry *old_dentry,
				    struct inode *new_dir,
				    struct dentry *new_dentry,
				    unsigned int flags);
extern int __fscrypt_prepare_lookup(struct inode *dir, struct dentry *dentry,
				    struct fscrypt_name *fname);
extern int __fscrypt_prepare_symlink(struct inode *dir, unsigned int len,
				     unsigned int max_len,
				     struct fscrypt_str *disk_link);
extern int __fscrypt_encrypt_symlink(struct inode *inode, const char *target,
				     unsigned int len,
				     struct fscrypt_str *disk_link);
extern const char *fscrypt_get_symlink(struct inode *inode, const void *caddr,
				       unsigned int max_size,
				       struct delayed_call *done);
#else  /* !CONFIG_FS_ENCRYPTION */

static inline bool fscrypt_has_encryption_key(const struct inode *inode)
{
	return false;
}

static inline bool fscrypt_dummy_context_enabled(struct inode *inode)
{
	return false;
}

static inline void fscrypt_handle_d_move(struct dentry *dentry)
{
}

/* crypto.c */
static inline void fscrypt_enqueue_decrypt_work(struct work_struct *work)
{
}

static inline struct fscrypt_ctx *fscrypt_get_ctx(gfp_t gfp_flags)
{
	return ERR_PTR(-EOPNOTSUPP);
}

static inline void fscrypt_release_ctx(struct fscrypt_ctx *ctx)
{
	return;
}

<<<<<<< HEAD
static inline struct page *fscrypt_encrypt_page(const struct inode *inode,
						struct page *page,
						unsigned int len,
						unsigned int offs,
						u64 lblk_num, gfp_t gfp_flags)
{
	return ERR_PTR(-EOPNOTSUPP);
}

static inline int fscrypt_decrypt_page(const struct inode *inode,
				       struct page *page,
				       unsigned int len, unsigned int offs,
				       u64 lblk_num)
=======
static inline struct page *fscrypt_encrypt_pagecache_blocks(struct page *page,
							    unsigned int len,
							    unsigned int offs,
							    gfp_t gfp_flags)
{
	return ERR_PTR(-EOPNOTSUPP);
}

static inline int fscrypt_encrypt_block_inplace(const struct inode *inode,
						struct page *page,
						unsigned int len,
						unsigned int offs, u64 lblk_num,
						gfp_t gfp_flags)
{
	return -EOPNOTSUPP;
}

static inline int fscrypt_decrypt_pagecache_blocks(struct page *page,
						   unsigned int len,
						   unsigned int offs)
>>>>>>> 75337a6f
{
	return -EOPNOTSUPP;
}

<<<<<<< HEAD
static inline struct page *fscrypt_control_page(struct page *page)
=======
static inline int fscrypt_decrypt_block_inplace(const struct inode *inode,
						struct page *page,
						unsigned int len,
						unsigned int offs, u64 lblk_num)
{
	return -EOPNOTSUPP;
}

static inline bool fscrypt_is_bounce_page(struct page *page)
{
	return false;
}

static inline struct page *fscrypt_pagecache_page(struct page *bounce_page)
>>>>>>> 75337a6f
{
	WARN_ON_ONCE(1);
	return ERR_PTR(-EINVAL);
}

<<<<<<< HEAD
static inline void fscrypt_restore_control_page(struct page *page)
{
	return;
=======
static inline void fscrypt_free_bounce_page(struct page *bounce_page)
{
>>>>>>> 75337a6f
}

/* policy.c */
static inline int fscrypt_ioctl_set_policy(struct file *filp,
					   const void __user *arg)
{
	return -EOPNOTSUPP;
}

static inline int fscrypt_ioctl_get_policy(struct file *filp, void __user *arg)
{
	return -EOPNOTSUPP;
}

static inline int fscrypt_has_permitted_context(struct inode *parent,
						struct inode *child)
{
	return 0;
}

static inline int fscrypt_inherit_context(struct inode *parent,
					  struct inode *child,
					  void *fs_data, bool preload)
{
	return -EOPNOTSUPP;
}

/* keyinfo.c */
static inline int fscrypt_get_encryption_info(struct inode *inode)
{
	return -EOPNOTSUPP;
}

static inline void fscrypt_put_encryption_info(struct inode *inode)
{
	return;
}

static inline void fscrypt_free_inode(struct inode *inode)
{
}

 /* fname.c */
static inline int fscrypt_setup_filename(struct inode *dir,
					 const struct qstr *iname,
					 int lookup, struct fscrypt_name *fname)
{
	if (IS_ENCRYPTED(dir))
		return -EOPNOTSUPP;

	memset(fname, 0, sizeof(*fname));
	fname->usr_fname = iname;
	fname->disk_name.name = (unsigned char *)iname->name;
	fname->disk_name.len = iname->len;
	return 0;
}

static inline void fscrypt_free_filename(struct fscrypt_name *fname)
{
	return;
}

static inline int fscrypt_fname_alloc_buffer(const struct inode *inode,
					     u32 max_encrypted_len,
					     struct fscrypt_str *crypto_str)
{
	return -EOPNOTSUPP;
}

static inline void fscrypt_fname_free_buffer(struct fscrypt_str *crypto_str)
{
	return;
}

static inline int fscrypt_fname_disk_to_usr(struct inode *inode,
					    u32 hash, u32 minor_hash,
					    const struct fscrypt_str *iname,
					    struct fscrypt_str *oname)
{
	return -EOPNOTSUPP;
}

static inline bool fscrypt_match_name(const struct fscrypt_name *fname,
				      const u8 *de_name, u32 de_name_len)
{
	/* Encryption support disabled; use standard comparison */
	if (de_name_len != fname->disk_name.len)
		return false;
	return !memcmp(de_name, fname->disk_name.name, fname->disk_name.len);
}

/* bio.c */
static inline void fscrypt_decrypt_bio(struct bio *bio)
{
}

static inline void fscrypt_enqueue_decrypt_bio(struct fscrypt_ctx *ctx,
					       struct bio *bio)
{
}

<<<<<<< HEAD
static inline void fscrypt_pullback_bio_page(struct page **page, bool restore)
{
	return;
}

=======
>>>>>>> 75337a6f
static inline int fscrypt_zeroout_range(const struct inode *inode, pgoff_t lblk,
					sector_t pblk, unsigned int len)
{
	return -EOPNOTSUPP;
}

/* hooks.c */

static inline int fscrypt_file_open(struct inode *inode, struct file *filp)
{
	if (IS_ENCRYPTED(inode))
		return -EOPNOTSUPP;
	return 0;
}

static inline int __fscrypt_prepare_link(struct inode *inode, struct inode *dir,
					 struct dentry *dentry)
{
	return -EOPNOTSUPP;
}

static inline int __fscrypt_prepare_rename(struct inode *old_dir,
					   struct dentry *old_dentry,
					   struct inode *new_dir,
					   struct dentry *new_dentry,
					   unsigned int flags)
{
	return -EOPNOTSUPP;
}

static inline int __fscrypt_prepare_lookup(struct inode *dir,
					   struct dentry *dentry,
					   struct fscrypt_name *fname)
{
	return -EOPNOTSUPP;
}

static inline int __fscrypt_prepare_symlink(struct inode *dir,
					    unsigned int len,
					    unsigned int max_len,
					    struct fscrypt_str *disk_link)
{
	return -EOPNOTSUPP;
}


static inline int __fscrypt_encrypt_symlink(struct inode *inode,
					    const char *target,
					    unsigned int len,
					    struct fscrypt_str *disk_link)
{
	return -EOPNOTSUPP;
}

static inline const char *fscrypt_get_symlink(struct inode *inode,
					      const void *caddr,
					      unsigned int max_size,
					      struct delayed_call *done)
{
	return ERR_PTR(-EOPNOTSUPP);
}
#endif	/* !CONFIG_FS_ENCRYPTION */

/**
 * fscrypt_require_key - require an inode's encryption key
 * @inode: the inode we need the key for
 *
 * If the inode is encrypted, set up its encryption key if not already done.
 * Then require that the key be present and return -ENOKEY otherwise.
 *
 * No locks are needed, and the key will live as long as the struct inode --- so
 * it won't go away from under you.
 *
 * Return: 0 on success, -ENOKEY if the key is missing, or another -errno code
 * if a problem occurred while setting up the encryption key.
 */
static inline int fscrypt_require_key(struct inode *inode)
{
	if (IS_ENCRYPTED(inode)) {
		int err = fscrypt_get_encryption_info(inode);

		if (err)
			return err;
		if (!fscrypt_has_encryption_key(inode))
			return -ENOKEY;
	}
	return 0;
}

/**
 * fscrypt_prepare_link - prepare to link an inode into a possibly-encrypted directory
 * @old_dentry: an existing dentry for the inode being linked
 * @dir: the target directory
 * @dentry: negative dentry for the target filename
 *
 * A new link can only be added to an encrypted directory if the directory's
 * encryption key is available --- since otherwise we'd have no way to encrypt
 * the filename.  Therefore, we first set up the directory's encryption key (if
 * not already done) and return an error if it's unavailable.
 *
 * We also verify that the link will not violate the constraint that all files
 * in an encrypted directory tree use the same encryption policy.
 *
 * Return: 0 on success, -ENOKEY if the directory's encryption key is missing,
 * -EXDEV if the link would result in an inconsistent encryption policy, or
 * another -errno code.
 */
static inline int fscrypt_prepare_link(struct dentry *old_dentry,
				       struct inode *dir,
				       struct dentry *dentry)
{
	if (IS_ENCRYPTED(dir))
		return __fscrypt_prepare_link(d_inode(old_dentry), dir, dentry);
	return 0;
}

/**
 * fscrypt_prepare_rename - prepare for a rename between possibly-encrypted directories
 * @old_dir: source directory
 * @old_dentry: dentry for source file
 * @new_dir: target directory
 * @new_dentry: dentry for target location (may be negative unless exchanging)
 * @flags: rename flags (we care at least about %RENAME_EXCHANGE)
 *
 * Prepare for ->rename() where the source and/or target directories may be
 * encrypted.  A new link can only be added to an encrypted directory if the
 * directory's encryption key is available --- since otherwise we'd have no way
 * to encrypt the filename.  A rename to an existing name, on the other hand,
 * *is* cryptographically possible without the key.  However, we take the more
 * conservative approach and just forbid all no-key renames.
 *
 * We also verify that the rename will not violate the constraint that all files
 * in an encrypted directory tree use the same encryption policy.
 *
 * Return: 0 on success, -ENOKEY if an encryption key is missing, -EXDEV if the
 * rename would cause inconsistent encryption policies, or another -errno code.
 */
static inline int fscrypt_prepare_rename(struct inode *old_dir,
					 struct dentry *old_dentry,
					 struct inode *new_dir,
					 struct dentry *new_dentry,
					 unsigned int flags)
{
	if (IS_ENCRYPTED(old_dir) || IS_ENCRYPTED(new_dir))
		return __fscrypt_prepare_rename(old_dir, old_dentry,
						new_dir, new_dentry, flags);
	return 0;
}

/**
 * fscrypt_prepare_lookup - prepare to lookup a name in a possibly-encrypted directory
 * @dir: directory being searched
 * @dentry: filename being looked up
 * @fname: (output) the name to use to search the on-disk directory
 *
 * Prepare for ->lookup() in a directory which may be encrypted by determining
 * the name that will actually be used to search the directory on-disk.  Lookups
 * can be done with or without the directory's encryption key; without the key,
 * filenames are presented in encrypted form.  Therefore, we'll try to set up
 * the directory's encryption key, but even without it the lookup can continue.
 *
 * This also installs a custom ->d_revalidate() method which will invalidate the
 * dentry if it was created without the key and the key is later added.
 *
 * Return: 0 on success; -ENOENT if key is unavailable but the filename isn't a
 * correctly formed encoded ciphertext name, so a negative dentry should be
 * created; or another -errno code.
 */
static inline int fscrypt_prepare_lookup(struct inode *dir,
					 struct dentry *dentry,
					 struct fscrypt_name *fname)
{
	if (IS_ENCRYPTED(dir))
		return __fscrypt_prepare_lookup(dir, dentry, fname);

	memset(fname, 0, sizeof(*fname));
	fname->usr_fname = &dentry->d_name;
	fname->disk_name.name = (unsigned char *)dentry->d_name.name;
	fname->disk_name.len = dentry->d_name.len;
	return 0;
}

/**
 * fscrypt_prepare_setattr - prepare to change a possibly-encrypted inode's attributes
 * @dentry: dentry through which the inode is being changed
 * @attr: attributes to change
 *
 * Prepare for ->setattr() on a possibly-encrypted inode.  On an encrypted file,
 * most attribute changes are allowed even without the encryption key.  However,
 * without the encryption key we do have to forbid truncates.  This is needed
 * because the size being truncated to may not be a multiple of the filesystem
 * block size, and in that case we'd have to decrypt the final block, zero the
 * portion past i_size, and re-encrypt it.  (We *could* allow truncating to a
 * filesystem block boundary, but it's simpler to just forbid all truncates ---
 * and we already forbid all other contents modifications without the key.)
 *
 * Return: 0 on success, -ENOKEY if the key is missing, or another -errno code
 * if a problem occurred while setting up the encryption key.
 */
static inline int fscrypt_prepare_setattr(struct dentry *dentry,
					  struct iattr *attr)
{
	if (attr->ia_valid & ATTR_SIZE)
		return fscrypt_require_key(d_inode(dentry));
	return 0;
}

/**
 * fscrypt_prepare_symlink - prepare to create a possibly-encrypted symlink
 * @dir: directory in which the symlink is being created
 * @target: plaintext symlink target
 * @len: length of @target excluding null terminator
 * @max_len: space the filesystem has available to store the symlink target
 * @disk_link: (out) the on-disk symlink target being prepared
 *
 * This function computes the size the symlink target will require on-disk,
 * stores it in @disk_link->len, and validates it against @max_len.  An
 * encrypted symlink may be longer than the original.
 *
 * Additionally, @disk_link->name is set to @target if the symlink will be
 * unencrypted, but left NULL if the symlink will be encrypted.  For encrypted
 * symlinks, the filesystem must call fscrypt_encrypt_symlink() to create the
 * on-disk target later.  (The reason for the two-step process is that some
 * filesystems need to know the size of the symlink target before creating the
 * inode, e.g. to determine whether it will be a "fast" or "slow" symlink.)
 *
 * Return: 0 on success, -ENAMETOOLONG if the symlink target is too long,
 * -ENOKEY if the encryption key is missing, or another -errno code if a problem
 * occurred while setting up the encryption key.
 */
static inline int fscrypt_prepare_symlink(struct inode *dir,
					  const char *target,
					  unsigned int len,
					  unsigned int max_len,
					  struct fscrypt_str *disk_link)
{
	if (IS_ENCRYPTED(dir) || fscrypt_dummy_context_enabled(dir))
		return __fscrypt_prepare_symlink(dir, len, max_len, disk_link);

	disk_link->name = (unsigned char *)target;
	disk_link->len = len + 1;
	if (disk_link->len > max_len)
		return -ENAMETOOLONG;
	return 0;
}

/**
 * fscrypt_encrypt_symlink - encrypt the symlink target if needed
 * @inode: symlink inode
 * @target: plaintext symlink target
 * @len: length of @target excluding null terminator
 * @disk_link: (in/out) the on-disk symlink target being prepared
 *
 * If the symlink target needs to be encrypted, then this function encrypts it
 * into @disk_link->name.  fscrypt_prepare_symlink() must have been called
 * previously to compute @disk_link->len.  If the filesystem did not allocate a
 * buffer for @disk_link->name after calling fscrypt_prepare_link(), then one
 * will be kmalloc()'ed and the filesystem will be responsible for freeing it.
 *
 * Return: 0 on success, -errno on failure
 */
static inline int fscrypt_encrypt_symlink(struct inode *inode,
					  const char *target,
					  unsigned int len,
					  struct fscrypt_str *disk_link)
{
	if (IS_ENCRYPTED(inode))
		return __fscrypt_encrypt_symlink(inode, target, len, disk_link);
	return 0;
}

<<<<<<< HEAD
/* fscrypt_ice.c */
#ifdef CONFIG_PFK
extern int fscrypt_using_hardware_encryption(const struct inode *inode);
extern void fscrypt_set_ice_dun(const struct inode *inode,
				struct bio *bio, u64 dun);
extern void fscrypt_set_ice_skip(struct bio *bio, int bi_crypt_skip);
extern bool fscrypt_mergeable_bio(struct bio *bio, u64 dun, bool bio_encrypted,
				int bi_crypt_skip);
#else
static inline int fscrypt_using_hardware_encryption(const struct inode *inode)
{
		return 0;
}

static inline void fscrypt_set_ice_dun(const struct inode *inode,
				struct bio *bio, u64 dun){}

static inline void fscrypt_set_ice_skip(struct bio *bio, int bi_crypt_skip)
{}

static inline bool fscrypt_mergeable_bio(struct bio *bio,
				u64 dun, bool bio_encrypted, int bi_crypt_skip)
{
		return true;
}
#endif
=======
/* If *pagep is a bounce page, free it and set *pagep to the pagecache page */
static inline void fscrypt_finalize_bounce_page(struct page **pagep)
{
	struct page *page = *pagep;

	if (fscrypt_is_bounce_page(page)) {
		*pagep = fscrypt_pagecache_page(page);
		fscrypt_free_bounce_page(page);
	}
}

>>>>>>> 75337a6f
#endif	/* _LINUX_FSCRYPT_H */<|MERGE_RESOLUTION|>--- conflicted
+++ resolved
@@ -66,21 +66,7 @@
 	bool (*dummy_context)(struct inode *);
 	bool (*empty_dir)(struct inode *);
 	unsigned int max_namelen;
-<<<<<<< HEAD
 	bool (*is_encrypted)(struct inode *inode);
-};
-
-struct fscrypt_ctx {
-	union {
-		struct {
-			struct page *bounce_page;	/* Ciphertext page */
-			struct page *control_page;	/* Original page  */
-		} w;
-		struct {
-			struct bio *bio;
-			struct work_struct work;
-		} r;
-=======
 };
 
 /* Decryption work */
@@ -90,7 +76,6 @@
 			struct bio *bio;
 			struct work_struct work;
 		};
->>>>>>> 75337a6f
 		struct list_head free_list;	/* Free list */
 	};
 	u8 flags;				/* Flags */
@@ -124,20 +109,6 @@
 extern void fscrypt_enqueue_decrypt_work(struct work_struct *);
 extern struct fscrypt_ctx *fscrypt_get_ctx(gfp_t);
 extern void fscrypt_release_ctx(struct fscrypt_ctx *);
-<<<<<<< HEAD
-extern struct page *fscrypt_encrypt_page(const struct inode *, struct page *,
-						unsigned int, unsigned int,
-						u64, gfp_t);
-extern int fscrypt_decrypt_page(const struct inode *, struct page *, unsigned int,
-				unsigned int, u64);
-
-static inline struct page *fscrypt_control_page(struct page *page)
-{
-	return ((struct fscrypt_ctx *)page_private(page))->w.control_page;
-}
-
-extern void fscrypt_restore_control_page(struct page *);
-=======
 
 extern struct page *fscrypt_encrypt_pagecache_blocks(struct page *page,
 						     unsigned int len,
@@ -165,7 +136,6 @@
 }
 
 extern void fscrypt_free_bounce_page(struct page *bounce_page);
->>>>>>> 75337a6f
 
 /* policy.c */
 extern int fscrypt_ioctl_set_policy(struct file *, const void __user *);
@@ -271,10 +241,6 @@
 extern void fscrypt_decrypt_bio(struct bio *);
 extern void fscrypt_enqueue_decrypt_bio(struct fscrypt_ctx *ctx,
 					struct bio *bio);
-<<<<<<< HEAD
-extern void fscrypt_pullback_bio_page(struct page **, bool);
-=======
->>>>>>> 75337a6f
 extern int fscrypt_zeroout_range(const struct inode *, pgoff_t, sector_t,
 				 unsigned int);
 
@@ -329,21 +295,6 @@
 	return;
 }
 
-<<<<<<< HEAD
-static inline struct page *fscrypt_encrypt_page(const struct inode *inode,
-						struct page *page,
-						unsigned int len,
-						unsigned int offs,
-						u64 lblk_num, gfp_t gfp_flags)
-{
-	return ERR_PTR(-EOPNOTSUPP);
-}
-
-static inline int fscrypt_decrypt_page(const struct inode *inode,
-				       struct page *page,
-				       unsigned int len, unsigned int offs,
-				       u64 lblk_num)
-=======
 static inline struct page *fscrypt_encrypt_pagecache_blocks(struct page *page,
 							    unsigned int len,
 							    unsigned int offs,
@@ -364,14 +315,10 @@
 static inline int fscrypt_decrypt_pagecache_blocks(struct page *page,
 						   unsigned int len,
 						   unsigned int offs)
->>>>>>> 75337a6f
-{
-	return -EOPNOTSUPP;
-}
-
-<<<<<<< HEAD
-static inline struct page *fscrypt_control_page(struct page *page)
-=======
+{
+	return -EOPNOTSUPP;
+}
+
 static inline int fscrypt_decrypt_block_inplace(const struct inode *inode,
 						struct page *page,
 						unsigned int len,
@@ -386,20 +333,13 @@
 }
 
 static inline struct page *fscrypt_pagecache_page(struct page *bounce_page)
->>>>>>> 75337a6f
 {
 	WARN_ON_ONCE(1);
 	return ERR_PTR(-EINVAL);
 }
 
-<<<<<<< HEAD
-static inline void fscrypt_restore_control_page(struct page *page)
-{
-	return;
-=======
 static inline void fscrypt_free_bounce_page(struct page *bounce_page)
 {
->>>>>>> 75337a6f
 }
 
 /* policy.c */
@@ -501,14 +441,6 @@
 {
 }
 
-<<<<<<< HEAD
-static inline void fscrypt_pullback_bio_page(struct page **page, bool restore)
-{
-	return;
-}
-
-=======
->>>>>>> 75337a6f
 static inline int fscrypt_zeroout_range(const struct inode *inode, pgoff_t lblk,
 					sector_t pblk, unsigned int len)
 {
@@ -780,7 +712,6 @@
 	return 0;
 }
 
-<<<<<<< HEAD
 /* fscrypt_ice.c */
 #ifdef CONFIG_PFK
 extern int fscrypt_using_hardware_encryption(const struct inode *inode);
@@ -807,7 +738,7 @@
 		return true;
 }
 #endif
-=======
+
 /* If *pagep is a bounce page, free it and set *pagep to the pagecache page */
 static inline void fscrypt_finalize_bounce_page(struct page **pagep)
 {
@@ -819,5 +750,4 @@
 	}
 }
 
->>>>>>> 75337a6f
 #endif	/* _LINUX_FSCRYPT_H */