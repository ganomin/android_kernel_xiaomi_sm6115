--- conflicted
+++ resolved
@@ -319,7 +319,6 @@
 		__entry->change_ownership)
 );
 
-<<<<<<< HEAD
 
 DECLARE_EVENT_CLASS(ion_alloc,
 
@@ -851,7 +850,8 @@
 		size_t len),
 
 	TP_ARGS(sec_id, num, va, pa, len)
-=======
+	);
+
 /*
  * Required for uniquely and securely identifying mm in rss_stat tracepoint.
  */
@@ -898,7 +898,6 @@
 		__entry->curr,
 		__entry->member,
 		__entry->size)
->>>>>>> 34f21ff3
 	);
 #endif /* _TRACE_KMEM_H */
 
