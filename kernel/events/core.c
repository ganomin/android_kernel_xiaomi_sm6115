--- conflicted
+++ resolved
@@ -4224,15 +4224,9 @@
 
 	if (!task) {
 		/* Must be root to operate on a CPU event: */
-<<<<<<< HEAD
-		if (!is_kernel_event(event) && perf_paranoid_cpu() &&
-			!capable(CAP_SYS_ADMIN))
-			return ERR_PTR(-EACCES);
-=======
 		err = perf_allow_cpu(&event->attr);
 		if (err)
 			return ERR_PTR(err);
->>>>>>> 34f21ff3
 
 		cpuctx = per_cpu_ptr(pmu->pmu_cpu_context, cpu);
 		ctx = &cpuctx->ctx;
@@ -5051,7 +5045,6 @@
 	struct perf_event_context *ctx;
 	int ret;
 
-<<<<<<< HEAD
 #if defined CONFIG_HOTPLUG_CPU || defined CONFIG_KEXEC_CORE
 	spin_lock(&dormant_event_list_lock);
 	if (event->state == PERF_EVENT_STATE_DORMANT) {
@@ -5060,11 +5053,10 @@
 	}
 	spin_unlock(&dormant_event_list_lock);
 #endif
-=======
+
 	ret = security_perf_event_read(event);
 	if (ret)
 		return ret;
->>>>>>> 34f21ff3
 
 	ctx = perf_event_ctx_lock(event);
 	ret = __perf_read(event, buf, count);
@@ -10875,14 +10867,11 @@
 	if (perf_paranoid_any() && !capable(CAP_SYS_ADMIN))
 		return -EACCES;
 
-<<<<<<< HEAD
-=======
 	/* Do we allow access to perf_event_open(2) ? */
 	err = security_perf_event_open(&attr, PERF_SECURITY_OPEN);
 	if (err)
 		return err;
 
->>>>>>> 34f21ff3
 	err = perf_copy_attr(attr_uptr, &attr);
 	if (err)
 		return err;
