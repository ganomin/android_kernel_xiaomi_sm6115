--- conflicted
+++ resolved
@@ -10947,7 +10947,6 @@
 
 static inline int find_new_ilb(void)
 {
-<<<<<<< HEAD
 	int ilb = nr_cpu_ids;
 	struct sched_domain *sd;
 	int cpu = raw_smp_processor_id();
@@ -10975,9 +10974,6 @@
 			ilb = cpumask_first(&cpumask);
 		}
 	}
-=======
-	int ilb;
->>>>>>> cab4399e
 
 	for_each_cpu_and(ilb, nohz.idle_cpus_mask,
 			      housekeeping_cpumask(HK_FLAG_MISC)) {
