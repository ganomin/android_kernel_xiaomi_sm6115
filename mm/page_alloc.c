/*
 *  linux/mm/page_alloc.c
 *
 *  Manages the free list, the system allocates free pages here.
 *  Note that kmalloc() lives in slab.c
 *
 *  Copyright (C) 1991, 1992, 1993, 1994  Linus Torvalds
 *  Swap reorganised 29.12.95, Stephen Tweedie
 *  Support of BIGMEM added by Gerhard Wichert, Siemens AG, July 1999
 *  Reshaped it to be a zoned allocator, Ingo Molnar, Red Hat, 1999
 *  Discontiguous memory support, Kanoj Sarcar, SGI, Nov 1999
 *  Zone balancing, Kanoj Sarcar, SGI, Jan 2000
 *  Per cpu hot/cold page lists, bulk allocation, Martin J. Bligh, Sept 2002
 *          (lots of bits borrowed from Ingo Molnar & Andrew Morton)
 */

#include <linux/stddef.h>
#include <linux/mm.h>
#include <linux/swap.h>
#include <linux/interrupt.h>
#include <linux/pagemap.h>
#include <linux/jiffies.h>
#include <linux/bootmem.h>
#include <linux/memblock.h>
#include <linux/compiler.h>
#include <linux/kernel.h>
#include <linux/kasan.h>
#include <linux/module.h>
#include <linux/suspend.h>
#include <linux/pagevec.h>
#include <linux/blkdev.h>
#include <linux/slab.h>
#include <linux/ratelimit.h>
#include <linux/oom.h>
#include <linux/topology.h>
#include <linux/sysctl.h>
#include <linux/cpu.h>
#include <linux/cpuset.h>
#include <linux/memory_hotplug.h>
#include <linux/nodemask.h>
#include <linux/vmalloc.h>
#include <linux/vmstat.h>
#include <linux/mempolicy.h>
#include <linux/memremap.h>
#include <linux/stop_machine.h>
#include <linux/sort.h>
#include <linux/pfn.h>
#include <linux/backing-dev.h>
#include <linux/fault-inject.h>
#include <linux/page-isolation.h>
#include <linux/page_ext.h>
#include <linux/debugobjects.h>
#include <linux/kmemleak.h>
#include <linux/compaction.h>
#include <trace/events/kmem.h>
#include <trace/events/oom.h>
#include <linux/prefetch.h>
#include <linux/mm_inline.h>
#include <linux/migrate.h>
#include <linux/hugetlb.h>
#include <linux/sched/rt.h>
#include <linux/sched/mm.h>
#include <linux/page_owner.h>
#include <linux/kthread.h>
#include <linux/memcontrol.h>
#include <linux/show_mem_notifier.h>
#include <linux/ftrace.h>
#include <linux/lockdep.h>
#include <linux/nmi.h>
#include <linux/psi.h>

#include <asm/sections.h>
#include <asm/tlbflush.h>
#include <asm/div64.h>
#include "internal.h"

/* prevent >1 _updater_ of zone percpu pageset ->high and ->batch fields */
static DEFINE_MUTEX(pcp_batch_high_lock);
#define MIN_PERCPU_PAGELIST_FRACTION	(8)

#ifdef CONFIG_USE_PERCPU_NUMA_NODE_ID
DEFINE_PER_CPU(int, numa_node);
EXPORT_PER_CPU_SYMBOL(numa_node);
#endif

DEFINE_STATIC_KEY_TRUE(vm_numa_stat_key);

#ifdef CONFIG_HAVE_MEMORYLESS_NODES
/*
 * N.B., Do NOT reference the '_numa_mem_' per cpu variable directly.
 * It will not be defined when CONFIG_HAVE_MEMORYLESS_NODES is not defined.
 * Use the accessor functions set_numa_mem(), numa_mem_id() and cpu_to_mem()
 * defined in <linux/topology.h>.
 */
DEFINE_PER_CPU(int, _numa_mem_);		/* Kernel "local memory" node */
EXPORT_PER_CPU_SYMBOL(_numa_mem_);
int _node_numa_mem_[MAX_NUMNODES];
#endif

/* work_structs for global per-cpu drains */
DEFINE_MUTEX(pcpu_drain_mutex);
DEFINE_PER_CPU(struct work_struct, pcpu_drain);

#ifdef CONFIG_GCC_PLUGIN_LATENT_ENTROPY
volatile unsigned long latent_entropy __latent_entropy;
EXPORT_SYMBOL(latent_entropy);
#endif

/*
 * Array of node states.
 */
nodemask_t node_states[NR_NODE_STATES] __read_mostly = {
	[N_POSSIBLE] = NODE_MASK_ALL,
	[N_ONLINE] = { { [0] = 1UL } },
#ifndef CONFIG_NUMA
	[N_NORMAL_MEMORY] = { { [0] = 1UL } },
#ifdef CONFIG_HIGHMEM
	[N_HIGH_MEMORY] = { { [0] = 1UL } },
#endif
	[N_MEMORY] = { { [0] = 1UL } },
	[N_CPU] = { { [0] = 1UL } },
#endif	/* NUMA */
};
EXPORT_SYMBOL(node_states);

/* Protect totalram_pages and zone->managed_pages */
static DEFINE_SPINLOCK(managed_page_count_lock);

unsigned long totalram_pages __read_mostly;
unsigned long totalreserve_pages __read_mostly;
unsigned long totalcma_pages __read_mostly;

int percpu_pagelist_fraction;
gfp_t gfp_allowed_mask __read_mostly = GFP_BOOT_MASK;
#ifdef CONFIG_INIT_ON_ALLOC_DEFAULT_ON
DEFINE_STATIC_KEY_TRUE(init_on_alloc);
#else
DEFINE_STATIC_KEY_FALSE(init_on_alloc);
#endif
EXPORT_SYMBOL(init_on_alloc);

#ifdef CONFIG_INIT_ON_FREE_DEFAULT_ON
DEFINE_STATIC_KEY_TRUE(init_on_free);
#else
DEFINE_STATIC_KEY_FALSE(init_on_free);
#endif
EXPORT_SYMBOL(init_on_free);

static int __init early_init_on_alloc(char *buf)
{
	int ret;
	bool bool_result;

	if (!buf)
		return -EINVAL;
	ret = kstrtobool(buf, &bool_result);
	if (bool_result && page_poisoning_enabled())
		pr_info("mem auto-init: CONFIG_PAGE_POISONING is on, will take precedence over init_on_alloc\n");
	if (bool_result)
		static_branch_enable(&init_on_alloc);
	else
		static_branch_disable(&init_on_alloc);
	return ret;
}
early_param("init_on_alloc", early_init_on_alloc);

static int __init early_init_on_free(char *buf)
{
	int ret;
	bool bool_result;

	if (!buf)
		return -EINVAL;
	ret = kstrtobool(buf, &bool_result);
	if (bool_result && page_poisoning_enabled())
		pr_info("mem auto-init: CONFIG_PAGE_POISONING is on, will take precedence over init_on_free\n");
	if (bool_result)
		static_branch_enable(&init_on_free);
	else
		static_branch_disable(&init_on_free);
	return ret;
}
early_param("init_on_free", early_init_on_free);

/*
 * A cached value of the page's pageblock's migratetype, used when the page is
 * put on a pcplist. Used to avoid the pageblock migratetype lookup when
 * freeing from pcplists in most cases, at the cost of possibly becoming stale.
 * Also the migratetype set in the page does not necessarily match the pcplist
 * index, e.g. page might have MIGRATE_CMA set but be on a pcplist with any
 * other index - this ensures that it will be put on the correct CMA freelist.
 */
static inline int get_pcppage_migratetype(struct page *page)
{
	return page->index;
}

static inline void set_pcppage_migratetype(struct page *page, int migratetype)
{
	page->index = migratetype;
}

#ifdef CONFIG_PM_SLEEP
/*
 * The following functions are used by the suspend/hibernate code to temporarily
 * change gfp_allowed_mask in order to avoid using I/O during memory allocations
 * while devices are suspended.  To avoid races with the suspend/hibernate code,
 * they should always be called with system_transition_mutex held
 * (gfp_allowed_mask also should only be modified with system_transition_mutex
 * held, unless the suspend/hibernate code is guaranteed not to run in parallel
 * with that modification).
 */

static gfp_t saved_gfp_mask;

void pm_restore_gfp_mask(void)
{
	WARN_ON(!mutex_is_locked(&system_transition_mutex));
	if (saved_gfp_mask) {
		gfp_allowed_mask = saved_gfp_mask;
		saved_gfp_mask = 0;
	}
}

void pm_restrict_gfp_mask(void)
{
	WARN_ON(!mutex_is_locked(&system_transition_mutex));
	WARN_ON(saved_gfp_mask);
	saved_gfp_mask = gfp_allowed_mask;
	gfp_allowed_mask &= ~(__GFP_IO | __GFP_FS);
}

bool pm_suspended_storage(void)
{
	if ((gfp_allowed_mask & (__GFP_IO | __GFP_FS)) == (__GFP_IO | __GFP_FS))
		return false;
	return true;
}
#endif /* CONFIG_PM_SLEEP */

#ifdef CONFIG_HUGETLB_PAGE_SIZE_VARIABLE
unsigned int pageblock_order __read_mostly;
#endif

static void __free_pages_ok(struct page *page, unsigned int order);

/*
 * results with 256, 32 in the lowmem_reserve sysctl:
 *	1G machine -> (16M dma, 800M-16M normal, 1G-800M high)
 *	1G machine -> (16M dma, 784M normal, 224M high)
 *	NORMAL allocation will leave 784M/256 of ram reserved in the ZONE_DMA
 *	HIGHMEM allocation will leave 224M/32 of ram reserved in ZONE_NORMAL
 *	HIGHMEM allocation will leave (224M+784M)/256 of ram reserved in ZONE_DMA
 *
 * TBD: should special case ZONE_DMA32 machines here - in those we normally
 * don't need any ZONE_NORMAL reservation
 */
int sysctl_lowmem_reserve_ratio[MAX_NR_ZONES] = {
#ifdef CONFIG_ZONE_DMA
	[ZONE_DMA] = 256,
#endif
#ifdef CONFIG_ZONE_DMA32
	[ZONE_DMA32] = 256,
#endif
	[ZONE_NORMAL] = 32,
#ifdef CONFIG_HIGHMEM
	[ZONE_HIGHMEM] = 0,
#endif
	[ZONE_MOVABLE] = 0,
};

EXPORT_SYMBOL(totalram_pages);

static char * const zone_names[MAX_NR_ZONES] = {
#ifdef CONFIG_ZONE_DMA
	 "DMA",
#endif
#ifdef CONFIG_ZONE_DMA32
	 "DMA32",
#endif
	 "Normal",
#ifdef CONFIG_HIGHMEM
	 "HighMem",
#endif
	 "Movable",
#ifdef CONFIG_ZONE_DEVICE
	 "Device",
#endif
};

char * const migratetype_names[MIGRATE_TYPES] = {
	"Unmovable",
	"Movable",
	"Reclaimable",
#ifdef CONFIG_CMA
	"CMA",
#endif
	"HighAtomic",
#ifdef CONFIG_MEMORY_ISOLATION
	"Isolate",
#endif
};

compound_page_dtor * const compound_page_dtors[] = {
	NULL,
	free_compound_page,
#ifdef CONFIG_HUGETLB_PAGE
	free_huge_page,
#endif
#ifdef CONFIG_TRANSPARENT_HUGEPAGE
	free_transhuge_page,
#endif
};

/*
 * Try to keep at least this much lowmem free.  Do not allow normal
 * allocations below this point, only high priority ones. Automatically
 * tuned according to the amount of memory in the system.
 */
int min_free_kbytes = 1024;
int user_min_free_kbytes = -1;
#ifdef CONFIG_DISCONTIGMEM
/*
 * DiscontigMem defines memory ranges as separate pg_data_t even if the ranges
 * are not on separate NUMA nodes. Functionally this works but with
 * watermark_boost_factor, it can reclaim prematurely as the ranges can be
 * quite small. By default, do not boost watermarks on discontigmem as in
 * many cases very high-order allocations like THP are likely to be
 * unsupported and the premature reclaim offsets the advantage of long-term
 * fragmentation avoidance.
 */
int watermark_boost_factor __read_mostly;
#else
int watermark_boost_factor __read_mostly = 15000;
#endif
int watermark_scale_factor = 10;

/*
 * Extra memory for the system to try freeing. Used to temporarily
 * free memory, to make space for new workloads. Anyone can allocate
 * down to the min watermarks controlled by min_free_kbytes above.
 */
int extra_free_kbytes = 0;

static unsigned long nr_kernel_pages __meminitdata;
static unsigned long nr_all_pages __meminitdata;
static unsigned long dma_reserve __meminitdata;

#ifdef CONFIG_HAVE_MEMBLOCK_NODE_MAP
static unsigned long arch_zone_lowest_possible_pfn[MAX_NR_ZONES] __meminitdata;
static unsigned long arch_zone_highest_possible_pfn[MAX_NR_ZONES] __meminitdata;
static unsigned long required_kernelcore __initdata;
static unsigned long required_kernelcore_percent __initdata;
static unsigned long required_movablecore __initdata;
static unsigned long required_movablecore_percent __initdata;
static unsigned long zone_movable_pfn[MAX_NUMNODES] __meminitdata;
static bool mirrored_kernelcore __meminitdata;

/* movable_zone is the "real" zone pages in ZONE_MOVABLE are taken from */
int movable_zone;
EXPORT_SYMBOL(movable_zone);
#endif /* CONFIG_HAVE_MEMBLOCK_NODE_MAP */

#if MAX_NUMNODES > 1
int nr_node_ids __read_mostly = MAX_NUMNODES;
int nr_online_nodes __read_mostly = 1;
EXPORT_SYMBOL(nr_node_ids);
EXPORT_SYMBOL(nr_online_nodes);
#endif

int page_group_by_mobility_disabled __read_mostly;

#ifdef CONFIG_DEFERRED_STRUCT_PAGE_INIT
/*
 * During boot we initialize deferred pages on-demand, as needed, but once
 * page_alloc_init_late() has finished, the deferred pages are all initialized,
 * and we can permanently disable that path.
 */
static DEFINE_STATIC_KEY_TRUE(deferred_pages);

/*
 * Calling kasan_free_pages() only after deferred memory initialization
 * has completed. Poisoning pages during deferred memory init will greatly
 * lengthen the process and cause problem in large memory systems as the
 * deferred pages initialization is done with interrupt disabled.
 *
 * Assuming that there will be no reference to those newly initialized
 * pages before they are ever allocated, this should have no effect on
 * KASAN memory tracking as the poison will be properly inserted at page
 * allocation time. The only corner case is when pages are allocated by
 * on-demand allocation and then freed again before the deferred pages
 * initialization is done, but this is not likely to happen.
 */
static inline void kasan_free_nondeferred_pages(struct page *page, int order)
{
	if (!static_branch_unlikely(&deferred_pages))
		kasan_free_pages(page, order);
}

/* Returns true if the struct page for the pfn is uninitialised */
static inline bool __meminit early_page_uninitialised(unsigned long pfn)
{
	int nid = early_pfn_to_nid(pfn);

	if (node_online(nid) && pfn >= NODE_DATA(nid)->first_deferred_pfn)
		return true;

	return false;
}

/*
 * Returns false when the remaining initialisation should be deferred until
 * later in the boot cycle when it can be parallelised.
 */
static inline bool update_defer_init(pg_data_t *pgdat,
				unsigned long pfn, unsigned long zone_end,
				unsigned long *nr_initialised)
{
	/* Always populate low zones for address-constrained allocations */
	if (zone_end < pgdat_end_pfn(pgdat))
		return true;
	(*nr_initialised)++;
	if ((*nr_initialised > pgdat->static_init_pgcnt) &&
	    (pfn & (PAGES_PER_SECTION - 1)) == 0) {
		pgdat->first_deferred_pfn = pfn;
		return false;
	}

	return true;
}
#else
#define kasan_free_nondeferred_pages(p, o)	kasan_free_pages(p, o)

static inline bool early_page_uninitialised(unsigned long pfn)
{
	return false;
}

static inline bool update_defer_init(pg_data_t *pgdat,
				unsigned long pfn, unsigned long zone_end,
				unsigned long *nr_initialised)
{
	return true;
}
#endif

/* Return a pointer to the bitmap storing bits affecting a block of pages */
static inline unsigned long *get_pageblock_bitmap(struct page *page,
							unsigned long pfn)
{
#ifdef CONFIG_SPARSEMEM
	return __pfn_to_section(pfn)->pageblock_flags;
#else
	return page_zone(page)->pageblock_flags;
#endif /* CONFIG_SPARSEMEM */
}

static inline int pfn_to_bitidx(struct page *page, unsigned long pfn)
{
#ifdef CONFIG_SPARSEMEM
	pfn &= (PAGES_PER_SECTION-1);
	return (pfn >> pageblock_order) * NR_PAGEBLOCK_BITS;
#else
	pfn = pfn - round_down(page_zone(page)->zone_start_pfn, pageblock_nr_pages);
	return (pfn >> pageblock_order) * NR_PAGEBLOCK_BITS;
#endif /* CONFIG_SPARSEMEM */
}

/**
 * get_pfnblock_flags_mask - Return the requested group of flags for the pageblock_nr_pages block of pages
 * @page: The page within the block of interest
 * @pfn: The target page frame number
 * @end_bitidx: The last bit of interest to retrieve
 * @mask: mask of bits that the caller is interested in
 *
 * Return: pageblock_bits flags
 */
static __always_inline unsigned long __get_pfnblock_flags_mask(struct page *page,
					unsigned long pfn,
					unsigned long end_bitidx,
					unsigned long mask)
{
	unsigned long *bitmap;
	unsigned long bitidx, word_bitidx;
	unsigned long word;

	bitmap = get_pageblock_bitmap(page, pfn);
	bitidx = pfn_to_bitidx(page, pfn);
	word_bitidx = bitidx / BITS_PER_LONG;
	bitidx &= (BITS_PER_LONG-1);

	word = bitmap[word_bitidx];
	bitidx += end_bitidx;
	return (word >> (BITS_PER_LONG - bitidx - 1)) & mask;
}

unsigned long get_pfnblock_flags_mask(struct page *page, unsigned long pfn,
					unsigned long end_bitidx,
					unsigned long mask)
{
	return __get_pfnblock_flags_mask(page, pfn, end_bitidx, mask);
}

static __always_inline int get_pfnblock_migratetype(struct page *page, unsigned long pfn)
{
	return __get_pfnblock_flags_mask(page, pfn, PB_migrate_end, MIGRATETYPE_MASK);
}

/**
 * set_pfnblock_flags_mask - Set the requested group of flags for a pageblock_nr_pages block of pages
 * @page: The page within the block of interest
 * @flags: The flags to set
 * @pfn: The target page frame number
 * @end_bitidx: The last bit of interest
 * @mask: mask of bits that the caller is interested in
 */
void set_pfnblock_flags_mask(struct page *page, unsigned long flags,
					unsigned long pfn,
					unsigned long end_bitidx,
					unsigned long mask)
{
	unsigned long *bitmap;
	unsigned long bitidx, word_bitidx;
	unsigned long old_word, word;

	BUILD_BUG_ON(NR_PAGEBLOCK_BITS != 4);

	bitmap = get_pageblock_bitmap(page, pfn);
	bitidx = pfn_to_bitidx(page, pfn);
	word_bitidx = bitidx / BITS_PER_LONG;
	bitidx &= (BITS_PER_LONG-1);

	VM_BUG_ON_PAGE(!zone_spans_pfn(page_zone(page), pfn), page);

	bitidx += end_bitidx;
	mask <<= (BITS_PER_LONG - bitidx - 1);
	flags <<= (BITS_PER_LONG - bitidx - 1);

	word = READ_ONCE(bitmap[word_bitidx]);
	for (;;) {
		old_word = cmpxchg(&bitmap[word_bitidx], word, (word & ~mask) | flags);
		if (word == old_word)
			break;
		word = old_word;
	}
}

void set_pageblock_migratetype(struct page *page, int migratetype)
{
	if (unlikely(page_group_by_mobility_disabled &&
		     migratetype < MIGRATE_PCPTYPES))
		migratetype = MIGRATE_UNMOVABLE;

	set_pageblock_flags_group(page, (unsigned long)migratetype,
					PB_migrate, PB_migrate_end);
}

#ifdef CONFIG_DEBUG_VM
static int page_outside_zone_boundaries(struct zone *zone, struct page *page)
{
	int ret = 0;
	unsigned seq;
	unsigned long pfn = page_to_pfn(page);
	unsigned long sp, start_pfn;

	do {
		seq = zone_span_seqbegin(zone);
		start_pfn = zone->zone_start_pfn;
		sp = zone->spanned_pages;
		if (!zone_spans_pfn(zone, pfn))
			ret = 1;
	} while (zone_span_seqretry(zone, seq));

	if (ret)
		pr_err("page 0x%lx outside node %d zone %s [ 0x%lx - 0x%lx ]\n",
			pfn, zone_to_nid(zone), zone->name,
			start_pfn, start_pfn + sp);

	return ret;
}

static int page_is_consistent(struct zone *zone, struct page *page)
{
	if (!pfn_valid_within(page_to_pfn(page)))
		return 0;
	if (zone != page_zone(page))
		return 0;

	return 1;
}
/*
 * Temporary debugging check for pages not lying within a given zone.
 */
static int __maybe_unused bad_range(struct zone *zone, struct page *page)
{
	if (page_outside_zone_boundaries(zone, page))
		return 1;
	if (!page_is_consistent(zone, page))
		return 1;

	return 0;
}
#else
static inline int __maybe_unused bad_range(struct zone *zone, struct page *page)
{
	return 0;
}
#endif

static void bad_page(struct page *page, const char *reason,
		unsigned long bad_flags)
{
	static unsigned long resume;
	static unsigned long nr_shown;
	static unsigned long nr_unshown;

	/*
	 * Allow a burst of 60 reports, then keep quiet for that minute;
	 * or allow a steady drip of one report per second.
	 */
	if (nr_shown == 60) {
		if (time_before(jiffies, resume)) {
			nr_unshown++;
			goto out;
		}
		if (nr_unshown) {
			pr_alert(
			      "BUG: Bad page state: %lu messages suppressed\n",
				nr_unshown);
			nr_unshown = 0;
		}
		nr_shown = 0;
	}
	if (nr_shown++ == 0)
		resume = jiffies + 60 * HZ;

	pr_alert("BUG: Bad page state in process %s  pfn:%05lx\n",
		current->comm, page_to_pfn(page));
	__dump_page(page, reason);
	bad_flags &= page->flags;
	if (bad_flags)
		pr_alert("bad because of flags: %#lx(%pGp)\n",
						bad_flags, &bad_flags);
	dump_page_owner(page);

	print_modules();
	dump_stack();
out:
	/* Leave bad fields for debug, except PageBuddy could make trouble */
	page_mapcount_reset(page); /* remove PageBuddy */
	add_taint(TAINT_BAD_PAGE, LOCKDEP_NOW_UNRELIABLE);
}

/*
 * Higher-order pages are called "compound pages".  They are structured thusly:
 *
 * The first PAGE_SIZE page is called the "head page" and have PG_head set.
 *
 * The remaining PAGE_SIZE pages are called "tail pages". PageTail() is encoded
 * in bit 0 of page->compound_head. The rest of bits is pointer to head page.
 *
 * The first tail page's ->compound_dtor holds the offset in array of compound
 * page destructors. See compound_page_dtors.
 *
 * The first tail page's ->compound_order holds the order of allocation.
 * This usage means that zero-order pages may not be compound.
 */

void free_compound_page(struct page *page)
{
	__free_pages_ok(page, compound_order(page));
}

void prep_compound_page(struct page *page, unsigned int order)
{
	int i;
	int nr_pages = 1 << order;

	set_compound_page_dtor(page, COMPOUND_PAGE_DTOR);
	set_compound_order(page, order);
	__SetPageHead(page);
	for (i = 1; i < nr_pages; i++) {
		struct page *p = page + i;
		set_page_count(p, 0);
		p->mapping = TAIL_MAPPING;
		set_compound_head(p, page);
	}
	atomic_set(compound_mapcount_ptr(page), -1);
}

#ifdef CONFIG_DEBUG_PAGEALLOC
unsigned int _debug_guardpage_minorder;
bool _debug_pagealloc_enabled __read_mostly
			= IS_ENABLED(CONFIG_DEBUG_PAGEALLOC_ENABLE_DEFAULT);
EXPORT_SYMBOL(_debug_pagealloc_enabled);
bool _debug_guardpage_enabled __read_mostly;

static int __init early_debug_pagealloc(char *buf)
{
	if (!buf)
		return -EINVAL;
	return kstrtobool(buf, &_debug_pagealloc_enabled);
}
early_param("debug_pagealloc", early_debug_pagealloc);

static bool need_debug_guardpage(void)
{
	/* If we don't use debug_pagealloc, we don't need guard page */
	if (!debug_pagealloc_enabled())
		return false;

	if (!debug_guardpage_minorder())
		return false;

	return true;
}

static void init_debug_guardpage(void)
{
	if (!debug_pagealloc_enabled())
		return;

	if (!debug_guardpage_minorder())
		return;

	_debug_guardpage_enabled = true;
}

struct page_ext_operations debug_guardpage_ops = {
	.need = need_debug_guardpage,
	.init = init_debug_guardpage,
};

static int __init debug_guardpage_minorder_setup(char *buf)
{
	unsigned long res;

	if (kstrtoul(buf, 10, &res) < 0 ||  res > MAX_ORDER / 2) {
		pr_err("Bad debug_guardpage_minorder value\n");
		return 0;
	}
	_debug_guardpage_minorder = res;
	pr_info("Setting debug_guardpage_minorder to %lu\n", res);
	return 0;
}
early_param("debug_guardpage_minorder", debug_guardpage_minorder_setup);

static inline bool set_page_guard(struct zone *zone, struct page *page,
				unsigned int order, int migratetype)
{
	struct page_ext *page_ext;

	if (!debug_guardpage_enabled())
		return false;

	if (order >= debug_guardpage_minorder())
		return false;

	page_ext = lookup_page_ext(page);
	if (unlikely(!page_ext))
		return false;

	__set_bit(PAGE_EXT_DEBUG_GUARD, &page_ext->flags);

	INIT_LIST_HEAD(&page->lru);
	set_page_private(page, order);
	/* Guard pages are not available for any usage */
	__mod_zone_freepage_state(zone, -(1 << order), migratetype);

	return true;
}

static inline void clear_page_guard(struct zone *zone, struct page *page,
				unsigned int order, int migratetype)
{
	struct page_ext *page_ext;

	if (!debug_guardpage_enabled())
		return;

	page_ext = lookup_page_ext(page);
	if (unlikely(!page_ext))
		return;

	__clear_bit(PAGE_EXT_DEBUG_GUARD, &page_ext->flags);

	set_page_private(page, 0);
	if (!is_migrate_isolate(migratetype))
		__mod_zone_freepage_state(zone, (1 << order), migratetype);
}
#else
struct page_ext_operations debug_guardpage_ops;
static inline bool set_page_guard(struct zone *zone, struct page *page,
			unsigned int order, int migratetype) { return false; }
static inline void clear_page_guard(struct zone *zone, struct page *page,
				unsigned int order, int migratetype) {}
#endif

static inline void set_page_order(struct page *page, unsigned int order)
{
	set_page_private(page, order);
	__SetPageBuddy(page);
}

static inline void rmv_page_order(struct page *page)
{
	__ClearPageBuddy(page);
	set_page_private(page, 0);
}

/*
 * This function checks whether a page is free && is the buddy
 * we can coalesce a page and its buddy if
 * (a) the buddy is not in a hole (check before calling!) &&
 * (b) the buddy is in the buddy system &&
 * (c) a page and its buddy have the same order &&
 * (d) a page and its buddy are in the same zone.
 *
 * For recording whether a page is in the buddy system, we set PageBuddy.
 * Setting, clearing, and testing PageBuddy is serialized by zone->lock.
 *
 * For recording page's order, we use page_private(page).
 */
static inline int page_is_buddy(struct page *page, struct page *buddy,
							unsigned int order)
{
	if (page_is_guard(buddy) && page_order(buddy) == order) {
		if (page_zone_id(page) != page_zone_id(buddy))
			return 0;

		VM_BUG_ON_PAGE(page_count(buddy) != 0, buddy);

		return 1;
	}

	if (PageBuddy(buddy) && page_order(buddy) == order) {
		/*
		 * zone check is done late to avoid uselessly
		 * calculating zone/node ids for pages that could
		 * never merge.
		 */
		if (page_zone_id(page) != page_zone_id(buddy))
			return 0;

		VM_BUG_ON_PAGE(page_count(buddy) != 0, buddy);

		return 1;
	}
	return 0;
}

#ifdef CONFIG_COMPACTION
static inline struct capture_control *task_capc(struct zone *zone)
{
	struct capture_control *capc = current->capture_control;

	return capc &&
		!(current->flags & PF_KTHREAD) &&
		!capc->page &&
		capc->cc->zone == zone &&
		capc->cc->direct_compaction ? capc : NULL;
}

static inline bool
compaction_capture(struct capture_control *capc, struct page *page,
		   int order, int migratetype)
{
	if (!capc || order != capc->cc->order)
		return false;

	/* Do not accidentally pollute CMA or isolated regions*/
	if (is_migrate_cma(migratetype) ||
	    is_migrate_isolate(migratetype))
		return false;

	/*
	 * Do not let lower order allocations polluate a movable pageblock.
	 * This might let an unmovable request use a reclaimable pageblock
	 * and vice-versa but no more than normal fallback logic which can
	 * have trouble finding a high-order free page.
	 */
	if (order < pageblock_order && migratetype == MIGRATE_MOVABLE)
		return false;

	capc->page = page;
	return true;
}

#else
static inline struct capture_control *task_capc(struct zone *zone)
{
	return NULL;
}

static inline bool
compaction_capture(struct capture_control *capc, struct page *page,
		   int order, int migratetype)
{
	return false;
}
#endif /* CONFIG_COMPACTION */

/*
 * Freeing function for a buddy system allocator.
 *
 * The concept of a buddy system is to maintain direct-mapped table
 * (containing bit values) for memory blocks of various "orders".
 * The bottom level table contains the map for the smallest allocatable
 * units of memory (here, pages), and each level above it describes
 * pairs of units from the levels below, hence, "buddies".
 * At a high level, all that happens here is marking the table entry
 * at the bottom level available, and propagating the changes upward
 * as necessary, plus some accounting needed to play nicely with other
 * parts of the VM system.
 * At each level, we keep a list of pages, which are heads of continuous
 * free pages of length of (1 << order) and marked with PageBuddy.
 * Page's order is recorded in page_private(page) field.
 * So when we are allocating or freeing one, we can derive the state of the
 * other.  That is, if we allocate a small block, and both were
 * free, the remainder of the region must be split into blocks.
 * If a block is freed, and its buddy is also free, then this
 * triggers coalescing into a block of larger size.
 *
 * -- nyc
 */

static inline void __free_one_page(struct page *page,
		unsigned long pfn,
		struct zone *zone, unsigned int order,
		int migratetype)
{
	unsigned long combined_pfn;
	unsigned long uninitialized_var(buddy_pfn);
	struct page *buddy;
	unsigned int max_order;
	struct capture_control *capc = task_capc(zone);

	max_order = min_t(unsigned int, MAX_ORDER, pageblock_order + 1);

	VM_BUG_ON(!zone_is_initialized(zone));
	VM_BUG_ON_PAGE(page->flags & PAGE_FLAGS_CHECK_AT_PREP, page);

	VM_BUG_ON(migratetype == -1);
	if (likely(!is_migrate_isolate(migratetype)))
		__mod_zone_freepage_state(zone, 1 << order, migratetype);

	VM_BUG_ON_PAGE(pfn & ((1 << order) - 1), page);
	VM_BUG_ON_PAGE(bad_range(zone, page), page);

continue_merging:
	while (order < max_order - 1) {
		if (compaction_capture(capc, page, order, migratetype)) {
			__mod_zone_freepage_state(zone, -(1 << order),
								migratetype);
			return;
		}
		buddy_pfn = __find_buddy_pfn(pfn, order);
		buddy = page + (buddy_pfn - pfn);

		if (!pfn_valid_within(buddy_pfn))
			goto done_merging;
		if (!page_is_buddy(page, buddy, order))
			goto done_merging;
		/*
		 * Our buddy is free or it is CONFIG_DEBUG_PAGEALLOC guard page,
		 * merge with it and move up one order.
		 */
		if (page_is_guard(buddy)) {
			clear_page_guard(zone, buddy, order, migratetype);
		} else {
			list_del(&buddy->lru);
			zone->free_area[order].nr_free--;
			rmv_page_order(buddy);
		}
		combined_pfn = buddy_pfn & pfn;
		page = page + (combined_pfn - pfn);
		pfn = combined_pfn;
		order++;
	}
	if (max_order < MAX_ORDER) {
		/* If we are here, it means order is >= pageblock_order.
		 * We want to prevent merge between freepages on isolate
		 * pageblock and normal pageblock. Without this, pageblock
		 * isolation could cause incorrect freepage or CMA accounting.
		 *
		 * We don't want to hit this code for the more frequent
		 * low-order merging.
		 */
		if (unlikely(has_isolate_pageblock(zone))) {
			int buddy_mt;

			buddy_pfn = __find_buddy_pfn(pfn, order);
			buddy = page + (buddy_pfn - pfn);
			buddy_mt = get_pageblock_migratetype(buddy);

			if (migratetype != buddy_mt
					&& (is_migrate_isolate(migratetype) ||
						is_migrate_isolate(buddy_mt)))
				goto done_merging;
		}
		max_order++;
		goto continue_merging;
	}

done_merging:
	set_page_order(page, order);

	/*
	 * If this is not the largest possible page, check if the buddy
	 * of the next-highest order is free. If it is, it's possible
	 * that pages are being freed that will coalesce soon. In case,
	 * that is happening, add the free page to the tail of the list
	 * so it's less likely to be used soon and more likely to be merged
	 * as a higher order page
	 */
	if ((order < MAX_ORDER-2) && pfn_valid_within(buddy_pfn)) {
		struct page *higher_page, *higher_buddy;
		combined_pfn = buddy_pfn & pfn;
		higher_page = page + (combined_pfn - pfn);
		buddy_pfn = __find_buddy_pfn(combined_pfn, order + 1);
		higher_buddy = higher_page + (buddy_pfn - combined_pfn);
		if (pfn_valid_within(buddy_pfn) &&
		    page_is_buddy(higher_page, higher_buddy, order + 1)) {
			list_add_tail(&page->lru,
				&zone->free_area[order].free_list[migratetype]);
			goto out;
		}
	}

	list_add(&page->lru, &zone->free_area[order].free_list[migratetype]);
out:
	zone->free_area[order].nr_free++;
}

/*
 * A bad page could be due to a number of fields. Instead of multiple branches,
 * try and check multiple fields with one check. The caller must do a detailed
 * check if necessary.
 */
static inline bool page_expected_state(struct page *page,
					unsigned long check_flags)
{
	if (unlikely(atomic_read(&page->_mapcount) != -1))
		return false;

	if (unlikely((unsigned long)page->mapping |
			page_ref_count(page) |
#ifdef CONFIG_MEMCG
			(unsigned long)page->mem_cgroup |
#endif
			(page->flags & check_flags)))
		return false;

	return true;
}

static void free_pages_check_bad(struct page *page)
{
	const char *bad_reason;
	unsigned long bad_flags;

	bad_reason = NULL;
	bad_flags = 0;

	if (unlikely(atomic_read(&page->_mapcount) != -1))
		bad_reason = "nonzero mapcount";
	if (unlikely(page->mapping != NULL))
		bad_reason = "non-NULL mapping";
	if (unlikely(page_ref_count(page) != 0))
		bad_reason = "nonzero _refcount";
	if (unlikely(page->flags & PAGE_FLAGS_CHECK_AT_FREE)) {
		bad_reason = "PAGE_FLAGS_CHECK_AT_FREE flag(s) set";
		bad_flags = PAGE_FLAGS_CHECK_AT_FREE;
	}
#ifdef CONFIG_MEMCG
	if (unlikely(page->mem_cgroup))
		bad_reason = "page still charged to cgroup";
#endif
	bad_page(page, bad_reason, bad_flags);
}

static inline int free_pages_check(struct page *page)
{
	if (likely(page_expected_state(page, PAGE_FLAGS_CHECK_AT_FREE)))
		return 0;

	/* Something has gone sideways, find it */
	free_pages_check_bad(page);
	return 1;
}

static int free_tail_pages_check(struct page *head_page, struct page *page)
{
	int ret = 1;

	/*
	 * We rely page->lru.next never has bit 0 set, unless the page
	 * is PageTail(). Let's make sure that's true even for poisoned ->lru.
	 */
	BUILD_BUG_ON((unsigned long)LIST_POISON1 & 1);

	if (!IS_ENABLED(CONFIG_DEBUG_VM)) {
		ret = 0;
		goto out;
	}
	switch (page - head_page) {
	case 1:
		/* the first tail page: ->mapping may be compound_mapcount() */
		if (unlikely(compound_mapcount(page))) {
			bad_page(page, "nonzero compound_mapcount", 0);
			goto out;
		}
		break;
	case 2:
		/*
		 * the second tail page: ->mapping is
		 * deferred_list.next -- ignore value.
		 */
		break;
	default:
		if (page->mapping != TAIL_MAPPING) {
			bad_page(page, "corrupted mapping in tail page", 0);
			goto out;
		}
		break;
	}
	if (unlikely(!PageTail(page))) {
		bad_page(page, "PageTail not set", 0);
		goto out;
	}
	if (unlikely(compound_head(page) != head_page)) {
		bad_page(page, "compound_head not consistent", 0);
		goto out;
	}
	ret = 0;
out:
	page->mapping = NULL;
	clear_compound_head(page);
	return ret;
}

static void kernel_init_free_pages(struct page *page, int numpages)
{
	int i;

	for (i = 0; i < numpages; i++)
		clear_highpage(page + i);
}

static __always_inline bool free_pages_prepare(struct page *page,
					unsigned int order, bool check_free)
{
	int bad = 0;

	VM_BUG_ON_PAGE(PageTail(page), page);

	trace_mm_page_free(page, order);

	/*
	 * Check tail pages before head page information is cleared to
	 * avoid checking PageCompound for order-0 pages.
	 */
	if (unlikely(order)) {
		bool compound = PageCompound(page);
		int i;

		VM_BUG_ON_PAGE(compound && compound_order(page) != order, page);

		if (compound)
			ClearPageDoubleMap(page);
		for (i = 1; i < (1 << order); i++) {
			if (compound)
				bad += free_tail_pages_check(page, page + i);
			if (unlikely(free_pages_check(page + i))) {
				bad++;
				continue;
			}
			(page + i)->flags &= ~PAGE_FLAGS_CHECK_AT_PREP;
		}
	}
	if (PageMappingFlags(page))
		page->mapping = NULL;
	if (memcg_kmem_enabled() && PageKmemcg(page))
		memcg_kmem_uncharge(page, order);
	if (check_free)
		bad += free_pages_check(page);
	if (bad)
		return false;

	page_cpupid_reset_last(page);
	page->flags &= ~PAGE_FLAGS_CHECK_AT_PREP;
	reset_page_owner(page, order);

	if (!PageHighMem(page)) {
		debug_check_no_locks_freed(page_address(page),
					   PAGE_SIZE << order);
		debug_check_no_obj_freed(page_address(page),
					   PAGE_SIZE << order);
	}
	arch_free_page(page, order);
	if (want_init_on_free())
		kernel_init_free_pages(page, 1 << order);

	kernel_poison_pages(page, 1 << order, 0);
	kernel_map_pages(page, 1 << order, 0);
	kasan_free_nondeferred_pages(page, order);

	return true;
}

#ifdef CONFIG_DEBUG_VM
static inline bool free_pcp_prepare(struct page *page)
{
	return free_pages_prepare(page, 0, true);
}

static inline bool bulkfree_pcp_prepare(struct page *page)
{
	return false;
}
#else
static bool free_pcp_prepare(struct page *page)
{
	return free_pages_prepare(page, 0, false);
}

static bool bulkfree_pcp_prepare(struct page *page)
{
	return free_pages_check(page);
}
#endif /* CONFIG_DEBUG_VM */

static inline void prefetch_buddy(struct page *page)
{
	unsigned long pfn = page_to_pfn(page);
	unsigned long buddy_pfn = __find_buddy_pfn(pfn, 0);
	struct page *buddy = page + (buddy_pfn - pfn);

	prefetch(buddy);
}

/*
 * Frees a number of pages from the PCP lists
 * Assumes all pages on list are in same zone, and of same order.
 * count is the number of pages to free.
 *
 * If the zone was previously in an "all pages pinned" state then look to
 * see if this freeing clears that state.
 *
 * And clear the zone's pages_scanned counter, to hold off the "all pages are
 * pinned" detection logic.
 */
static void free_pcppages_bulk(struct zone *zone, int count,
					struct per_cpu_pages *pcp)
{
	int migratetype = 0;
	int batch_free = 0;
	int prefetch_nr = 0;
	bool isolated_pageblocks;
	struct page *page, *tmp;
	LIST_HEAD(head);

	while (count) {
		struct list_head *list;

		/*
		 * Remove pages from lists in a round-robin fashion. A
		 * batch_free count is maintained that is incremented when an
		 * empty list is encountered.  This is so more pages are freed
		 * off fuller lists instead of spinning excessively around empty
		 * lists
		 */
		do {
			batch_free++;
			if (++migratetype == MIGRATE_PCPTYPES)
				migratetype = 0;
			list = &pcp->lists[migratetype];
		} while (list_empty(list));

		/* This is the only non-empty list. Free them all. */
		if (batch_free == MIGRATE_PCPTYPES)
			batch_free = count;

		do {
			page = list_last_entry(list, struct page, lru);
			/* must delete to avoid corrupting pcp list */
			list_del(&page->lru);
			pcp->count--;

			if (bulkfree_pcp_prepare(page))
				continue;

			list_add_tail(&page->lru, &head);

			/*
			 * We are going to put the page back to the global
			 * pool, prefetch its buddy to speed up later access
			 * under zone->lock. It is believed the overhead of
			 * an additional test and calculating buddy_pfn here
			 * can be offset by reduced memory latency later. To
			 * avoid excessive prefetching due to large count, only
			 * prefetch buddy for the first pcp->batch nr of pages.
			 */
			if (prefetch_nr++ < pcp->batch)
				prefetch_buddy(page);
		} while (--count && --batch_free && !list_empty(list));
	}

	spin_lock(&zone->lock);
	isolated_pageblocks = has_isolate_pageblock(zone);

	/*
	 * Use safe version since after __free_one_page(),
	 * page->lru.next will not point to original list.
	 */
	list_for_each_entry_safe(page, tmp, &head, lru) {
		int mt = get_pcppage_migratetype(page);
		/* MIGRATE_ISOLATE page should not go to pcplists */
		VM_BUG_ON_PAGE(is_migrate_isolate(mt), page);
		/* Pageblock could have been isolated meanwhile */
		if (unlikely(isolated_pageblocks))
			mt = get_pageblock_migratetype(page);

		__free_one_page(page, page_to_pfn(page), zone, 0, mt);
		trace_mm_page_pcpu_drain(page, 0, mt);
	}
	spin_unlock(&zone->lock);
}

static void free_one_page(struct zone *zone,
				struct page *page, unsigned long pfn,
				unsigned int order,
				int migratetype)
{
	spin_lock(&zone->lock);
	if (unlikely(has_isolate_pageblock(zone) ||
		is_migrate_isolate(migratetype))) {
		migratetype = get_pfnblock_migratetype(page, pfn);
	}
	__free_one_page(page, pfn, zone, order, migratetype);
	spin_unlock(&zone->lock);
}

static void __meminit __init_single_page(struct page *page, unsigned long pfn,
				unsigned long zone, int nid)
{
	mm_zero_struct_page(page);
	set_page_links(page, zone, nid, pfn);
	init_page_count(page);
	page_mapcount_reset(page);
	page_cpupid_reset_last(page);

	INIT_LIST_HEAD(&page->lru);
#ifdef WANT_PAGE_VIRTUAL
	/* The shift won't overflow because ZONE_NORMAL is below 4G. */
	if (!is_highmem_idx(zone))
		set_page_address(page, __va(pfn << PAGE_SHIFT));
#endif
}

#ifdef CONFIG_DEFERRED_STRUCT_PAGE_INIT
static void __meminit init_reserved_page(unsigned long pfn)
{
	pg_data_t *pgdat;
	int nid, zid;

	if (!early_page_uninitialised(pfn))
		return;

	nid = early_pfn_to_nid(pfn);
	pgdat = NODE_DATA(nid);

	for (zid = 0; zid < MAX_NR_ZONES; zid++) {
		struct zone *zone = &pgdat->node_zones[zid];

		if (pfn >= zone->zone_start_pfn && pfn < zone_end_pfn(zone))
			break;
	}
	__init_single_page(pfn_to_page(pfn), pfn, zid, nid);
}
#else
static inline void init_reserved_page(unsigned long pfn)
{
}
#endif /* CONFIG_DEFERRED_STRUCT_PAGE_INIT */

/*
 * Initialised pages do not have PageReserved set. This function is
 * called for each range allocated by the bootmem allocator and
 * marks the pages PageReserved. The remaining valid pages are later
 * sent to the buddy page allocator.
 */
void __meminit reserve_bootmem_region(phys_addr_t start, phys_addr_t end)
{
	unsigned long start_pfn = PFN_DOWN(start);
	unsigned long end_pfn = PFN_UP(end);

	for (; start_pfn < end_pfn; start_pfn++) {
		if (pfn_valid(start_pfn)) {
			struct page *page = pfn_to_page(start_pfn);

			init_reserved_page(start_pfn);

			/* Avoid false-positive PageTail() */
			INIT_LIST_HEAD(&page->lru);

			SetPageReserved(page);
		}
	}
}

static void __free_pages_ok(struct page *page, unsigned int order)
{
	unsigned long flags;
	int migratetype;
	unsigned long pfn = page_to_pfn(page);

	if (!free_pages_prepare(page, order, true))
		return;

	migratetype = get_pfnblock_migratetype(page, pfn);
	local_irq_save(flags);
	__count_vm_events(PGFREE, 1 << order);
	free_one_page(page_zone(page), page, pfn, order, migratetype);
	local_irq_restore(flags);
}

static void __free_pages_boot_core(struct page *page, unsigned int order)
{
	unsigned int nr_pages = 1 << order;
	struct page *p = page;
	unsigned int loop;

	prefetchw(p);
	for (loop = 0; loop < (nr_pages - 1); loop++, p++) {
		prefetchw(p + 1);
		__ClearPageReserved(p);
		set_page_count(p, 0);
	}
	__ClearPageReserved(p);
	set_page_count(p, 0);

	page_zone(page)->managed_pages += nr_pages;
	set_page_refcounted(page);
	__free_pages(page, order);
}

#if defined(CONFIG_HAVE_ARCH_EARLY_PFN_TO_NID) || \
	defined(CONFIG_HAVE_MEMBLOCK_NODE_MAP)

static struct mminit_pfnnid_cache early_pfnnid_cache __meminitdata;

int __meminit early_pfn_to_nid(unsigned long pfn)
{
	static DEFINE_SPINLOCK(early_pfn_lock);
	int nid;

	spin_lock(&early_pfn_lock);
	nid = __early_pfn_to_nid(pfn, &early_pfnnid_cache);
	if (nid < 0)
		nid = first_online_node;
	spin_unlock(&early_pfn_lock);

	return nid;
}
#endif

#ifdef CONFIG_NODES_SPAN_OTHER_NODES
static inline bool __meminit __maybe_unused
meminit_pfn_in_nid(unsigned long pfn, int node,
		   struct mminit_pfnnid_cache *state)
{
	int nid;

	nid = __early_pfn_to_nid(pfn, state);
	if (nid >= 0 && nid != node)
		return false;
	return true;
}

/* Only safe to use early in boot when initialisation is single-threaded */
static inline bool __meminit early_pfn_in_nid(unsigned long pfn, int node)
{
	return meminit_pfn_in_nid(pfn, node, &early_pfnnid_cache);
}

#else

static inline bool __meminit early_pfn_in_nid(unsigned long pfn, int node)
{
	return true;
}
static inline bool __meminit  __maybe_unused
meminit_pfn_in_nid(unsigned long pfn, int node,
		   struct mminit_pfnnid_cache *state)
{
	return true;
}
#endif


void __free_pages_bootmem(struct page *page, unsigned long pfn,
							unsigned int order)
{
	if (early_page_uninitialised(pfn))
		return;
	return __free_pages_boot_core(page, order);
}

/*
 * Check that the whole (or subset of) a pageblock given by the interval of
 * [start_pfn, end_pfn) is valid and within the same zone, before scanning it
 * with the migration of free compaction scanner. The scanners then need to
 * use only pfn_valid_within() check for arches that allow holes within
 * pageblocks.
 *
 * Return struct page pointer of start_pfn, or NULL if checks were not passed.
 *
 * It's possible on some configurations to have a setup like node0 node1 node0
 * i.e. it's possible that all pages within a zones range of pages do not
 * belong to a single zone. We assume that a border between node0 and node1
 * can occur within a single pageblock, but not a node0 node1 node0
 * interleaving within a single pageblock. It is therefore sufficient to check
 * the first and last page of a pageblock and avoid checking each individual
 * page in a pageblock.
 */
struct page *__pageblock_pfn_to_page(unsigned long start_pfn,
				     unsigned long end_pfn, struct zone *zone)
{
	struct page *start_page;
	struct page *end_page;

	/* end_pfn is one past the range we are checking */
	end_pfn--;

	if (!pfn_valid(start_pfn) || !pfn_valid(end_pfn))
		return NULL;

	start_page = pfn_to_online_page(start_pfn);
	if (!start_page)
		return NULL;

	if (page_zone(start_page) != zone)
		return NULL;

	end_page = pfn_to_page(end_pfn);

	/* This gives a shorter code than deriving page_zone(end_page) */
	if (page_zone_id(start_page) != page_zone_id(end_page))
		return NULL;

	return start_page;
}

void set_zone_contiguous(struct zone *zone)
{
	unsigned long block_start_pfn = zone->zone_start_pfn;
	unsigned long block_end_pfn;

	block_end_pfn = ALIGN(block_start_pfn + 1, pageblock_nr_pages);
	for (; block_start_pfn < zone_end_pfn(zone);
			block_start_pfn = block_end_pfn,
			 block_end_pfn += pageblock_nr_pages) {

		block_end_pfn = min(block_end_pfn, zone_end_pfn(zone));

		if (!__pageblock_pfn_to_page(block_start_pfn,
					     block_end_pfn, zone))
			return;
	}

	/* We confirm that there is no hole */
	zone->contiguous = true;
}

void clear_zone_contiguous(struct zone *zone)
{
	zone->contiguous = false;
}

#ifdef CONFIG_DEFERRED_STRUCT_PAGE_INIT
static void __init deferred_free_range(unsigned long pfn,
				       unsigned long nr_pages)
{
	struct page *page;
	unsigned long i;

	if (!nr_pages)
		return;

	page = pfn_to_page(pfn);

	/* Free a large naturally-aligned chunk if possible */
	if (nr_pages == pageblock_nr_pages &&
	    (pfn & (pageblock_nr_pages - 1)) == 0) {
		set_pageblock_migratetype(page, MIGRATE_MOVABLE);
		__free_pages_boot_core(page, pageblock_order);
		return;
	}

	for (i = 0; i < nr_pages; i++, page++, pfn++) {
		if ((pfn & (pageblock_nr_pages - 1)) == 0)
			set_pageblock_migratetype(page, MIGRATE_MOVABLE);
		__free_pages_boot_core(page, 0);
	}
}

/* Completion tracking for deferred_init_memmap() threads */
static atomic_t pgdat_init_n_undone __initdata;
static __initdata DECLARE_COMPLETION(pgdat_init_all_done_comp);

static inline void __init pgdat_init_report_one_done(void)
{
	if (atomic_dec_and_test(&pgdat_init_n_undone))
		complete(&pgdat_init_all_done_comp);
}

/*
 * Returns true if page needs to be initialized or freed to buddy allocator.
 *
 * First we check if pfn is valid on architectures where it is possible to have
 * holes within pageblock_nr_pages. On systems where it is not possible, this
 * function is optimized out.
 *
 * Then, we check if a current large page is valid by only checking the validity
 * of the head pfn.
 *
 * Finally, meminit_pfn_in_nid is checked on systems where pfns can interleave
 * within a node: a pfn is between start and end of a node, but does not belong
 * to this memory node.
 */
static inline bool __init
deferred_pfn_valid(int nid, unsigned long pfn,
		   struct mminit_pfnnid_cache *nid_init_state)
{
	if (!pfn_valid_within(pfn))
		return false;
	if (!(pfn & (pageblock_nr_pages - 1)) && !pfn_valid(pfn))
		return false;
	if (!meminit_pfn_in_nid(pfn, nid, nid_init_state))
		return false;
	return true;
}

/*
 * Free pages to buddy allocator. Try to free aligned pages in
 * pageblock_nr_pages sizes.
 */
static void __init deferred_free_pages(int nid, int zid, unsigned long pfn,
				       unsigned long end_pfn)
{
	struct mminit_pfnnid_cache nid_init_state = { };
	unsigned long nr_pgmask = pageblock_nr_pages - 1;
	unsigned long nr_free = 0;

	for (; pfn < end_pfn; pfn++) {
		if (!deferred_pfn_valid(nid, pfn, &nid_init_state)) {
			deferred_free_range(pfn - nr_free, nr_free);
			nr_free = 0;
		} else if (!(pfn & nr_pgmask)) {
			deferred_free_range(pfn - nr_free, nr_free);
			nr_free = 1;
			touch_nmi_watchdog();
		} else {
			nr_free++;
		}
	}
	/* Free the last block of pages to allocator */
	deferred_free_range(pfn - nr_free, nr_free);
}

/*
 * Initialize struct pages.  We minimize pfn page lookups and scheduler checks
 * by performing it only once every pageblock_nr_pages.
 * Return number of pages initialized.
 */
static unsigned long  __init deferred_init_pages(int nid, int zid,
						 unsigned long pfn,
						 unsigned long end_pfn)
{
	struct mminit_pfnnid_cache nid_init_state = { };
	unsigned long nr_pgmask = pageblock_nr_pages - 1;
	unsigned long nr_pages = 0;
	struct page *page = NULL;

	for (; pfn < end_pfn; pfn++) {
		if (!deferred_pfn_valid(nid, pfn, &nid_init_state)) {
			page = NULL;
			continue;
		} else if (!page || !(pfn & nr_pgmask)) {
			page = pfn_to_page(pfn);
			touch_nmi_watchdog();
		} else {
			page++;
		}
		__init_single_page(page, pfn, zid, nid);
		nr_pages++;
	}
	return (nr_pages);
}

/* Initialise remaining memory on a node */
static int __init deferred_init_memmap(void *data)
{
	pg_data_t *pgdat = data;
	int nid = pgdat->node_id;
	unsigned long start = jiffies;
	unsigned long nr_pages = 0;
	unsigned long spfn, epfn, first_init_pfn, flags;
	phys_addr_t spa, epa;
	int zid;
	struct zone *zone;
	const struct cpumask *cpumask = cpumask_of_node(pgdat->node_id);
	u64 i;

	/* Bind memory initialisation thread to a local node if possible */
	if (!cpumask_empty(cpumask))
		set_cpus_allowed_ptr(current, cpumask);

	pgdat_resize_lock(pgdat, &flags);
	first_init_pfn = pgdat->first_deferred_pfn;
	if (first_init_pfn == ULONG_MAX) {
		pgdat_resize_unlock(pgdat, &flags);
		pgdat_init_report_one_done();
		return 0;
	}

	/* Sanity check boundaries */
	BUG_ON(pgdat->first_deferred_pfn < pgdat->node_start_pfn);
	BUG_ON(pgdat->first_deferred_pfn > pgdat_end_pfn(pgdat));
	pgdat->first_deferred_pfn = ULONG_MAX;

	/* Only the highest zone is deferred so find it */
	for (zid = 0; zid < MAX_NR_ZONES; zid++) {
		zone = pgdat->node_zones + zid;
		if (first_init_pfn < zone_end_pfn(zone))
			break;
	}
	first_init_pfn = max(zone->zone_start_pfn, first_init_pfn);

	/*
	 * Initialize and free pages. We do it in two loops: first we initialize
	 * struct page, than free to buddy allocator, because while we are
	 * freeing pages we can access pages that are ahead (computing buddy
	 * page in __free_one_page()).
	 */
	for_each_free_mem_range(i, nid, MEMBLOCK_NONE, &spa, &epa, NULL) {
		spfn = max_t(unsigned long, first_init_pfn, PFN_UP(spa));
		epfn = min_t(unsigned long, zone_end_pfn(zone), PFN_DOWN(epa));
		nr_pages += deferred_init_pages(nid, zid, spfn, epfn);
	}
	for_each_free_mem_range(i, nid, MEMBLOCK_NONE, &spa, &epa, NULL) {
		spfn = max_t(unsigned long, first_init_pfn, PFN_UP(spa));
		epfn = min_t(unsigned long, zone_end_pfn(zone), PFN_DOWN(epa));
		deferred_free_pages(nid, zid, spfn, epfn);
	}
	pgdat_resize_unlock(pgdat, &flags);

	/* Sanity check that the next zone really is unpopulated */
	WARN_ON(++zid < MAX_NR_ZONES && populated_zone(++zone));

	pr_info("node %d initialised, %lu pages in %ums\n", nid, nr_pages,
					jiffies_to_msecs(jiffies - start));

	pgdat_init_report_one_done();
	return 0;
}

/*
 * If this zone has deferred pages, try to grow it by initializing enough
 * deferred pages to satisfy the allocation specified by order, rounded up to
 * the nearest PAGES_PER_SECTION boundary.  So we're adding memory in increments
 * of SECTION_SIZE bytes by initializing struct pages in increments of
 * PAGES_PER_SECTION * sizeof(struct page) bytes.
 *
 * Return true when zone was grown, otherwise return false. We return true even
 * when we grow less than requested, to let the caller decide if there are
 * enough pages to satisfy the allocation.
 *
 * Note: We use noinline because this function is needed only during boot, and
 * it is called from a __ref function _deferred_grow_zone. This way we are
 * making sure that it is not inlined into permanent text section.
 */
static noinline bool __init
deferred_grow_zone(struct zone *zone, unsigned int order)
{
	int zid = zone_idx(zone);
	int nid = zone_to_nid(zone);
	pg_data_t *pgdat = NODE_DATA(nid);
	unsigned long nr_pages_needed = ALIGN(1 << order, PAGES_PER_SECTION);
	unsigned long nr_pages = 0;
	unsigned long first_init_pfn, spfn, epfn, t, flags;
	unsigned long first_deferred_pfn = pgdat->first_deferred_pfn;
	phys_addr_t spa, epa;
	u64 i;

	/* Only the last zone may have deferred pages */
	if (zone_end_pfn(zone) != pgdat_end_pfn(pgdat))
		return false;

	pgdat_resize_lock(pgdat, &flags);

	/*
	 * If deferred pages have been initialized while we were waiting for
	 * the lock, return true, as the zone was grown.  The caller will retry
	 * this zone.  We won't return to this function since the caller also
	 * has this static branch.
	 */
	if (!static_branch_unlikely(&deferred_pages)) {
		pgdat_resize_unlock(pgdat, &flags);
		return true;
	}

	/*
	 * If someone grew this zone while we were waiting for spinlock, return
	 * true, as there might be enough pages already.
	 */
	if (first_deferred_pfn != pgdat->first_deferred_pfn) {
		pgdat_resize_unlock(pgdat, &flags);
		return true;
	}

	first_init_pfn = max(zone->zone_start_pfn, first_deferred_pfn);

	if (first_init_pfn >= pgdat_end_pfn(pgdat)) {
		pgdat_resize_unlock(pgdat, &flags);
		return false;
	}

	for_each_free_mem_range(i, nid, MEMBLOCK_NONE, &spa, &epa, NULL) {
		spfn = max_t(unsigned long, first_init_pfn, PFN_UP(spa));
		epfn = min_t(unsigned long, zone_end_pfn(zone), PFN_DOWN(epa));

		while (spfn < epfn && nr_pages < nr_pages_needed) {
			t = ALIGN(spfn + PAGES_PER_SECTION, PAGES_PER_SECTION);
			first_deferred_pfn = min(t, epfn);
			nr_pages += deferred_init_pages(nid, zid, spfn,
							first_deferred_pfn);
			spfn = first_deferred_pfn;
		}

		if (nr_pages >= nr_pages_needed)
			break;
	}

	for_each_free_mem_range(i, nid, MEMBLOCK_NONE, &spa, &epa, NULL) {
		spfn = max_t(unsigned long, first_init_pfn, PFN_UP(spa));
		epfn = min_t(unsigned long, first_deferred_pfn, PFN_DOWN(epa));
		deferred_free_pages(nid, zid, spfn, epfn);

		if (first_deferred_pfn == epfn)
			break;
	}
	pgdat->first_deferred_pfn = first_deferred_pfn;
	pgdat_resize_unlock(pgdat, &flags);

	return nr_pages > 0;
}

/*
 * deferred_grow_zone() is __init, but it is called from
 * get_page_from_freelist() during early boot until deferred_pages permanently
 * disables this call. This is why we have refdata wrapper to avoid warning,
 * and to ensure that the function body gets unloaded.
 */
static bool __ref
_deferred_grow_zone(struct zone *zone, unsigned int order)
{
	return deferred_grow_zone(zone, order);
}

#endif /* CONFIG_DEFERRED_STRUCT_PAGE_INIT */

void __init page_alloc_init_late(void)
{
	struct zone *zone;

#ifdef CONFIG_DEFERRED_STRUCT_PAGE_INIT
	int nid;

	/* There will be num_node_state(N_MEMORY) threads */
	atomic_set(&pgdat_init_n_undone, num_node_state(N_MEMORY));
	for_each_node_state(nid, N_MEMORY) {
		kthread_run(deferred_init_memmap, NODE_DATA(nid), "pgdatinit%d", nid);
	}

	/* Block until all are initialised */
	wait_for_completion(&pgdat_init_all_done_comp);

	/*
	 * The number of managed pages has changed due to the initialisation
	 * so the pcpu batch and high limits needs to be updated or the limits
	 * will be artificially small.
	 */
	for_each_populated_zone(zone)
		zone_pcp_update(zone);

	/*
	 * We initialized the rest of the deferred pages.  Permanently disable
	 * on-demand struct page initialization.
	 */
	static_branch_disable(&deferred_pages);

	/* Reinit limits that are based on free pages after the kernel is up */
	files_maxfiles_init();
#endif
#ifdef CONFIG_ARCH_DISCARD_MEMBLOCK
	/* Discard memblock private memory */
	memblock_discard();
#endif

	for_each_populated_zone(zone)
		set_zone_contiguous(zone);
}

#ifdef CONFIG_CMA
/* Free whole pageblock and set its migration type to MIGRATE_CMA. */
void __init init_cma_reserved_pageblock(struct page *page)
{
	unsigned i = pageblock_nr_pages;
	struct page *p = page;

	do {
		__ClearPageReserved(p);
		set_page_count(p, 0);
	} while (++p, --i);

	set_pageblock_migratetype(page, MIGRATE_CMA);

	if (pageblock_order >= MAX_ORDER) {
		i = pageblock_nr_pages;
		p = page;
		do {
			set_page_refcounted(p);
			__free_pages(p, MAX_ORDER - 1);
			p += MAX_ORDER_NR_PAGES;
		} while (i -= MAX_ORDER_NR_PAGES);
	} else {
		set_page_refcounted(page);
		__free_pages(page, pageblock_order);
	}

	adjust_managed_page_count(page, pageblock_nr_pages);
}
#endif

/*
 * The order of subdivision here is critical for the IO subsystem.
 * Please do not alter this order without good reasons and regression
 * testing. Specifically, as large blocks of memory are subdivided,
 * the order in which smaller blocks are delivered depends on the order
 * they're subdivided in this function. This is the primary factor
 * influencing the order in which pages are delivered to the IO
 * subsystem according to empirical testing, and this is also justified
 * by considering the behavior of a buddy system containing a single
 * large block of memory acted on by a series of small allocations.
 * This behavior is a critical factor in sglist merging's success.
 *
 * -- nyc
 */
static inline void expand(struct zone *zone, struct page *page,
	int low, int high, struct free_area *area,
	int migratetype)
{
	unsigned long size = 1 << high;

	while (high > low) {
		area--;
		high--;
		size >>= 1;
		VM_BUG_ON_PAGE(bad_range(zone, &page[size]), &page[size]);

		/*
		 * Mark as guard pages (or page), that will allow to
		 * merge back to allocator when buddy will be freed.
		 * Corresponding page table entries will not be touched,
		 * pages will stay not present in virtual address space
		 */
		if (set_page_guard(zone, &page[size], high, migratetype))
			continue;

		list_add(&page[size].lru, &area->free_list[migratetype]);
		area->nr_free++;
		set_page_order(&page[size], high);
	}
}

static void check_new_page_bad(struct page *page)
{
	const char *bad_reason = NULL;
	unsigned long bad_flags = 0;

	if (unlikely(atomic_read(&page->_mapcount) != -1))
		bad_reason = "nonzero mapcount";
	if (unlikely(page->mapping != NULL))
		bad_reason = "non-NULL mapping";
	if (unlikely(page_ref_count(page) != 0))
		bad_reason = "nonzero _count";
	if (unlikely(page->flags & __PG_HWPOISON)) {
		bad_reason = "HWPoisoned (hardware-corrupted)";
		bad_flags = __PG_HWPOISON;
		/* Don't complain about hwpoisoned pages */
		page_mapcount_reset(page); /* remove PageBuddy */
		return;
	}
	if (unlikely(page->flags & PAGE_FLAGS_CHECK_AT_PREP)) {
		bad_reason = "PAGE_FLAGS_CHECK_AT_PREP flag set";
		bad_flags = PAGE_FLAGS_CHECK_AT_PREP;
	}
#ifdef CONFIG_MEMCG
	if (unlikely(page->mem_cgroup))
		bad_reason = "page still charged to cgroup";
#endif
	bad_page(page, bad_reason, bad_flags);
}

/*
 * This page is about to be returned from the page allocator
 */
static inline int check_new_page(struct page *page)
{
	if (likely(page_expected_state(page,
				PAGE_FLAGS_CHECK_AT_PREP|__PG_HWPOISON)))
		return 0;

	check_new_page_bad(page);
	return 1;
}

static inline bool free_pages_prezeroed(void)
{
	return (IS_ENABLED(CONFIG_PAGE_POISONING_ZERO) &&
		page_poisoning_enabled()) || want_init_on_free();
}

#ifdef CONFIG_DEBUG_VM
static bool check_pcp_refill(struct page *page)
{
	return false;
}

static bool check_new_pcp(struct page *page)
{
	return check_new_page(page);
}
#else
static bool check_pcp_refill(struct page *page)
{
	return check_new_page(page);
}
static bool check_new_pcp(struct page *page)
{
	return false;
}
#endif /* CONFIG_DEBUG_VM */

static bool check_new_pages(struct page *page, unsigned int order)
{
	int i;
	for (i = 0; i < (1 << order); i++) {
		struct page *p = page + i;

		if (unlikely(check_new_page(p)))
			return true;
	}

	return false;
}

inline void post_alloc_hook(struct page *page, unsigned int order,
				gfp_t gfp_flags)
{
	set_page_private(page, 0);
	set_page_refcounted(page);

	arch_alloc_page(page, order);
	kasan_alloc_pages(page, order);
	kernel_map_pages(page, 1 << order, 1);
	kernel_poison_pages(page, 1 << order, 1);
	set_page_owner(page, order, gfp_flags);
}

static void prep_new_page(struct page *page, unsigned int order, gfp_t gfp_flags,
							unsigned int alloc_flags)
{
	post_alloc_hook(page, order, gfp_flags);

	if (!free_pages_prezeroed() && want_init_on_alloc(gfp_flags))
		kernel_init_free_pages(page, 1 << order);

	if (order && (gfp_flags & __GFP_COMP))
		prep_compound_page(page, order);

	/*
	 * page is set pfmemalloc when ALLOC_NO_WATERMARKS was necessary to
	 * allocate the page. The expectation is that the caller is taking
	 * steps that will free more memory. The caller should avoid the page
	 * being used for !PFMEMALLOC purposes.
	 */
	if (alloc_flags & ALLOC_NO_WATERMARKS)
		set_page_pfmemalloc(page);
	else
		clear_page_pfmemalloc(page);
}

/*
 * Go through the free lists for the given migratetype and remove
 * the smallest available page from the freelists
 */
static __always_inline
struct page *__rmqueue_smallest(struct zone *zone, unsigned int order,
						int migratetype)
{
	unsigned int current_order;
	struct free_area *area;
	struct page *page;

	/* Find a page of the appropriate size in the preferred list */
	for (current_order = order; current_order < MAX_ORDER; ++current_order) {
		area = &(zone->free_area[current_order]);
		page = list_first_entry_or_null(&area->free_list[migratetype],
							struct page, lru);
		if (!page)
			continue;
		list_del(&page->lru);
		rmv_page_order(page);
		area->nr_free--;
		expand(zone, page, order, current_order, area, migratetype);
		set_pcppage_migratetype(page, migratetype);
		return page;
	}

	return NULL;
}


/*
 * This array describes the order lists are fallen back to when
 * the free lists for the desirable migrate type are depleted
 */
static int fallbacks[MIGRATE_TYPES][4] = {
	[MIGRATE_UNMOVABLE]   = { MIGRATE_RECLAIMABLE, MIGRATE_MOVABLE,   MIGRATE_TYPES },
	[MIGRATE_RECLAIMABLE] = { MIGRATE_UNMOVABLE,   MIGRATE_MOVABLE,   MIGRATE_TYPES },
	[MIGRATE_MOVABLE]     = { MIGRATE_RECLAIMABLE, MIGRATE_UNMOVABLE, MIGRATE_TYPES },
#ifdef CONFIG_CMA
	[MIGRATE_CMA]         = { MIGRATE_TYPES }, /* Never used */
#endif
#ifdef CONFIG_MEMORY_ISOLATION
	[MIGRATE_ISOLATE]     = { MIGRATE_TYPES }, /* Never used */
#endif
};

#ifdef CONFIG_CMA
static __always_inline struct page *__rmqueue_cma_fallback(struct zone *zone,
					unsigned int order)
{
	return __rmqueue_smallest(zone, order, MIGRATE_CMA);
}
#else
static inline struct page *__rmqueue_cma_fallback(struct zone *zone,
					unsigned int order) { return NULL; }
#endif

/*
 * Move the free pages in a range to the free lists of the requested type.
 * Note that start_page and end_pages are not aligned on a pageblock
 * boundary. If alignment is required, use move_freepages_block()
 */
static int move_freepages(struct zone *zone,
			  struct page *start_page, struct page *end_page,
			  int migratetype, int *num_movable)
{
	struct page *page;
	unsigned int order;
	int pages_moved = 0;

#ifndef CONFIG_HOLES_IN_ZONE
	/*
	 * page_zone is not safe to call in this context when
	 * CONFIG_HOLES_IN_ZONE is set. This bug check is probably redundant
	 * anyway as we check zone boundaries in move_freepages_block().
	 * Remove at a later date when no bug reports exist related to
	 * grouping pages by mobility
	 */
	VM_BUG_ON(pfn_valid(page_to_pfn(start_page)) &&
	          pfn_valid(page_to_pfn(end_page)) &&
	          page_zone(start_page) != page_zone(end_page));
#endif

	if (num_movable)
		*num_movable = 0;

	for (page = start_page; page <= end_page;) {
		if (!pfn_valid_within(page_to_pfn(page))) {
			page++;
			continue;
		}

		/* Make sure we are not inadvertently changing nodes */
		VM_BUG_ON_PAGE(page_to_nid(page) != zone_to_nid(zone), page);

		if (!PageBuddy(page)) {
			/*
			 * We assume that pages that could be isolated for
			 * migration are movable. But we don't actually try
			 * isolating, as that would be expensive.
			 */
			if (num_movable &&
					(PageLRU(page) || __PageMovable(page)))
				(*num_movable)++;

			page++;
			continue;
		}

		order = page_order(page);
		list_move(&page->lru,
			  &zone->free_area[order].free_list[migratetype]);
		page += 1 << order;
		pages_moved += 1 << order;
	}

	return pages_moved;
}

int move_freepages_block(struct zone *zone, struct page *page,
				int migratetype, int *num_movable)
{
	unsigned long start_pfn, end_pfn;
	struct page *start_page, *end_page;

	start_pfn = page_to_pfn(page);
	start_pfn = start_pfn & ~(pageblock_nr_pages-1);
	start_page = pfn_to_page(start_pfn);
	end_page = start_page + pageblock_nr_pages - 1;
	end_pfn = start_pfn + pageblock_nr_pages - 1;

	/* Do not cross zone boundaries */
	if (!zone_spans_pfn(zone, start_pfn))
		start_page = page;
	if (!zone_spans_pfn(zone, end_pfn))
		return 0;

	return move_freepages(zone, start_page, end_page, migratetype,
								num_movable);
}

static void change_pageblock_range(struct page *pageblock_page,
					int start_order, int migratetype)
{
	int nr_pageblocks = 1 << (start_order - pageblock_order);

	while (nr_pageblocks--) {
		set_pageblock_migratetype(pageblock_page, migratetype);
		pageblock_page += pageblock_nr_pages;
	}
}

/*
 * When we are falling back to another migratetype during allocation, try to
 * steal extra free pages from the same pageblocks to satisfy further
 * allocations, instead of polluting multiple pageblocks.
 *
 * If we are stealing a relatively large buddy page, it is likely there will
 * be more free pages in the pageblock, so try to steal them all. For
 * reclaimable and unmovable allocations, we steal regardless of page size,
 * as fragmentation caused by those allocations polluting movable pageblocks
 * is worse than movable allocations stealing from unmovable and reclaimable
 * pageblocks.
 */
static bool can_steal_fallback(unsigned int order, int start_mt)
{
	/*
	 * Leaving this order check is intended, although there is
	 * relaxed order check in next check. The reason is that
	 * we can actually steal whole pageblock if this condition met,
	 * but, below check doesn't guarantee it and that is just heuristic
	 * so could be changed anytime.
	 */
	if (order >= pageblock_order)
		return true;

	if (order >= pageblock_order / 2 ||
		start_mt == MIGRATE_RECLAIMABLE ||
		start_mt == MIGRATE_UNMOVABLE ||
		page_group_by_mobility_disabled)
		return true;

	return false;
}

static bool boost_eligible(struct zone *z)
{
	unsigned long high_wmark, threshold;
	unsigned long reclaim_eligible, free_pages;

	high_wmark = z->_watermark[WMARK_HIGH];
	reclaim_eligible = zone_page_state_snapshot(z, NR_ZONE_INACTIVE_FILE) +
			zone_page_state_snapshot(z, NR_ZONE_ACTIVE_FILE);
	free_pages = zone_page_state(z, NR_FREE_PAGES) -
			zone_page_state(z, NR_FREE_CMA_PAGES);
	threshold = high_wmark + (2 * mult_frac(high_wmark,
					watermark_boost_factor, 10000));

	/*
	 * Don't boost watermark If we are already low on memory where the
	 * boosting can simply put the watermarks at higher levels for a
	 * longer duration of time and thus the other users relied on the
	 * watermarks are forced to choose unintended decissions. If memory
	 * is so low, kswapd in normal mode should help.
	 */

	if (reclaim_eligible < threshold && free_pages < threshold)
		return false;

	return true;
}

static inline void boost_watermark(struct zone *zone)
{
	unsigned long max_boost;

	if (!watermark_boost_factor || !boost_eligible(zone))
		return;

	max_boost = mult_frac(zone->_watermark[WMARK_HIGH],
			watermark_boost_factor, 10000);

	/*
	 * high watermark may be uninitialised if fragmentation occurs
	 * very early in boot so do not boost. We do not fall
	 * through and boost by pageblock_nr_pages as failing
	 * allocations that early means that reclaim is not going
	 * to help and it may even be impossible to reclaim the
	 * boosted watermark resulting in a hang.
	 */
	if (!max_boost)
		return;

	max_boost = max(pageblock_nr_pages, max_boost);

	zone->watermark_boost = min(zone->watermark_boost + pageblock_nr_pages,
		max_boost);
}

/*
 * This function implements actual steal behaviour. If order is large enough,
 * we can steal whole pageblock. If not, we first move freepages in this
 * pageblock to our migratetype and determine how many already-allocated pages
 * are there in the pageblock with a compatible migratetype. If at least half
 * of pages are free or compatible, we can change migratetype of the pageblock
 * itself, so pages freed in the future will be put on the correct free list.
 */
static void steal_suitable_fallback(struct zone *zone, struct page *page,
		unsigned int alloc_flags, int start_type, bool whole_block)
{
	unsigned int current_order = page_order(page);
	struct free_area *area;
	int free_pages, movable_pages, alike_pages;
	int old_block_type;

	old_block_type = get_pageblock_migratetype(page);

	/*
	 * This can happen due to races and we want to prevent broken
	 * highatomic accounting.
	 */
	if (is_migrate_highatomic(old_block_type))
		goto single_page;

	/* Take ownership for orders >= pageblock_order */
	if (current_order >= pageblock_order) {
		change_pageblock_range(page, current_order, start_type);
		goto single_page;
	}

	/*
	 * Boost watermarks to increase reclaim pressure to reduce the
	 * likelihood of future fallbacks. Wake kswapd now as the node
	 * may be balanced overall and kswapd will not wake naturally.
	 */
	boost_watermark(zone);
	if (alloc_flags & ALLOC_KSWAPD)
		set_bit(ZONE_BOOSTED_WATERMARK, &zone->flags);

	/* We are not allowed to try stealing from the whole block */
	if (!whole_block)
		goto single_page;

	free_pages = move_freepages_block(zone, page, start_type,
						&movable_pages);
	/*
	 * Determine how many pages are compatible with our allocation.
	 * For movable allocation, it's the number of movable pages which
	 * we just obtained. For other types it's a bit more tricky.
	 */
	if (start_type == MIGRATE_MOVABLE) {
		alike_pages = movable_pages;
	} else {
		/*
		 * If we are falling back a RECLAIMABLE or UNMOVABLE allocation
		 * to MOVABLE pageblock, consider all non-movable pages as
		 * compatible. If it's UNMOVABLE falling back to RECLAIMABLE or
		 * vice versa, be conservative since we can't distinguish the
		 * exact migratetype of non-movable pages.
		 */
		if (old_block_type == MIGRATE_MOVABLE)
			alike_pages = pageblock_nr_pages
						- (free_pages + movable_pages);
		else
			alike_pages = 0;
	}

	/* moving whole block can fail due to zone boundary conditions */
	if (!free_pages)
		goto single_page;

	/*
	 * If a sufficient number of pages in the block are either free or of
	 * comparable migratability as our allocation, claim the whole block.
	 */
	if (free_pages + alike_pages >= (1 << (pageblock_order-1)) ||
			page_group_by_mobility_disabled)
		set_pageblock_migratetype(page, start_type);

	return;

single_page:
	area = &zone->free_area[current_order];
	list_move(&page->lru, &area->free_list[start_type]);
}

/*
 * Check whether there is a suitable fallback freepage with requested order.
 * If only_stealable is true, this function returns fallback_mt only if
 * we can steal other freepages all together. This would help to reduce
 * fragmentation due to mixed migratetype pages in one pageblock.
 */
int find_suitable_fallback(struct free_area *area, unsigned int order,
			int migratetype, bool only_stealable, bool *can_steal)
{
	int i;
	int fallback_mt;

	if (area->nr_free == 0)
		return -1;

	*can_steal = false;
	for (i = 0;; i++) {
		fallback_mt = fallbacks[migratetype][i];
		if (fallback_mt == MIGRATE_TYPES)
			break;

		if (list_empty(&area->free_list[fallback_mt]))
			continue;

		if (can_steal_fallback(order, migratetype))
			*can_steal = true;

		if (!only_stealable)
			return fallback_mt;

		if (*can_steal)
			return fallback_mt;
	}

	return -1;
}

/*
 * Reserve a pageblock for exclusive use of high-order atomic allocations if
 * there are no empty page blocks that contain a page with a suitable order
 */
static void reserve_highatomic_pageblock(struct page *page, struct zone *zone,
				unsigned int alloc_order)
{
	int mt;
	unsigned long max_managed, flags;

	/*
	 * Limit the number reserved to 1 pageblock or roughly 1% of a zone.
	 * Check is race-prone but harmless.
	 */
	max_managed = (zone->managed_pages / 100) + pageblock_nr_pages;
	if (zone->nr_reserved_highatomic >= max_managed)
		return;

	spin_lock_irqsave(&zone->lock, flags);

	/* Recheck the nr_reserved_highatomic limit under the lock */
	if (zone->nr_reserved_highatomic >= max_managed)
		goto out_unlock;

	/* Yoink! */
	mt = get_pageblock_migratetype(page);
	if (!is_migrate_highatomic(mt) && !is_migrate_isolate(mt)
	    && !is_migrate_cma(mt)) {
		zone->nr_reserved_highatomic += pageblock_nr_pages;
		set_pageblock_migratetype(page, MIGRATE_HIGHATOMIC);
		move_freepages_block(zone, page, MIGRATE_HIGHATOMIC, NULL);
	}

out_unlock:
	spin_unlock_irqrestore(&zone->lock, flags);
}

/*
 * Used when an allocation is about to fail under memory pressure. This
 * potentially hurts the reliability of high-order allocations when under
 * intense memory pressure but failed atomic allocations should be easier
 * to recover from than an OOM.
 *
 * If @force is true, try to unreserve a pageblock even though highatomic
 * pageblock is exhausted.
 */
static bool unreserve_highatomic_pageblock(const struct alloc_context *ac,
						bool force)
{
	struct zonelist *zonelist = ac->zonelist;
	unsigned long flags;
	struct zoneref *z;
	struct zone *zone;
	struct page *page;
	int order;
	bool ret;

	for_each_zone_zonelist_nodemask(zone, z, zonelist, ac->high_zoneidx,
								ac->nodemask) {
		/*
		 * Preserve at least one pageblock unless memory pressure
		 * is really high.
		 */
		if (!force && zone->nr_reserved_highatomic <=
					pageblock_nr_pages)
			continue;

		spin_lock_irqsave(&zone->lock, flags);
		for (order = 0; order < MAX_ORDER; order++) {
			struct free_area *area = &(zone->free_area[order]);

			page = list_first_entry_or_null(
					&area->free_list[MIGRATE_HIGHATOMIC],
					struct page, lru);
			if (!page)
				continue;

			/*
			 * In page freeing path, migratetype change is racy so
			 * we can counter several free pages in a pageblock
			 * in this loop althoug we changed the pageblock type
			 * from highatomic to ac->migratetype. So we should
			 * adjust the count once.
			 */
			if (is_migrate_highatomic_page(page)) {
				/*
				 * It should never happen but changes to
				 * locking could inadvertently allow a per-cpu
				 * drain to add pages to MIGRATE_HIGHATOMIC
				 * while unreserving so be safe and watch for
				 * underflows.
				 */
				zone->nr_reserved_highatomic -= min(
						pageblock_nr_pages,
						zone->nr_reserved_highatomic);
			}

			/*
			 * Convert to ac->migratetype and avoid the normal
			 * pageblock stealing heuristics. Minimally, the caller
			 * is doing the work and needs the pages. More
			 * importantly, if the block was always converted to
			 * MIGRATE_UNMOVABLE or another type then the number
			 * of pageblocks that cannot be completely freed
			 * may increase.
			 */
			set_pageblock_migratetype(page, ac->migratetype);
			ret = move_freepages_block(zone, page, ac->migratetype,
									NULL);
			if (ret) {
				spin_unlock_irqrestore(&zone->lock, flags);
				return ret;
			}
		}
		spin_unlock_irqrestore(&zone->lock, flags);
	}

	return false;
}

/*
 * Try finding a free buddy page on the fallback list and put it on the free
 * list of requested migratetype, possibly along with other pages from the same
 * block, depending on fragmentation avoidance heuristics. Returns true if
 * fallback was found so that __rmqueue_smallest() can grab it.
 *
 * The use of signed ints for order and current_order is a deliberate
 * deviation from the rest of this file, to make the for loop
 * condition simpler.
 */
static __always_inline bool
__rmqueue_fallback(struct zone *zone, int order, int start_migratetype,
						unsigned int alloc_flags)
{
	struct free_area *area;
	int current_order;
	int min_order = order;
	struct page *page;
	int fallback_mt;
	bool can_steal;

	/*
	 * Do not steal pages from freelists belonging to other pageblocks
	 * i.e. orders < pageblock_order. If there are no local zones free,
	 * the zonelists will be reiterated without ALLOC_NOFRAGMENT.
	 */
	if (alloc_flags & ALLOC_NOFRAGMENT)
		min_order = pageblock_order;

	/*
	 * Find the largest available free page in the other list. This roughly
	 * approximates finding the pageblock with the most free pages, which
	 * would be too costly to do exactly.
	 */
	for (current_order = MAX_ORDER - 1; current_order >= min_order;
				--current_order) {
		area = &(zone->free_area[current_order]);
		fallback_mt = find_suitable_fallback(area, current_order,
				start_migratetype, false, &can_steal);
		if (fallback_mt == -1)
			continue;

		/*
		 * We cannot steal all free pages from the pageblock and the
		 * requested migratetype is movable. In that case it's better to
		 * steal and split the smallest available page instead of the
		 * largest available page, because even if the next movable
		 * allocation falls back into a different pageblock than this
		 * one, it won't cause permanent fragmentation.
		 */
		if (!can_steal && start_migratetype == MIGRATE_MOVABLE
					&& current_order > order)
			goto find_smallest;

		goto do_steal;
	}

	return false;

find_smallest:
	for (current_order = order; current_order < MAX_ORDER;
							current_order++) {
		area = &(zone->free_area[current_order]);
		fallback_mt = find_suitable_fallback(area, current_order,
				start_migratetype, false, &can_steal);
		if (fallback_mt != -1)
			break;
	}

	/*
	 * This should not happen - we already found a suitable fallback
	 * when looking for the largest page.
	 */
	VM_BUG_ON(current_order == MAX_ORDER);

do_steal:
	page = list_first_entry(&area->free_list[fallback_mt],
							struct page, lru);

	steal_suitable_fallback(zone, page, alloc_flags, start_migratetype,
								can_steal);

	trace_mm_page_alloc_extfrag(page, order, current_order,
		start_migratetype, fallback_mt);

	return true;

}

/*
 * Do the hard work of removing an element from the buddy allocator.
 * Call me with the zone->lock already held.
 */
static __always_inline struct page *
__rmqueue(struct zone *zone, unsigned int order, int migratetype,
						unsigned int alloc_flags)
{
	struct page *page;

retry:
	page = __rmqueue_smallest(zone, order, migratetype);

	if (unlikely(!page) && __rmqueue_fallback(zone, order, migratetype,
								alloc_flags))
		goto retry;

	trace_mm_page_alloc_zone_locked(page, order, migratetype);
	return page;
}

#ifdef CONFIG_CMA
static struct page *__rmqueue_cma(struct zone *zone, unsigned int order)
{
	struct page *page = 0;

	if (IS_ENABLED(CONFIG_CMA))
		if (!zone->cma_alloc)
			page = __rmqueue_cma_fallback(zone, order);
	trace_mm_page_alloc_zone_locked(page, order, MIGRATE_CMA);
	return page;
}
#else
static inline struct page *__rmqueue_cma(struct zone *zone, unsigned int order)
{
	return NULL;
}
#endif

/*
 * Obtain a specified number of elements from the buddy allocator, all under
 * a single hold of the lock, for efficiency.  Add them to the supplied list.
 * Returns the number of new pages which were placed at *list.
 */
static int rmqueue_bulk(struct zone *zone, unsigned int order,
			unsigned long count, struct list_head *list,
			int migratetype, unsigned int alloc_flags)
{
	int i, alloced = 0;

	spin_lock(&zone->lock);
	for (i = 0; i < count; ++i) {
		struct page *page;

		/*
		 * If migrate type CMA is being requested only try to
		 * satisfy the request with CMA pages to try and increase
		 * CMA utlization.
		 */
		if (is_migrate_cma(migratetype))
			page = __rmqueue_cma(zone, order);
		else
			page = __rmqueue(zone, order, migratetype, alloc_flags);

		if (unlikely(page == NULL))
			break;

		if (unlikely(check_pcp_refill(page)))
			continue;

		/*
		 * Split buddy pages returned by expand() are received here in
		 * physical page order. The page is added to the tail of
		 * caller's list. From the callers perspective, the linked list
		 * is ordered by page number under some conditions. This is
		 * useful for IO devices that can forward direction from the
		 * head, thus also in the physical page order. This is useful
		 * for IO devices that can merge IO requests if the physical
		 * pages are ordered properly.
		 */
		list_add_tail(&page->lru, list);
		alloced++;
		if (is_migrate_cma(get_pcppage_migratetype(page)))
			__mod_zone_page_state(zone, NR_FREE_CMA_PAGES,
					      -(1 << order));
	}

	/*
	 * i pages were removed from the buddy list even if some leak due
	 * to check_pcp_refill failing so adjust NR_FREE_PAGES based
	 * on i. Do not confuse with 'alloced' which is the number of
	 * pages added to the pcp list.
	 */
	__mod_zone_page_state(zone, NR_FREE_PAGES, -(i << order));
	spin_unlock(&zone->lock);
	return alloced;
}

/*
 * Return the pcp list that corresponds to the migrate type if that list isn't
 * empty.
 * If the list is empty return NULL.
 */
static struct list_head *get_populated_pcp_list(struct zone *zone,
			unsigned int order, struct per_cpu_pages *pcp,
			int migratetype, unsigned int alloc_flags)
{
	struct list_head *list = &pcp->lists[migratetype];

	if (list_empty(list)) {
		pcp->count += rmqueue_bulk(zone, order,
				pcp->batch, list,
				migratetype, alloc_flags);

		if (list_empty(list))
			list = NULL;
	}
	return list;
}

#ifdef CONFIG_NUMA
/*
 * Called from the vmstat counter updater to drain pagesets of this
 * currently executing processor on remote nodes after they have
 * expired.
 *
 * Note that this function must be called with the thread pinned to
 * a single processor.
 */
void drain_zone_pages(struct zone *zone, struct per_cpu_pages *pcp)
{
	unsigned long flags;
	int to_drain, batch;

	local_irq_save(flags);
	batch = READ_ONCE(pcp->batch);
	to_drain = min(pcp->count, batch);
	if (to_drain > 0)
		free_pcppages_bulk(zone, to_drain, pcp);
	local_irq_restore(flags);
}
#endif

/*
 * Drain pcplists of the indicated processor and zone.
 *
 * The processor must either be the current processor and the
 * thread pinned to the current processor or a processor that
 * is not online.
 */
static void drain_pages_zone(unsigned int cpu, struct zone *zone)
{
	unsigned long flags;
	struct per_cpu_pageset *pset;
	struct per_cpu_pages *pcp;

	local_irq_save(flags);
	pset = per_cpu_ptr(zone->pageset, cpu);

	pcp = &pset->pcp;
	if (pcp->count)
		free_pcppages_bulk(zone, pcp->count, pcp);
	local_irq_restore(flags);
}

/*
 * Drain pcplists of all zones on the indicated processor.
 *
 * The processor must either be the current processor and the
 * thread pinned to the current processor or a processor that
 * is not online.
 */
static void drain_pages(unsigned int cpu)
{
	struct zone *zone;

	for_each_populated_zone(zone) {
		drain_pages_zone(cpu, zone);
	}
}

/*
 * Spill all of this CPU's per-cpu pages back into the buddy allocator.
 *
 * The CPU has to be pinned. When zone parameter is non-NULL, spill just
 * the single zone's pages.
 */
void drain_local_pages(struct zone *zone)
{
	int cpu = smp_processor_id();

	if (zone)
		drain_pages_zone(cpu, zone);
	else
		drain_pages(cpu);
}

static void drain_local_pages_wq(struct work_struct *work)
{
	/*
	 * drain_all_pages doesn't use proper cpu hotplug protection so
	 * we can race with cpu offline when the WQ can move this from
	 * a cpu pinned worker to an unbound one. We can operate on a different
	 * cpu which is allright but we also have to make sure to not move to
	 * a different one.
	 */
	preempt_disable();
	drain_local_pages(NULL);
	preempt_enable();
}

/*
 * Spill all the per-cpu pages from all CPUs back into the buddy allocator.
 *
 * When zone parameter is non-NULL, spill just the single zone's pages.
 *
 * Note that this can be extremely slow as the draining happens in a workqueue.
 */
void drain_all_pages(struct zone *zone)
{
	int cpu;

	/*
	 * Allocate in the BSS so we wont require allocation in
	 * direct reclaim path for CONFIG_CPUMASK_OFFSTACK=y
	 */
	static cpumask_t cpus_with_pcps;

	/*
	 * Make sure nobody triggers this path before mm_percpu_wq is fully
	 * initialized.
	 */
	if (WARN_ON_ONCE(!mm_percpu_wq))
		return;

	/*
	 * Do not drain if one is already in progress unless it's specific to
	 * a zone. Such callers are primarily CMA and memory hotplug and need
	 * the drain to be complete when the call returns.
	 */
	if (unlikely(!mutex_trylock(&pcpu_drain_mutex))) {
		if (!zone)
			return;
		mutex_lock(&pcpu_drain_mutex);
	}

	/*
	 * We don't care about racing with CPU hotplug event
	 * as offline notification will cause the notified
	 * cpu to drain that CPU pcps and on_each_cpu_mask
	 * disables preemption as part of its processing
	 */
	for_each_online_cpu(cpu) {
		struct per_cpu_pageset *pcp;
		struct zone *z;
		bool has_pcps = false;

		if (zone) {
			pcp = per_cpu_ptr(zone->pageset, cpu);
			if (pcp->pcp.count)
				has_pcps = true;
		} else {
			for_each_populated_zone(z) {
				pcp = per_cpu_ptr(z->pageset, cpu);
				if (pcp->pcp.count) {
					has_pcps = true;
					break;
				}
			}
		}

		if (has_pcps)
			cpumask_set_cpu(cpu, &cpus_with_pcps);
		else
			cpumask_clear_cpu(cpu, &cpus_with_pcps);
	}

	for_each_cpu(cpu, &cpus_with_pcps) {
		struct work_struct *work = per_cpu_ptr(&pcpu_drain, cpu);
		INIT_WORK(work, drain_local_pages_wq);
		queue_work_on(cpu, mm_percpu_wq, work);
	}
	for_each_cpu(cpu, &cpus_with_pcps)
		flush_work(per_cpu_ptr(&pcpu_drain, cpu));

	mutex_unlock(&pcpu_drain_mutex);
}

#ifdef CONFIG_HIBERNATION

/*
 * Touch the watchdog for every WD_PAGE_COUNT pages.
 */
#define WD_PAGE_COUNT	(128*1024)

void mark_free_pages(struct zone *zone)
{
	unsigned long pfn, max_zone_pfn, page_count = WD_PAGE_COUNT;
	unsigned long flags;
	unsigned int order, t;
	struct page *page;

	if (zone_is_empty(zone))
		return;

	spin_lock_irqsave(&zone->lock, flags);

	max_zone_pfn = zone_end_pfn(zone);
	for (pfn = zone->zone_start_pfn; pfn < max_zone_pfn; pfn++)
		if (pfn_valid(pfn)) {
			page = pfn_to_page(pfn);

			if (!--page_count) {
				touch_nmi_watchdog();
				page_count = WD_PAGE_COUNT;
			}

			if (page_zone(page) != zone)
				continue;

			if (!swsusp_page_is_forbidden(page))
				swsusp_unset_page_free(page);
		}

	for_each_migratetype_order(order, t) {
		list_for_each_entry(page,
				&zone->free_area[order].free_list[t], lru) {
			unsigned long i;

			pfn = page_to_pfn(page);
			for (i = 0; i < (1UL << order); i++) {
				if (!--page_count) {
					touch_nmi_watchdog();
					page_count = WD_PAGE_COUNT;
				}
				swsusp_set_page_free(pfn_to_page(pfn + i));
			}
		}
	}
	spin_unlock_irqrestore(&zone->lock, flags);
}
#endif /* CONFIG_PM */

static bool free_unref_page_prepare(struct page *page, unsigned long pfn)
{
	int migratetype;

	if (!free_pcp_prepare(page))
		return false;

	migratetype = get_pfnblock_migratetype(page, pfn);
	set_pcppage_migratetype(page, migratetype);
	return true;
}

static void free_unref_page_commit(struct page *page, unsigned long pfn)
{
	struct zone *zone = page_zone(page);
	struct per_cpu_pages *pcp;
	int migratetype;

	migratetype = get_pcppage_migratetype(page);
	__count_vm_event(PGFREE);

	/*
	 * We only track unmovable, reclaimable and movable on pcp lists.
	 * Free ISOLATE pages back to the allocator because they are being
	 * offlined but treat HIGHATOMIC as movable pages so we can get those
	 * areas back if necessary. Otherwise, we may have to free
	 * excessively into the page allocator
	 */
	if (migratetype >= MIGRATE_PCPTYPES) {
		if (unlikely(is_migrate_isolate(migratetype))) {
			free_one_page(zone, page, pfn, 0, migratetype);
			return;
		}
		migratetype = MIGRATE_MOVABLE;
	}

	pcp = &this_cpu_ptr(zone->pageset)->pcp;
	list_add(&page->lru, &pcp->lists[migratetype]);
	pcp->count++;
	if (pcp->count >= pcp->high) {
		unsigned long batch = READ_ONCE(pcp->batch);
		free_pcppages_bulk(zone, batch, pcp);
	}
}

/*
 * Free a 0-order page
 */
void free_unref_page(struct page *page)
{
	unsigned long flags;
	unsigned long pfn = page_to_pfn(page);

	if (!free_unref_page_prepare(page, pfn))
		return;

	local_irq_save(flags);
	free_unref_page_commit(page, pfn);
	local_irq_restore(flags);
}

/*
 * Free a list of 0-order pages
 */
void free_unref_page_list(struct list_head *list)
{
	struct page *page, *next;
	unsigned long flags, pfn;
	int batch_count = 0;

	/* Prepare pages for freeing */
	list_for_each_entry_safe(page, next, list, lru) {
		pfn = page_to_pfn(page);
		if (!free_unref_page_prepare(page, pfn))
			list_del(&page->lru);
		set_page_private(page, pfn);
	}

	local_irq_save(flags);
	list_for_each_entry_safe(page, next, list, lru) {
		unsigned long pfn = page_private(page);

		set_page_private(page, 0);
		trace_mm_page_free_batched(page);
		free_unref_page_commit(page, pfn);

		/*
		 * Guard against excessive IRQ disabled times when we get
		 * a large list of pages to free.
		 */
		if (++batch_count == SWAP_CLUSTER_MAX) {
			local_irq_restore(flags);
			batch_count = 0;
			local_irq_save(flags);
		}
	}
	local_irq_restore(flags);
}

/*
 * split_page takes a non-compound higher-order page, and splits it into
 * n (1<<order) sub-pages: page[0..n]
 * Each sub-page must be freed individually.
 *
 * Note: this is probably too low level an operation for use in drivers.
 * Please consult with lkml before using this in your driver.
 */
void split_page(struct page *page, unsigned int order)
{
	int i;

	VM_BUG_ON_PAGE(PageCompound(page), page);
	VM_BUG_ON_PAGE(!page_count(page), page);

	for (i = 1; i < (1 << order); i++)
		set_page_refcounted(page + i);
	split_page_owner(page, order);
}
EXPORT_SYMBOL_GPL(split_page);

int __isolate_free_page(struct page *page, unsigned int order)
{
	unsigned long watermark;
	struct zone *zone;
	int mt;

	BUG_ON(!PageBuddy(page));

	zone = page_zone(page);
	mt = get_pageblock_migratetype(page);

	if (!is_migrate_isolate(mt)) {
		/*
		 * Obey watermarks as if the page was being allocated. We can
		 * emulate a high-order watermark check with a raised order-0
		 * watermark, because we already know our high-order page
		 * exists.
		 */
		watermark = zone->_watermark[WMARK_MIN] + (1UL << order);
		if (!zone_watermark_ok(zone, 0, watermark, 0, ALLOC_CMA))
			return 0;

		__mod_zone_freepage_state(zone, -(1UL << order), mt);
	}

	/* Remove page from free list */
	list_del(&page->lru);
	zone->free_area[order].nr_free--;
	rmv_page_order(page);

	/*
	 * Set the pageblock if the isolated page is at least half of a
	 * pageblock
	 */
	if (order >= pageblock_order - 1) {
		struct page *endpage = page + (1 << order) - 1;
		for (; page < endpage; page += pageblock_nr_pages) {
			int mt = get_pageblock_migratetype(page);
			if (!is_migrate_isolate(mt) && !is_migrate_cma(mt)
			    && !is_migrate_highatomic(mt))
				set_pageblock_migratetype(page,
							  MIGRATE_MOVABLE);
		}
	}


	return 1UL << order;
}

/*
 * Update NUMA hit/miss statistics
 *
 * Must be called with interrupts disabled.
 */
static inline void zone_statistics(struct zone *preferred_zone, struct zone *z)
{
#ifdef CONFIG_NUMA
	enum numa_stat_item local_stat = NUMA_LOCAL;

	/* skip numa counters update if numa stats is disabled */
	if (!static_branch_likely(&vm_numa_stat_key))
		return;

	if (zone_to_nid(z) != numa_node_id())
		local_stat = NUMA_OTHER;

	if (zone_to_nid(z) == zone_to_nid(preferred_zone))
		__inc_numa_state(z, NUMA_HIT);
	else {
		__inc_numa_state(z, NUMA_MISS);
		__inc_numa_state(preferred_zone, NUMA_FOREIGN);
	}
	__inc_numa_state(z, local_stat);
#endif
}

/* Remove page from the per-cpu list, caller must protect the list */
static struct page *__rmqueue_pcplist(struct zone *zone, int migratetype,
			unsigned int alloc_flags,
			struct per_cpu_pages *pcp,
			gfp_t gfp_flags)
{
	struct page *page = NULL;
	struct list_head *list = NULL;

	do {
		/* First try to get CMA pages */
		if (migratetype == MIGRATE_MOVABLE &&
				gfp_flags & __GFP_CMA) {
			list = get_populated_pcp_list(zone, 0, pcp,
					get_cma_migrate_type(), alloc_flags);
		}

		if (list == NULL) {
			/*
			 * Either CMA is not suitable or there are no
			 * free CMA pages.
			 */
			list = get_populated_pcp_list(zone, 0, pcp,
					migratetype, alloc_flags);
			if (unlikely(list == NULL) ||
					unlikely(list_empty(list)))
				return NULL;

		}

		page = list_first_entry(list, struct page, lru);
		list_del(&page->lru);
		pcp->count--;
	} while (check_new_pcp(page));

	return page;
}

/* Lock and remove page from the per-cpu list */
static struct page *rmqueue_pcplist(struct zone *preferred_zone,
			struct zone *zone, unsigned int order,
			gfp_t gfp_flags, int migratetype,
			unsigned int alloc_flags)
{
	struct per_cpu_pages *pcp;
	struct page *page;
	unsigned long flags;

	local_irq_save(flags);
	pcp = &this_cpu_ptr(zone->pageset)->pcp;
	page = __rmqueue_pcplist(zone,  migratetype, alloc_flags, pcp,
				 gfp_flags);
	if (page) {
		__count_zid_vm_events(PGALLOC, page_zonenum(page), 1 << order);
		zone_statistics(preferred_zone, zone);
	}
	local_irq_restore(flags);
	return page;
}

/*
 * Allocate a page from the given zone. Use pcplists for order-0 allocations.
 */
static inline
struct page *rmqueue(struct zone *preferred_zone,
			struct zone *zone, unsigned int order,
			gfp_t gfp_flags, unsigned int alloc_flags,
			int migratetype)
{
	unsigned long flags;
	struct page *page;

	if (likely(order == 0)) {
		page = rmqueue_pcplist(preferred_zone, zone, order,
				gfp_flags, migratetype, alloc_flags);
		goto out;
	}

	/*
	 * We most definitely don't want callers attempting to
	 * allocate greater than order-1 page units with __GFP_NOFAIL.
	 */
	WARN_ON_ONCE((gfp_flags & __GFP_NOFAIL) && (order > 1));
	spin_lock_irqsave(&zone->lock, flags);

	do {
		page = NULL;

		if (alloc_flags & ALLOC_HARDER) {
			page = __rmqueue_smallest(zone, order, MIGRATE_HIGHATOMIC);
			if (page)
				trace_mm_page_alloc_zone_locked(page, order, migratetype);
		}

		if (!page && migratetype == MIGRATE_MOVABLE &&
				gfp_flags & __GFP_CMA)
			page = __rmqueue_cma(zone, order);

		if (!page)
			page = __rmqueue(zone, order, migratetype, alloc_flags);
	} while (page && check_new_pages(page, order));

	spin_unlock(&zone->lock);
	if (!page)
		goto failed;
	__mod_zone_freepage_state(zone, -(1 << order),
				  get_pcppage_migratetype(page));

	__count_zid_vm_events(PGALLOC, page_zonenum(page), 1 << order);
	zone_statistics(preferred_zone, zone);
	local_irq_restore(flags);

out:
	/* Separate test+clear to avoid unnecessary atomics */
	if (test_bit(ZONE_BOOSTED_WATERMARK, &zone->flags)) {
		clear_bit(ZONE_BOOSTED_WATERMARK, &zone->flags);
		wakeup_kswapd(zone, 0, 0, zone_idx(zone));
	}

	VM_BUG_ON_PAGE(page && bad_range(zone, page), page);
	return page;

failed:
	local_irq_restore(flags);
	return NULL;
}

#ifdef CONFIG_FAIL_PAGE_ALLOC

static struct {
	struct fault_attr attr;

	bool ignore_gfp_highmem;
	bool ignore_gfp_reclaim;
	u32 min_order;
} fail_page_alloc = {
	.attr = FAULT_ATTR_INITIALIZER,
	.ignore_gfp_reclaim = true,
	.ignore_gfp_highmem = true,
	.min_order = 1,
};

static int __init setup_fail_page_alloc(char *str)
{
	return setup_fault_attr(&fail_page_alloc.attr, str);
}
__setup("fail_page_alloc=", setup_fail_page_alloc);

static bool should_fail_alloc_page(gfp_t gfp_mask, unsigned int order)
{
	if (order < fail_page_alloc.min_order)
		return false;
	if (gfp_mask & __GFP_NOFAIL)
		return false;
	if (fail_page_alloc.ignore_gfp_highmem && (gfp_mask & __GFP_HIGHMEM))
		return false;
	if (fail_page_alloc.ignore_gfp_reclaim &&
			(gfp_mask & __GFP_DIRECT_RECLAIM))
		return false;

	return should_fail(&fail_page_alloc.attr, 1 << order);
}

#ifdef CONFIG_FAULT_INJECTION_DEBUG_FS

static int __init fail_page_alloc_debugfs(void)
{
	umode_t mode = S_IFREG | 0600;
	struct dentry *dir;

	dir = fault_create_debugfs_attr("fail_page_alloc", NULL,
					&fail_page_alloc.attr);
	if (IS_ERR(dir))
		return PTR_ERR(dir);

	if (!debugfs_create_bool("ignore-gfp-wait", mode, dir,
				&fail_page_alloc.ignore_gfp_reclaim))
		goto fail;
	if (!debugfs_create_bool("ignore-gfp-highmem", mode, dir,
				&fail_page_alloc.ignore_gfp_highmem))
		goto fail;
	if (!debugfs_create_u32("min-order", mode, dir,
				&fail_page_alloc.min_order))
		goto fail;

	return 0;
fail:
	debugfs_remove_recursive(dir);

	return -ENOMEM;
}

late_initcall(fail_page_alloc_debugfs);

#endif /* CONFIG_FAULT_INJECTION_DEBUG_FS */

#else /* CONFIG_FAIL_PAGE_ALLOC */

static inline bool should_fail_alloc_page(gfp_t gfp_mask, unsigned int order)
{
	return false;
}

#endif /* CONFIG_FAIL_PAGE_ALLOC */

/*
 * Return true if free base pages are above 'mark'. For high-order checks it
 * will return true of the order-0 watermark is reached and there is at least
 * one free page of a suitable size. Checking now avoids taking the zone lock
 * to check in the allocation paths if no pages are free.
 */
bool __zone_watermark_ok(struct zone *z, unsigned int order, unsigned long mark,
			 int classzone_idx, unsigned int alloc_flags,
			 long free_pages)
{
	long min = mark;
	int o;
	const bool alloc_harder = (alloc_flags & (ALLOC_HARDER|ALLOC_OOM));

	/* free_pages may go negative - that's OK */
	free_pages -= (1 << order) - 1;

	if (alloc_flags & ALLOC_HIGH)
		min -= min / 2;

	/*
	 * If the caller does not have rights to ALLOC_HARDER then subtract
	 * the high-atomic reserves. This will over-estimate the size of the
	 * atomic reserve but it avoids a search.
	 */
	if (likely(!alloc_harder)) {
		free_pages -= z->nr_reserved_highatomic;
	} else {
		/*
		 * OOM victims can try even harder than normal ALLOC_HARDER
		 * users on the grounds that it's definitely going to be in
		 * the exit path shortly and free memory. Any allocation it
		 * makes during the free path will be small and short-lived.
		 */
		if (alloc_flags & ALLOC_OOM)
			min -= min / 2;
		else
			min -= min / 4;
	}


#ifdef CONFIG_CMA
	/* If allocation can't use CMA areas don't use free CMA pages */
	if (!(alloc_flags & ALLOC_CMA))
		free_pages -= zone_page_state(z, NR_FREE_CMA_PAGES);
#endif

	/*
	 * Check watermarks for an order-0 allocation request. If these
	 * are not met, then a high-order request also cannot go ahead
	 * even if a suitable page happened to be free.
	 */
	if (free_pages <= min + z->lowmem_reserve[classzone_idx])
		return false;

	/* If this is an order-0 request then the watermark is fine */
	if (!order)
		return true;

	/* For a high-order request, check at least one suitable page is free */
	for (o = order; o < MAX_ORDER; o++) {
		struct free_area *area = &z->free_area[o];
		int mt;

		if (!area->nr_free)
			continue;

		for (mt = 0; mt < MIGRATE_PCPTYPES; mt++) {
#ifdef CONFIG_CMA
			/*
			 * Note that this check is needed only
			 * when MIGRATE_CMA < MIGRATE_PCPTYPES.
			 */
			if (mt == MIGRATE_CMA)
				continue;
#endif
			if (!list_empty(&area->free_list[mt]))
				return true;
		}

#ifdef CONFIG_CMA
		if ((alloc_flags & ALLOC_CMA) &&
		    !list_empty(&area->free_list[MIGRATE_CMA])) {
			return true;
		}
#endif
		if (alloc_harder &&
			!list_empty(&area->free_list[MIGRATE_HIGHATOMIC]))
			return true;
	}
	return false;
}

bool zone_watermark_ok(struct zone *z, unsigned int order, unsigned long mark,
		      int classzone_idx, unsigned int alloc_flags)
{
	return __zone_watermark_ok(z, order, mark, classzone_idx, alloc_flags,
					zone_page_state(z, NR_FREE_PAGES));
}

static inline bool zone_watermark_fast(struct zone *z, unsigned int order,
		unsigned long mark, int classzone_idx, unsigned int alloc_flags)
{
	long free_pages = zone_page_state(z, NR_FREE_PAGES);
	long cma_pages = 0;

#ifdef CONFIG_CMA
	/* If allocation can't use CMA areas don't use free CMA pages */
	if (!(alloc_flags & ALLOC_CMA))
		cma_pages = zone_page_state(z, NR_FREE_CMA_PAGES);
#endif

	/*
	 * Fast check for order-0 only. If this fails then the reserves
	 * need to be calculated. There is a corner case where the check
	 * passes but only the high-order atomic reserve are free. If
	 * the caller is !atomic then it'll uselessly search the free
	 * list. That corner case is then slower but it is harmless.
	 */
	if (!order && (free_pages - cma_pages) > mark + z->lowmem_reserve[classzone_idx])
		return true;

	return __zone_watermark_ok(z, order, mark, classzone_idx, alloc_flags,
					free_pages);
}

bool zone_watermark_ok_safe(struct zone *z, unsigned int order,
			unsigned long mark, int classzone_idx)
{
	long free_pages = zone_page_state(z, NR_FREE_PAGES);

	if (z->percpu_drift_mark && free_pages < z->percpu_drift_mark)
		free_pages = zone_page_state_snapshot(z, NR_FREE_PAGES);

	return __zone_watermark_ok(z, order, mark, classzone_idx, 0,
								free_pages);
}

#ifdef CONFIG_NUMA
static bool zone_allows_reclaim(struct zone *local_zone, struct zone *zone)
{
	return node_distance(zone_to_nid(local_zone), zone_to_nid(zone)) <=
				RECLAIM_DISTANCE;
}
#else	/* CONFIG_NUMA */
static bool zone_allows_reclaim(struct zone *local_zone, struct zone *zone)
{
	return true;
}
#endif	/* CONFIG_NUMA */

/*
 * The restriction on ZONE_DMA32 as being a suitable zone to use to avoid
 * fragmentation is subtle. If the preferred zone was HIGHMEM then
 * premature use of a lower zone may cause lowmem pressure problems that
 * are worse than fragmentation. If the next zone is ZONE_DMA then it is
 * probably too small. It only makes sense to spread allocations to avoid
 * fragmentation between the Normal and DMA32 zones.
 */
static inline unsigned int
alloc_flags_nofragment(struct zone *zone, gfp_t gfp_mask)
{
	unsigned int alloc_flags = 0;

	if (gfp_mask & __GFP_KSWAPD_RECLAIM)
		alloc_flags |= ALLOC_KSWAPD;

#ifdef CONFIG_ZONE_DMA32
	if (!zone)
		return alloc_flags;

	if (zone_idx(zone) != ZONE_NORMAL)
		return alloc_flags;

	/*
	 * If ZONE_DMA32 exists, assume it is the one after ZONE_NORMAL and
	 * the pointer is within zone->zone_pgdat->node_zones[]. Also assume
	 * on UMA that if Normal is populated then so is DMA32.
	 */
	BUILD_BUG_ON(ZONE_NORMAL - ZONE_DMA32 != 1);
	if (nr_online_nodes > 1 && !populated_zone(--zone))
		return alloc_flags;

	alloc_flags |= ALLOC_NOFRAGMENT;
#endif /* CONFIG_ZONE_DMA32 */
	return alloc_flags;
}

/*
 * get_page_from_freelist goes through the zonelist trying to allocate
 * a page.
 */
static struct page *
get_page_from_freelist(gfp_t gfp_mask, unsigned int order, int alloc_flags,
						const struct alloc_context *ac)
{
	struct zoneref *z;
	struct zone *zone;
	struct pglist_data *last_pgdat_dirty_limit = NULL;
	bool no_fallback;

retry:
	/*
	 * Scan zonelist, looking for a zone with enough free.
	 * See also __cpuset_node_allowed() comment in kernel/cpuset.c.
	 */
	no_fallback = alloc_flags & ALLOC_NOFRAGMENT;
	z = ac->preferred_zoneref;
	for_next_zone_zonelist_nodemask(zone, z, ac->zonelist, ac->high_zoneidx,
								ac->nodemask) {
		struct page *page;
		unsigned long mark;

		if (cpusets_enabled() &&
			(alloc_flags & ALLOC_CPUSET) &&
			!__cpuset_zone_allowed(zone, gfp_mask))
				continue;
		/*
		 * When allocating a page cache page for writing, we
		 * want to get it from a node that is within its dirty
		 * limit, such that no single node holds more than its
		 * proportional share of globally allowed dirty pages.
		 * The dirty limits take into account the node's
		 * lowmem reserves and high watermark so that kswapd
		 * should be able to balance it without having to
		 * write pages from its LRU list.
		 *
		 * XXX: For now, allow allocations to potentially
		 * exceed the per-node dirty limit in the slowpath
		 * (spread_dirty_pages unset) before going into reclaim,
		 * which is important when on a NUMA setup the allowed
		 * nodes are together not big enough to reach the
		 * global limit.  The proper fix for these situations
		 * will require awareness of nodes in the
		 * dirty-throttling and the flusher threads.
		 */
		if (ac->spread_dirty_pages) {
			if (last_pgdat_dirty_limit == zone->zone_pgdat)
				continue;

			if (!node_dirty_ok(zone->zone_pgdat)) {
				last_pgdat_dirty_limit = zone->zone_pgdat;
				continue;
			}
		}

		if (no_fallback && nr_online_nodes > 1 &&
		    zone != ac->preferred_zoneref->zone) {
			int local_nid;

			/*
			 * If moving to a remote node, retry but allow
			 * fragmenting fallbacks. Locality is more important
			 * than fragmentation avoidance.
			 */
			local_nid = zone_to_nid(ac->preferred_zoneref->zone);
			if (zone_to_nid(zone) != local_nid) {
				alloc_flags &= ~ALLOC_NOFRAGMENT;
				goto retry;
			}
		}

		mark = wmark_pages(zone, alloc_flags & ALLOC_WMARK_MASK);
		/*
		 * Allow high, atomic, harder order-0 allocation requests
		 * to skip the ->watermark_boost for min watermark check.
		 * In doing so, check for:
		 *  1) ALLOC_WMARK_MIN - Allow to wake up kswapd in the
		 *			 slow path.
		 *  2) ALLOC_HIGH - Allow high priority requests.
		 *  3) ALLOC_HARDER - Allow (__GFP_ATOMIC && !__GFP_NOMEMALLOC),
		 *			of the others.
		 */
		if (unlikely(!order && !(alloc_flags & ALLOC_WMARK_MASK) &&
		     (alloc_flags & (ALLOC_HARDER | ALLOC_HIGH)))) {
			mark = zone->_watermark[WMARK_MIN];
		}
		if (!zone_watermark_fast(zone, order, mark,
				       ac_classzone_idx(ac), alloc_flags)) {
			int ret;

#ifdef CONFIG_DEFERRED_STRUCT_PAGE_INIT
			/*
			 * Watermark failed for this zone, but see if we can
			 * grow this zone if it contains deferred pages.
			 */
			if (static_branch_unlikely(&deferred_pages)) {
				if (_deferred_grow_zone(zone, order))
					goto try_this_zone;
			}
#endif
			/* Checked here to keep the fast path fast */
			BUILD_BUG_ON(ALLOC_NO_WATERMARKS < NR_WMARK);
			if (alloc_flags & ALLOC_NO_WATERMARKS)
				goto try_this_zone;

			if (node_reclaim_mode == 0 ||
			    !zone_allows_reclaim(ac->preferred_zoneref->zone, zone))
				continue;

			ret = node_reclaim(zone->zone_pgdat, gfp_mask, order);
			switch (ret) {
			case NODE_RECLAIM_NOSCAN:
				/* did not scan */
				continue;
			case NODE_RECLAIM_FULL:
				/* scanned but unreclaimable */
				continue;
			default:
				/* did we reclaim enough */
				if (zone_watermark_ok(zone, order, mark,
						ac_classzone_idx(ac), alloc_flags))
					goto try_this_zone;

				continue;
			}
		}

try_this_zone:
		page = rmqueue(ac->preferred_zoneref->zone, zone, order,
				gfp_mask, alloc_flags, ac->migratetype);
		if (page) {
			prep_new_page(page, order, gfp_mask, alloc_flags);

			/*
			 * If this is a high-order atomic allocation then check
			 * if the pageblock should be reserved for the future
			 */
			if (unlikely(order && (alloc_flags & ALLOC_HARDER)))
				reserve_highatomic_pageblock(page, zone, order);

			return page;
		} else {
#ifdef CONFIG_DEFERRED_STRUCT_PAGE_INIT
			/* Try again if zone has deferred pages */
			if (static_branch_unlikely(&deferred_pages)) {
				if (_deferred_grow_zone(zone, order))
					goto try_this_zone;
			}
#endif
		}
	}

	/*
	 * It's possible on a UMA machine to get through all zones that are
	 * fragmented. If avoiding fragmentation, reset and try again.
	 */
	if (no_fallback) {
		alloc_flags &= ~ALLOC_NOFRAGMENT;
		goto retry;
	}

	return NULL;
}

/*
 * Large machines with many possible nodes should not always dump per-node
 * meminfo in irq context.
 */
static inline bool should_suppress_show_mem(void)
{
	bool ret = false;

#if NODES_SHIFT > 8
	ret = in_interrupt();
#endif
	return ret;
}

static void warn_alloc_show_mem(gfp_t gfp_mask, nodemask_t *nodemask)
{
	unsigned int filter = SHOW_MEM_FILTER_NODES;
	static DEFINE_RATELIMIT_STATE(show_mem_rs, HZ, 1);

	if (should_suppress_show_mem() || !__ratelimit(&show_mem_rs))
		return;

	/*
	 * This documents exceptions given to allocations in certain
	 * contexts that are allowed to allocate outside current's set
	 * of allowed nodes.
	 */
	if (!(gfp_mask & __GFP_NOMEMALLOC))
		if (tsk_is_oom_victim(current) ||
		    (current->flags & (PF_MEMALLOC | PF_EXITING)))
			filter &= ~SHOW_MEM_FILTER_NODES;
	if (in_interrupt() || !(gfp_mask & __GFP_DIRECT_RECLAIM))
		filter &= ~SHOW_MEM_FILTER_NODES;

	show_mem(filter, nodemask);
	show_mem_call_notifiers();
}

void warn_alloc(gfp_t gfp_mask, nodemask_t *nodemask, const char *fmt, ...)
{
	struct va_format vaf;
	va_list args;
	static DEFINE_RATELIMIT_STATE(nopage_rs, DEFAULT_RATELIMIT_INTERVAL,
				      DEFAULT_RATELIMIT_BURST);

	if ((gfp_mask & __GFP_NOWARN) || !__ratelimit(&nopage_rs))
		return;

	va_start(args, fmt);
	vaf.fmt = fmt;
	vaf.va = &args;
	pr_warn("%s: %pV, mode:%#x(%pGg), nodemask=%*pbl\n",
			current->comm, &vaf, gfp_mask, &gfp_mask,
			nodemask_pr_args(nodemask));
	va_end(args);

	cpuset_print_current_mems_allowed();

	dump_stack();
	warn_alloc_show_mem(gfp_mask, nodemask);
}

static inline struct page *
__alloc_pages_cpuset_fallback(gfp_t gfp_mask, unsigned int order,
			      unsigned int alloc_flags,
			      const struct alloc_context *ac)
{
	struct page *page;

	page = get_page_from_freelist(gfp_mask, order,
			alloc_flags|ALLOC_CPUSET, ac);
	/*
	 * fallback to ignore cpuset restriction if our nodes
	 * are depleted
	 */
	if (!page)
		page = get_page_from_freelist(gfp_mask, order,
				alloc_flags, ac);

	return page;
}

static inline struct page *
__alloc_pages_may_oom(gfp_t gfp_mask, unsigned int order,
	const struct alloc_context *ac, unsigned long *did_some_progress)
{
	struct oom_control oc = {
		.zonelist = ac->zonelist,
		.nodemask = ac->nodemask,
		.memcg = NULL,
		.gfp_mask = gfp_mask,
		.order = order,
	};
	struct page *page;

	*did_some_progress = 0;

	/*
	 * Acquire the oom lock.  If that fails, somebody else is
	 * making progress for us.
	 */
	if (!mutex_trylock(&oom_lock)) {
		*did_some_progress = 1;
		schedule_timeout_uninterruptible(1);
		return NULL;
	}

	/*
	 * Go through the zonelist yet one more time, keep very high watermark
	 * here, this is only to catch a parallel oom killing, we must fail if
	 * we're still under heavy pressure. But make sure that this reclaim
	 * attempt shall not depend on __GFP_DIRECT_RECLAIM && !__GFP_NORETRY
	 * allocation which will never fail due to oom_lock already held.
	 */
	page = get_page_from_freelist((gfp_mask | __GFP_HARDWALL) &
				      ~__GFP_DIRECT_RECLAIM, order,
				      ALLOC_WMARK_HIGH|ALLOC_CPUSET, ac);
	if (page)
		goto out;

	/* Coredumps can quickly deplete all memory reserves */
	if (current->flags & PF_DUMPCORE)
		goto out;
	/* The OOM killer will not help higher order allocs */
	if (order > PAGE_ALLOC_COSTLY_ORDER)
		goto out;
	/*
	 * We have already exhausted all our reclaim opportunities without any
	 * success so it is time to admit defeat. We will skip the OOM killer
	 * because it is very likely that the caller has a more reasonable
	 * fallback than shooting a random task.
	 */
	if (gfp_mask & __GFP_RETRY_MAYFAIL)
		goto out;
	/* The OOM killer does not needlessly kill tasks for lowmem */
	if (ac->high_zoneidx < ZONE_NORMAL)
		goto out;
	if (pm_suspended_storage())
		goto out;
	/*
	 * XXX: GFP_NOFS allocations should rather fail than rely on
	 * other request to make a forward progress.
	 * We are in an unfortunate situation where out_of_memory cannot
	 * do much for this context but let's try it to at least get
	 * access to memory reserved if the current task is killed (see
	 * out_of_memory). Once filesystems are ready to handle allocation
	 * failures more gracefully we should just bail out here.
	 */

	/* The OOM killer may not free memory on a specific node */
	if (gfp_mask & __GFP_THISNODE)
		goto out;

	/* Exhausted what can be done so it's blame time */
	if (out_of_memory(&oc) || WARN_ON_ONCE(gfp_mask & __GFP_NOFAIL)) {
		*did_some_progress = 1;

		/*
		 * Help non-failing allocations by giving them access to memory
		 * reserves
		 */
		if (gfp_mask & __GFP_NOFAIL)
			page = __alloc_pages_cpuset_fallback(gfp_mask, order,
					ALLOC_NO_WATERMARKS, ac);
	}
out:
	mutex_unlock(&oom_lock);
	return page;
}

/*
 * Maximum number of compaction retries wit a progress before OOM
 * killer is consider as the only way to move forward.
 */
#define MAX_COMPACT_RETRIES 16

#ifdef CONFIG_COMPACTION
/* Try memory compaction for high-order allocations before reclaim */
static struct page *
__alloc_pages_direct_compact(gfp_t gfp_mask, unsigned int order,
		unsigned int alloc_flags, const struct alloc_context *ac,
		enum compact_priority prio, enum compact_result *compact_result)
{
<<<<<<< HEAD
	struct page *page = NULL;
=======
	struct page *page;
>>>>>>> 8ca57595
	unsigned long pflags;
	unsigned int noreclaim_flag;

	if (!order)
		return NULL;

	psi_memstall_enter(&pflags);
	noreclaim_flag = memalloc_noreclaim_save();

	*compact_result = try_to_compact_pages(gfp_mask, order, alloc_flags, ac,
<<<<<<< HEAD
								prio, &page);
=======
									prio);

	memalloc_noreclaim_restore(noreclaim_flag);
	psi_memstall_leave(&pflags);
>>>>>>> 8ca57595

	memalloc_noreclaim_restore(noreclaim_flag);
	psi_memstall_leave(&pflags);

	/*
	 * At least in one zone compaction wasn't deferred or skipped, so let's
	 * count a compaction stall
	 */
	count_vm_event(COMPACTSTALL);

	/* Prep a captured page if available */
	if (page)
		prep_new_page(page, order, gfp_mask, alloc_flags);

	/* Try get a page from the freelist if available */
	if (!page)
		page = get_page_from_freelist(gfp_mask, order, alloc_flags, ac);

	if (page) {
		struct zone *zone = page_zone(page);

		zone->compact_blockskip_flush = false;
		compaction_defer_reset(zone, order, true);
		count_vm_event(COMPACTSUCCESS);
		return page;
	}

	/*
	 * It's bad if compaction run occurs and fails. The most likely reason
	 * is that pages exist, but not enough to satisfy watermarks.
	 */
	count_vm_event(COMPACTFAIL);

	cond_resched();

	return NULL;
}

#ifdef CONFIG_HAVE_LOW_MEMORY_KILLER
static inline bool
should_compact_lmk_retry(struct alloc_context *ac, int order, int alloc_flags)
{
	struct zone *zone;
	struct zoneref *z;

	/* Let costly order requests check for compaction progress */
	if (order > PAGE_ALLOC_COSTLY_ORDER)
		return false;

	/*
	 * For (0 < order < PAGE_ALLOC_COSTLY_ORDER) allow the shrinkers
	 * to run and free up memory. Do not let these allocations fail
	 * if shrinkers can free up memory. This is similar to
	 * should_compact_retry implementation for !CONFIG_COMPACTION.
	 */
	for_each_zone_zonelist_nodemask(zone, z, ac->zonelist,
				ac->high_zoneidx, ac->nodemask) {
		unsigned long available;

		available = zone_reclaimable_pages(zone);
		available +=
			zone_page_state_snapshot(zone, NR_FREE_PAGES);

		if (__zone_watermark_ok(zone, 0, min_wmark_pages(zone),
			ac_classzone_idx(ac), alloc_flags, available))
			return true;
	}

	return false;
}
#else
static inline bool
should_compact_lmk_retry(struct alloc_context *ac, int order, int alloc_flags)
{
	return false;
}
#endif

static inline bool
should_compact_retry(struct alloc_context *ac, int order, int alloc_flags,
		     enum compact_result compact_result,
		     enum compact_priority *compact_priority,
		     int *compaction_retries)
{
	int max_retries = MAX_COMPACT_RETRIES;
	int min_priority;
	bool ret = false;
	int retries = *compaction_retries;
	enum compact_priority priority = *compact_priority;

	if (!order)
		return false;

	if (should_compact_lmk_retry(ac, order, alloc_flags))
		return true;

	if (compaction_made_progress(compact_result))
		(*compaction_retries)++;

	/*
	 * compaction considers all the zone as desperately out of memory
	 * so it doesn't really make much sense to retry except when the
	 * failure could be caused by insufficient priority
	 */
	if (compaction_failed(compact_result))
		goto check_priority;

	/*
	 * make sure the compaction wasn't deferred or didn't bail out early
	 * due to locks contention before we declare that we should give up.
	 * But do not retry if the given zonelist is not suitable for
	 * compaction.
	 */
	if (compaction_withdrawn(compact_result)) {
		ret = compaction_zonelist_suitable(ac, order, alloc_flags);
		goto out;
	}

	/*
	 * !costly requests are much more important than __GFP_RETRY_MAYFAIL
	 * costly ones because they are de facto nofail and invoke OOM
	 * killer to move on while costly can fail and users are ready
	 * to cope with that. 1/4 retries is rather arbitrary but we
	 * would need much more detailed feedback from compaction to
	 * make a better decision.
	 */
	if (order > PAGE_ALLOC_COSTLY_ORDER)
		max_retries /= 4;
	if (*compaction_retries <= max_retries) {
		ret = true;
		goto out;
	}

	/*
	 * Make sure there are attempts at the highest priority if we exhausted
	 * all retries or failed at the lower priorities.
	 */
check_priority:
	min_priority = (order > PAGE_ALLOC_COSTLY_ORDER) ?
			MIN_COMPACT_COSTLY_PRIORITY : MIN_COMPACT_PRIORITY;

	if (*compact_priority > min_priority) {
		(*compact_priority)--;
		*compaction_retries = 0;
		ret = true;
	}
out:
	trace_compact_retry(order, priority, compact_result, retries, max_retries, ret);
	return ret;
}
#else
static inline struct page *
__alloc_pages_direct_compact(gfp_t gfp_mask, unsigned int order,
		unsigned int alloc_flags, const struct alloc_context *ac,
		enum compact_priority prio, enum compact_result *compact_result)
{
	*compact_result = COMPACT_SKIPPED;
	return NULL;
}

static inline bool
should_compact_retry(struct alloc_context *ac, unsigned int order, int alloc_flags,
		     enum compact_result compact_result,
		     enum compact_priority *compact_priority,
		     int *compaction_retries)
{
	struct zone *zone;
	struct zoneref *z;

	if (!order || order > PAGE_ALLOC_COSTLY_ORDER)
		return false;

	/*
	 * There are setups with compaction disabled which would prefer to loop
	 * inside the allocator rather than hit the oom killer prematurely.
	 * Let's give them a good hope and keep retrying while the order-0
	 * watermarks are OK.
	 */
	for_each_zone_zonelist_nodemask(zone, z, ac->zonelist, ac->high_zoneidx,
					ac->nodemask) {
		if (zone_watermark_ok(zone, 0, min_wmark_pages(zone),
					ac_classzone_idx(ac), alloc_flags))
			return true;
	}
	return false;
}
#endif /* CONFIG_COMPACTION */

#ifdef CONFIG_LOCKDEP
static struct lockdep_map __fs_reclaim_map =
	STATIC_LOCKDEP_MAP_INIT("fs_reclaim", &__fs_reclaim_map);

static bool __need_fs_reclaim(gfp_t gfp_mask)
{
	gfp_mask = current_gfp_context(gfp_mask);

	/* no reclaim without waiting on it */
	if (!(gfp_mask & __GFP_DIRECT_RECLAIM))
		return false;

	/* this guy won't enter reclaim */
	if (current->flags & PF_MEMALLOC)
		return false;

	/* We're only interested __GFP_FS allocations for now */
	if (!(gfp_mask & __GFP_FS))
		return false;

	if (gfp_mask & __GFP_NOLOCKDEP)
		return false;

	return true;
}

void __fs_reclaim_acquire(void)
{
	lock_map_acquire(&__fs_reclaim_map);
}

void __fs_reclaim_release(void)
{
	lock_map_release(&__fs_reclaim_map);
}

void fs_reclaim_acquire(gfp_t gfp_mask)
{
	if (__need_fs_reclaim(gfp_mask))
		__fs_reclaim_acquire();
}
EXPORT_SYMBOL_GPL(fs_reclaim_acquire);

void fs_reclaim_release(gfp_t gfp_mask)
{
	if (__need_fs_reclaim(gfp_mask))
		__fs_reclaim_release();
}
EXPORT_SYMBOL_GPL(fs_reclaim_release);
#endif

/* Perform direct synchronous page reclaim */
static int
__perform_reclaim(gfp_t gfp_mask, unsigned int order,
					const struct alloc_context *ac)
{
	struct reclaim_state reclaim_state;
	int progress;
	unsigned int noreclaim_flag;
	unsigned long pflags;

	cond_resched();

	/* We now go into synchronous reclaim */
	cpuset_memory_pressure_bump();
	psi_memstall_enter(&pflags);
	fs_reclaim_acquire(gfp_mask);
	noreclaim_flag = memalloc_noreclaim_save();
	reclaim_state.reclaimed_slab = 0;
	current->reclaim_state = &reclaim_state;

	progress = try_to_free_pages(ac->zonelist, order, gfp_mask,
								ac->nodemask);

	current->reclaim_state = NULL;
	memalloc_noreclaim_restore(noreclaim_flag);
	fs_reclaim_release(gfp_mask);
	psi_memstall_leave(&pflags);

	cond_resched();

	return progress;
}

/* The really slow allocator path where we enter direct reclaim */
static inline struct page *
__alloc_pages_direct_reclaim(gfp_t gfp_mask, unsigned int order,
		unsigned int alloc_flags, const struct alloc_context *ac,
		unsigned long *did_some_progress)
{
	struct page *page = NULL;
	bool drained = false;

	*did_some_progress = __perform_reclaim(gfp_mask, order, ac);
	if (unlikely(!(*did_some_progress)))
		return NULL;

retry:
	page = get_page_from_freelist(gfp_mask, order, alloc_flags, ac);

	/*
	 * If an allocation failed after direct reclaim, it could be because
	 * pages are pinned on the per-cpu lists or in high alloc reserves.
	 * Shrink them them and try again
	 */
	if (!page && !drained) {
		unreserve_highatomic_pageblock(ac, false);
		drain_all_pages(NULL);
		drained = true;
		goto retry;
	}

	return page;
}

static void wake_all_kswapds(unsigned int order, gfp_t gfp_mask,
			     const struct alloc_context *ac)
{
	struct zoneref *z;
	struct zone *zone;
	pg_data_t *last_pgdat = NULL;
	enum zone_type high_zoneidx = ac->high_zoneidx;

	for_each_zone_zonelist_nodemask(zone, z, ac->zonelist, high_zoneidx,
					ac->nodemask) {
		if (last_pgdat != zone->zone_pgdat)
			wakeup_kswapd(zone, gfp_mask, order, high_zoneidx);
		last_pgdat = zone->zone_pgdat;
	}
}

static inline unsigned int
gfp_to_alloc_flags(gfp_t gfp_mask)
{
	unsigned int alloc_flags = ALLOC_WMARK_MIN | ALLOC_CPUSET;

	/* __GFP_HIGH is assumed to be the same as ALLOC_HIGH to save a branch. */
	BUILD_BUG_ON(__GFP_HIGH != (__force gfp_t) ALLOC_HIGH);

	/*
	 * The caller may dip into page reserves a bit more if the caller
	 * cannot run direct reclaim, or if the caller has realtime scheduling
	 * policy or is asking for __GFP_HIGH memory.  GFP_ATOMIC requests will
	 * set both ALLOC_HARDER (__GFP_ATOMIC) and ALLOC_HIGH (__GFP_HIGH).
	 */
	alloc_flags |= (__force int) (gfp_mask & __GFP_HIGH);

	if (gfp_mask & __GFP_ATOMIC) {
		/*
		 * Not worth trying to allocate harder for __GFP_NOMEMALLOC even
		 * if it can't schedule.
		 */
		if (!(gfp_mask & __GFP_NOMEMALLOC))
			alloc_flags |= ALLOC_HARDER;
		/*
		 * Ignore cpuset mems for GFP_ATOMIC rather than fail, see the
		 * comment for __cpuset_node_allowed().
		 */
		alloc_flags &= ~ALLOC_CPUSET;
	} else if (unlikely(rt_task(current)) && !in_interrupt())
		alloc_flags |= ALLOC_HARDER;

	if (gfp_mask & __GFP_KSWAPD_RECLAIM)
		alloc_flags |= ALLOC_KSWAPD;

#ifdef CONFIG_CMA
	if ((gfpflags_to_migratetype(gfp_mask) == MIGRATE_MOVABLE) &&
				(gfp_mask & __GFP_CMA))
		alloc_flags |= ALLOC_CMA;
#endif
	return alloc_flags;
}

static bool oom_reserves_allowed(struct task_struct *tsk)
{
	if (!tsk_is_oom_victim(tsk))
		return false;

	/*
	 * !MMU doesn't have oom reaper so give access to memory reserves
	 * only to the thread with TIF_MEMDIE set
	 */
	if (!IS_ENABLED(CONFIG_MMU) && !test_thread_flag(TIF_MEMDIE))
		return false;

	return true;
}

/*
 * Distinguish requests which really need access to full memory
 * reserves from oom victims which can live with a portion of it
 */
static inline int __gfp_pfmemalloc_flags(gfp_t gfp_mask)
{
	if (unlikely(gfp_mask & __GFP_NOMEMALLOC))
		return 0;
	if (gfp_mask & __GFP_MEMALLOC)
		return ALLOC_NO_WATERMARKS;
	if (in_serving_softirq() && (current->flags & PF_MEMALLOC))
		return ALLOC_NO_WATERMARKS;
	if (!in_interrupt()) {
		if (current->flags & PF_MEMALLOC)
			return ALLOC_NO_WATERMARKS;
		else if (oom_reserves_allowed(current))
			return ALLOC_OOM;
	}

	return 0;
}

bool gfp_pfmemalloc_allowed(gfp_t gfp_mask)
{
	return !!__gfp_pfmemalloc_flags(gfp_mask);
}

/*
 * Checks whether it makes sense to retry the reclaim to make a forward progress
 * for the given allocation request.
 *
 * We give up when we either have tried MAX_RECLAIM_RETRIES in a row
 * without success, or when we couldn't even meet the watermark if we
 * reclaimed all remaining pages on the LRU lists.
 *
 * Returns true if a retry is viable or false to enter the oom path.
 */
static inline bool
should_reclaim_retry(gfp_t gfp_mask, unsigned order,
		     struct alloc_context *ac, int alloc_flags,
		     bool did_some_progress, int *no_progress_loops)
{
	struct zone *zone;
	struct zoneref *z;

	/*
	 * Costly allocations might have made a progress but this doesn't mean
	 * their order will become available due to high fragmentation so
	 * always increment the no progress counter for them
	 */
	if ((did_some_progress && order <= PAGE_ALLOC_COSTLY_ORDER) ||
			IS_ENABLED(CONFIG_HAVE_LOW_MEMORY_KILLER))
		*no_progress_loops = 0;
	else
		(*no_progress_loops)++;

	/*
	 * Make sure we converge to OOM if we cannot make any progress
	 * several times in the row.
	 */
	if (*no_progress_loops > MAX_RECLAIM_RETRIES) {
		/* Before OOM, exhaust highatomic_reserve */
		return unreserve_highatomic_pageblock(ac, true);
	}

	/*
	 * Keep reclaiming pages while there is a chance this will lead
	 * somewhere.  If none of the target zones can satisfy our allocation
	 * request even if all reclaimable pages are considered then we are
	 * screwed and have to go OOM.
	 */
	for_each_zone_zonelist_nodemask(zone, z, ac->zonelist, ac->high_zoneidx,
					ac->nodemask) {
		unsigned long available;
		unsigned long reclaimable;
		unsigned long min_wmark = min_wmark_pages(zone);
		bool wmark;

		available = reclaimable = zone_reclaimable_pages(zone);
		available += zone_page_state_snapshot(zone, NR_FREE_PAGES);

		/*
		 * Would the allocation succeed if we reclaimed all
		 * reclaimable pages?
		 */
		wmark = __zone_watermark_ok(zone, order, min_wmark,
				ac_classzone_idx(ac), alloc_flags, available);
		trace_reclaim_retry_zone(z, order, reclaimable,
				available, min_wmark, *no_progress_loops, wmark);
		if (wmark) {
			/*
			 * If we didn't make any progress and have a lot of
			 * dirty + writeback pages then we should wait for
			 * an IO to complete to slow down the reclaim and
			 * prevent from pre mature OOM
			 */
			if (!did_some_progress) {
				unsigned long write_pending;

				write_pending = zone_page_state_snapshot(zone,
							NR_ZONE_WRITE_PENDING);

				if (2 * write_pending > reclaimable) {
					congestion_wait(BLK_RW_ASYNC, HZ/10);
					return true;
				}
			}

			/*
			 * Memory allocation/reclaim might be called from a WQ
			 * context and the current implementation of the WQ
			 * concurrency control doesn't recognize that
			 * a particular WQ is congested if the worker thread is
			 * looping without ever sleeping. Therefore we have to
			 * do a short sleep here rather than calling
			 * cond_resched().
			 */
			if (current->flags & PF_WQ_WORKER)
				schedule_timeout_uninterruptible(1);
			else
				cond_resched();

			return true;
		}
	}

	return false;
}

static inline bool
check_retry_cpuset(int cpuset_mems_cookie, struct alloc_context *ac)
{
	/*
	 * It's possible that cpuset's mems_allowed and the nodemask from
	 * mempolicy don't intersect. This should be normally dealt with by
	 * policy_nodemask(), but it's possible to race with cpuset update in
	 * such a way the check therein was true, and then it became false
	 * before we got our cpuset_mems_cookie here.
	 * This assumes that for all allocations, ac->nodemask can come only
	 * from MPOL_BIND mempolicy (whose documented semantics is to be ignored
	 * when it does not intersect with the cpuset restrictions) or the
	 * caller can deal with a violated nodemask.
	 */
	if (cpusets_enabled() && ac->nodemask &&
			!cpuset_nodemask_valid_mems_allowed(ac->nodemask)) {
		ac->nodemask = NULL;
		return true;
	}

	/*
	 * When updating a task's mems_allowed or mempolicy nodemask, it is
	 * possible to race with parallel threads in such a way that our
	 * allocation can fail while the mask is being updated. If we are about
	 * to fail, check if the cpuset changed during allocation and if so,
	 * retry.
	 */
	if (read_mems_allowed_retry(cpuset_mems_cookie))
		return true;

	return false;
}

static inline struct page *
__alloc_pages_slowpath(gfp_t gfp_mask, unsigned int order,
						struct alloc_context *ac)
{
	bool can_direct_reclaim = gfp_mask & __GFP_DIRECT_RECLAIM;
	const bool costly_order = order > PAGE_ALLOC_COSTLY_ORDER;
	struct page *page = NULL;
	unsigned int alloc_flags;
	unsigned long did_some_progress;
	enum compact_priority compact_priority;
	enum compact_result compact_result;
	int compaction_retries;
	int no_progress_loops;
	unsigned int cpuset_mems_cookie;
	int reserve_flags;

	/*
	 * We also sanity check to catch abuse of atomic reserves being used by
	 * callers that are not in atomic context.
	 */
	if (WARN_ON_ONCE((gfp_mask & (__GFP_ATOMIC|__GFP_DIRECT_RECLAIM)) ==
				(__GFP_ATOMIC|__GFP_DIRECT_RECLAIM)))
		gfp_mask &= ~__GFP_ATOMIC;

retry_cpuset:
	compaction_retries = 0;
	no_progress_loops = 0;
	compact_priority = DEF_COMPACT_PRIORITY;
	cpuset_mems_cookie = read_mems_allowed_begin();

	/*
	 * The fast path uses conservative alloc_flags to succeed only until
	 * kswapd needs to be woken up, and to avoid the cost of setting up
	 * alloc_flags precisely. So we do that now.
	 */
	alloc_flags = gfp_to_alloc_flags(gfp_mask);

	/*
	 * We need to recalculate the starting point for the zonelist iterator
	 * because we might have used different nodemask in the fast path, or
	 * there was a cpuset modification and we are retrying - otherwise we
	 * could end up iterating over non-eligible zones endlessly.
	 */
	ac->preferred_zoneref = first_zones_zonelist(ac->zonelist,
					ac->high_zoneidx, ac->nodemask);
	if (!ac->preferred_zoneref->zone)
		goto nopage;

	if (alloc_flags & ALLOC_KSWAPD)
		wake_all_kswapds(order, gfp_mask, ac);

	/*
	 * The adjusted alloc_flags might result in immediate success, so try
	 * that first
	 */
	page = get_page_from_freelist(gfp_mask, order, alloc_flags, ac);
	if (page)
		goto got_pg;

	/*
	 * For costly allocations, try direct compaction first, as it's likely
	 * that we have enough base pages and don't need to reclaim. For non-
	 * movable high-order allocations, do that as well, as compaction will
	 * try prevent permanent fragmentation by migrating from blocks of the
	 * same migratetype.
	 * Don't try this for allocations that are allowed to ignore
	 * watermarks, as the ALLOC_NO_WATERMARKS attempt didn't yet happen.
	 */
	if (can_direct_reclaim &&
			(costly_order ||
			   (order > 0 && ac->migratetype != MIGRATE_MOVABLE))
			&& !gfp_pfmemalloc_allowed(gfp_mask)) {
		page = __alloc_pages_direct_compact(gfp_mask, order,
						alloc_flags, ac,
						INIT_COMPACT_PRIORITY,
						&compact_result);
		if (page)
			goto got_pg;

		/*
		 * Checks for costly allocations with __GFP_NORETRY, which
		 * includes THP page fault allocations
		 */
		if (costly_order && (gfp_mask & __GFP_NORETRY)) {
			/*
			 * If compaction is deferred for high-order allocations,
			 * it is because sync compaction recently failed. If
			 * this is the case and the caller requested a THP
			 * allocation, we do not want to heavily disrupt the
			 * system, so we fail the allocation instead of entering
			 * direct reclaim.
			 */
			if (compact_result == COMPACT_DEFERRED)
				goto nopage;

			/*
			 * Looks like reclaim/compaction is worth trying, but
			 * sync compaction could be very expensive, so keep
			 * using async compaction.
			 */
			compact_priority = INIT_COMPACT_PRIORITY;
		}
	}

retry:
	/* Ensure kswapd doesn't accidentally go to sleep as long as we loop */
	if (alloc_flags & ALLOC_KSWAPD)
		wake_all_kswapds(order, gfp_mask, ac);

	reserve_flags = __gfp_pfmemalloc_flags(gfp_mask);
	if (reserve_flags)
		alloc_flags = reserve_flags;

	/*
	 * Reset the nodemask and zonelist iterators if memory policies can be
	 * ignored. These allocations are high priority and system rather than
	 * user oriented.
	 */
	if (!(alloc_flags & ALLOC_CPUSET) || reserve_flags) {
		ac->nodemask = NULL;
		ac->preferred_zoneref = first_zones_zonelist(ac->zonelist,
					ac->high_zoneidx, ac->nodemask);
	}

	/* Attempt with potentially adjusted zonelist and alloc_flags */
	page = get_page_from_freelist(gfp_mask, order, alloc_flags, ac);
	if (page)
		goto got_pg;

	/* Caller is not willing to reclaim, we can't balance anything */
	if (!can_direct_reclaim)
		goto nopage;

	/* Avoid recursion of direct reclaim */
	if (current->flags & PF_MEMALLOC)
		goto nopage;

	if (fatal_signal_pending(current) && !(gfp_mask & __GFP_NOFAIL))
		goto nopage;

	/* Try direct reclaim and then allocating */
	page = __alloc_pages_direct_reclaim(gfp_mask, order, alloc_flags, ac,
							&did_some_progress);
	if (page)
		goto got_pg;

	/* Try direct compaction and then allocating */
	page = __alloc_pages_direct_compact(gfp_mask, order, alloc_flags, ac,
					compact_priority, &compact_result);
	if (page)
		goto got_pg;

	/* Do not loop if specifically requested */
	if (gfp_mask & __GFP_NORETRY)
		goto nopage;

	/*
	 * Do not retry costly high order allocations unless they are
	 * __GFP_RETRY_MAYFAIL
	 */
	if (costly_order && !(gfp_mask & __GFP_RETRY_MAYFAIL))
		goto nopage;

	if (should_reclaim_retry(gfp_mask, order, ac, alloc_flags,
				 did_some_progress > 0, &no_progress_loops))
		goto retry;

	/*
	 * It doesn't make any sense to retry for the compaction if the order-0
	 * reclaim is not able to make any progress because the current
	 * implementation of the compaction depends on the sufficient amount
	 * of free memory (see __compaction_suitable)
	 */
	if ((did_some_progress > 0 ||
			IS_ENABLED(CONFIG_HAVE_LOW_MEMORY_KILLER)) &&
			should_compact_retry(ac, order, alloc_flags,
				compact_result, &compact_priority,
				&compaction_retries))
		goto retry;

	if (order <= PAGE_ALLOC_COSTLY_ORDER && should_ulmk_retry(gfp_mask))
		goto retry;

	/* Deal with possible cpuset update races before we start OOM killing */
	if (check_retry_cpuset(cpuset_mems_cookie, ac))
		goto retry_cpuset;

	/* Reclaim has failed us, start killing things */
	page = __alloc_pages_may_oom(gfp_mask, order, ac, &did_some_progress);
	if (page)
		goto got_pg;

	/* Avoid allocations with no watermarks from looping endlessly */
	if (tsk_is_oom_victim(current) &&
	    (alloc_flags == ALLOC_OOM ||
	     (gfp_mask & __GFP_NOMEMALLOC)))
		goto nopage;

	/* Retry as long as the OOM killer is making progress */
	if (did_some_progress) {
		no_progress_loops = 0;
		goto retry;
	}

nopage:
	/* Deal with possible cpuset update races before we fail */
	if (check_retry_cpuset(cpuset_mems_cookie, ac))
		goto retry_cpuset;

	/*
	 * Make sure that __GFP_NOFAIL request doesn't leak out and make sure
	 * we always retry
	 */
	if (gfp_mask & __GFP_NOFAIL) {
		/*
		 * All existing users of the __GFP_NOFAIL are blockable, so warn
		 * of any new users that actually require GFP_NOWAIT
		 */
		if (WARN_ON_ONCE(!can_direct_reclaim))
			goto fail;

		/*
		 * PF_MEMALLOC request from this context is rather bizarre
		 * because we cannot reclaim anything and only can loop waiting
		 * for somebody to do a work for us
		 */
		WARN_ON_ONCE(current->flags & PF_MEMALLOC);

		/*
		 * non failing costly orders are a hard requirement which we
		 * are not prepared for much so let's warn about these users
		 * so that we can identify them and convert them to something
		 * else.
		 */
		WARN_ON_ONCE(order > PAGE_ALLOC_COSTLY_ORDER);

		/*
		 * Help non-failing allocations by giving them access to memory
		 * reserves but do not use ALLOC_NO_WATERMARKS because this
		 * could deplete whole memory reserves which would just make
		 * the situation worse
		 */
		page = __alloc_pages_cpuset_fallback(gfp_mask, order, ALLOC_HARDER, ac);
		if (page)
			goto got_pg;

		cond_resched();
		goto retry;
	}
fail:
	warn_alloc(gfp_mask, ac->nodemask,
			"page allocation failure: order:%u", order);
got_pg:
	return page;
}

static inline bool prepare_alloc_pages(gfp_t gfp_mask, unsigned int order,
		int preferred_nid, nodemask_t *nodemask,
		struct alloc_context *ac, gfp_t *alloc_mask,
		unsigned int *alloc_flags)
{
	ac->high_zoneidx = gfp_zone(gfp_mask);
	ac->zonelist = node_zonelist(preferred_nid, gfp_mask);
	ac->nodemask = nodemask;
	ac->migratetype = gfpflags_to_migratetype(gfp_mask);

	if (cpusets_enabled()) {
		*alloc_mask |= __GFP_HARDWALL;
		if (!ac->nodemask)
			ac->nodemask = &cpuset_current_mems_allowed;
		else
			*alloc_flags |= ALLOC_CPUSET;
	}

	fs_reclaim_acquire(gfp_mask);
	fs_reclaim_release(gfp_mask);

	might_sleep_if(gfp_mask & __GFP_DIRECT_RECLAIM);

	if (should_fail_alloc_page(gfp_mask, order))
		return false;

	if (IS_ENABLED(CONFIG_CMA) && ac->migratetype == MIGRATE_MOVABLE &&
			(gfp_mask & __GFP_CMA))
		*alloc_flags |= ALLOC_CMA;

	return true;
}

/* Determine whether to spread dirty pages and what the first usable zone */
static inline void finalise_ac(gfp_t gfp_mask, struct alloc_context *ac)
{
	/* Dirty zone balancing only done in the fast path */
	ac->spread_dirty_pages = (gfp_mask & __GFP_WRITE);

	/*
	 * The preferred zone is used for statistics but crucially it is
	 * also used as the starting point for the zonelist iterator. It
	 * may get reset for allocations that ignore memory policies.
	 */
	ac->preferred_zoneref = first_zones_zonelist(ac->zonelist,
					ac->high_zoneidx, ac->nodemask);
}

/*
 * This is the 'heart' of the zoned buddy allocator.
 */
struct page *
__alloc_pages_nodemask(gfp_t gfp_mask, unsigned int order, int preferred_nid,
							nodemask_t *nodemask)
{
	struct page *page;
	unsigned int alloc_flags = ALLOC_WMARK_LOW;
	gfp_t alloc_mask; /* The gfp_t that was actually used for allocation */
	struct alloc_context ac = { };

	/*
	 * There are several places where we assume that the order value is sane
	 * so bail out early if the request is out of bound.
	 */
	if (unlikely(order >= MAX_ORDER)) {
		WARN_ON_ONCE(!(gfp_mask & __GFP_NOWARN));
		return NULL;
	}

	gfp_mask &= gfp_allowed_mask;
	alloc_mask = gfp_mask;
	if (!prepare_alloc_pages(gfp_mask, order, preferred_nid, nodemask, &ac, &alloc_mask, &alloc_flags))
		return NULL;

	finalise_ac(gfp_mask, &ac);

	/*
	 * Forbid the first pass from falling back to types that fragment
	 * memory until all local zones are considered.
	 */
	alloc_flags |= alloc_flags_nofragment(ac.preferred_zoneref->zone, gfp_mask);

	/* First allocation attempt */
	page = get_page_from_freelist(alloc_mask, order, alloc_flags, &ac);
	if (likely(page))
		goto out;

	/*
	 * Apply scoped allocation constraints. This is mainly about GFP_NOFS
	 * resp. GFP_NOIO which has to be inherited for all allocation requests
	 * from a particular context which has been marked by
	 * memalloc_no{fs,io}_{save,restore}.
	 */
	alloc_mask = current_gfp_context(gfp_mask);
	ac.spread_dirty_pages = false;

	/*
	 * Restore the original nodemask if it was potentially replaced with
	 * &cpuset_current_mems_allowed to optimize the fast-path attempt.
	 */
	if (unlikely(ac.nodemask != nodemask))
		ac.nodemask = nodemask;

	page = __alloc_pages_slowpath(alloc_mask, order, &ac);

out:
	if (memcg_kmem_enabled() && (gfp_mask & __GFP_ACCOUNT) && page &&
	    unlikely(memcg_kmem_charge(page, gfp_mask, order) != 0)) {
		__free_pages(page, order);
		page = NULL;
	}

	trace_mm_page_alloc(page, order, alloc_mask, ac.migratetype);

	return page;
}
EXPORT_SYMBOL(__alloc_pages_nodemask);

/*
 * Common helper functions. Never use with __GFP_HIGHMEM because the returned
 * address cannot represent highmem pages. Use alloc_pages and then kmap if
 * you need to access high mem.
 */
unsigned long __get_free_pages(gfp_t gfp_mask, unsigned int order)
{
	struct page *page;

	page = alloc_pages(gfp_mask & ~__GFP_HIGHMEM, order);
	if (!page)
		return 0;
	return (unsigned long) page_address(page);
}
EXPORT_SYMBOL(__get_free_pages);

unsigned long get_zeroed_page(gfp_t gfp_mask)
{
	return __get_free_pages(gfp_mask | __GFP_ZERO, 0);
}
EXPORT_SYMBOL(get_zeroed_page);

static inline void free_the_page(struct page *page, unsigned int order)
{
	if (order == 0)		/* Via pcp? */
		free_unref_page(page);
	else
		__free_pages_ok(page, order);
}

void __free_pages(struct page *page, unsigned int order)
{
	if (put_page_testzero(page))
		free_the_page(page, order);
}
EXPORT_SYMBOL(__free_pages);

void free_pages(unsigned long addr, unsigned int order)
{
	if (addr != 0) {
		VM_BUG_ON(!virt_addr_valid((void *)addr));
		__free_pages(virt_to_page((void *)addr), order);
	}
}

EXPORT_SYMBOL(free_pages);

/*
 * Page Fragment:
 *  An arbitrary-length arbitrary-offset area of memory which resides
 *  within a 0 or higher order page.  Multiple fragments within that page
 *  are individually refcounted, in the page's reference counter.
 *
 * The page_frag functions below provide a simple allocation framework for
 * page fragments.  This is used by the network stack and network device
 * drivers to provide a backing region of memory for use as either an
 * sk_buff->head, or to be used in the "frags" portion of skb_shared_info.
 */
static struct page *__page_frag_cache_refill(struct page_frag_cache *nc,
					     gfp_t gfp_mask)
{
	struct page *page = NULL;
	gfp_t gfp = gfp_mask;

#if (PAGE_SIZE < PAGE_FRAG_CACHE_MAX_SIZE)
	gfp_mask |= __GFP_COMP | __GFP_NOWARN | __GFP_NORETRY |
		    __GFP_NOMEMALLOC;
	page = alloc_pages_node(NUMA_NO_NODE, gfp_mask,
				PAGE_FRAG_CACHE_MAX_ORDER);
	nc->size = page ? PAGE_FRAG_CACHE_MAX_SIZE : PAGE_SIZE;
#endif
	if (unlikely(!page))
		page = alloc_pages_node(NUMA_NO_NODE, gfp, 0);

	nc->va = page ? page_address(page) : NULL;

	return page;
}

void __page_frag_cache_drain(struct page *page, unsigned int count)
{
	VM_BUG_ON_PAGE(page_ref_count(page) == 0, page);

	if (page_ref_sub_and_test(page, count))
		free_the_page(page, compound_order(page));
}
EXPORT_SYMBOL(__page_frag_cache_drain);

void *page_frag_alloc(struct page_frag_cache *nc,
		      unsigned int fragsz, gfp_t gfp_mask)
{
	unsigned int size = PAGE_SIZE;
	struct page *page;
	int offset;

	if (unlikely(!nc->va)) {
refill:
		page = __page_frag_cache_refill(nc, gfp_mask);
		if (!page)
			return NULL;

#if (PAGE_SIZE < PAGE_FRAG_CACHE_MAX_SIZE)
		/* if size can vary use size else just use PAGE_SIZE */
		size = nc->size;
#endif
		/* Even if we own the page, we do not use atomic_set().
		 * This would break get_page_unless_zero() users.
		 */
		page_ref_add(page, size);

		/* reset page count bias and offset to start of new frag */
		nc->pfmemalloc = page_is_pfmemalloc(page);
		nc->pagecnt_bias = size + 1;
		nc->offset = size;
	}

	offset = nc->offset - fragsz;
	if (unlikely(offset < 0)) {
		page = virt_to_page(nc->va);

		if (!page_ref_sub_and_test(page, nc->pagecnt_bias))
			goto refill;

#if (PAGE_SIZE < PAGE_FRAG_CACHE_MAX_SIZE)
		/* if size can vary use size else just use PAGE_SIZE */
		size = nc->size;
#endif
		/* OK, page count is 0, we can safely set it */
		set_page_count(page, size + 1);

		/* reset page count bias and offset to start of new frag */
		nc->pagecnt_bias = size + 1;
		offset = size - fragsz;
	}

	nc->pagecnt_bias--;
	nc->offset = offset;

	return nc->va + offset;
}
EXPORT_SYMBOL(page_frag_alloc);

/*
 * Frees a page fragment allocated out of either a compound or order 0 page.
 */
void page_frag_free(void *addr)
{
	struct page *page = virt_to_head_page(addr);

	if (unlikely(put_page_testzero(page)))
		free_the_page(page, compound_order(page));
}
EXPORT_SYMBOL(page_frag_free);

static void *make_alloc_exact(unsigned long addr, unsigned int order,
		size_t size)
{
	if (addr) {
		unsigned long alloc_end = addr + (PAGE_SIZE << order);
		unsigned long used = addr + PAGE_ALIGN(size);

		split_page(virt_to_page((void *)addr), order);
		while (used < alloc_end) {
			free_page(used);
			used += PAGE_SIZE;
		}
	}
	return (void *)addr;
}

/**
 * alloc_pages_exact - allocate an exact number physically-contiguous pages.
 * @size: the number of bytes to allocate
 * @gfp_mask: GFP flags for the allocation
 *
 * This function is similar to alloc_pages(), except that it allocates the
 * minimum number of pages to satisfy the request.  alloc_pages() can only
 * allocate memory in power-of-two pages.
 *
 * This function is also limited by MAX_ORDER.
 *
 * Memory allocated by this function must be released by free_pages_exact().
 */
void *alloc_pages_exact(size_t size, gfp_t gfp_mask)
{
	unsigned int order = get_order(size);
	unsigned long addr;

	addr = __get_free_pages(gfp_mask, order);
	return make_alloc_exact(addr, order, size);
}
EXPORT_SYMBOL(alloc_pages_exact);

/**
 * alloc_pages_exact_nid - allocate an exact number of physically-contiguous
 *			   pages on a node.
 * @nid: the preferred node ID where memory should be allocated
 * @size: the number of bytes to allocate
 * @gfp_mask: GFP flags for the allocation
 *
 * Like alloc_pages_exact(), but try to allocate on node nid first before falling
 * back.
 */
void * __meminit alloc_pages_exact_nid(int nid, size_t size, gfp_t gfp_mask)
{
	unsigned int order = get_order(size);
	struct page *p = alloc_pages_node(nid, gfp_mask, order);
	if (!p)
		return NULL;
	return make_alloc_exact((unsigned long)page_address(p), order, size);
}

/**
 * free_pages_exact - release memory allocated via alloc_pages_exact()
 * @virt: the value returned by alloc_pages_exact.
 * @size: size of allocation, same value as passed to alloc_pages_exact().
 *
 * Release the memory allocated by a previous call to alloc_pages_exact.
 */
void free_pages_exact(void *virt, size_t size)
{
	unsigned long addr = (unsigned long)virt;
	unsigned long end = addr + PAGE_ALIGN(size);

	while (addr < end) {
		free_page(addr);
		addr += PAGE_SIZE;
	}
}
EXPORT_SYMBOL(free_pages_exact);

/**
 * nr_free_zone_pages - count number of pages beyond high watermark
 * @offset: The zone index of the highest zone
 *
 * nr_free_zone_pages() counts the number of counts pages which are beyond the
 * high watermark within all zones at or below a given zone index.  For each
 * zone, the number of pages is calculated as:
 *
 *     nr_free_zone_pages = managed_pages - high_pages
 */
static unsigned long nr_free_zone_pages(int offset)
{
	struct zoneref *z;
	struct zone *zone;

	/* Just pick one node, since fallback list is circular */
	unsigned long sum = 0;

	struct zonelist *zonelist = node_zonelist(numa_node_id(), GFP_KERNEL);

	for_each_zone_zonelist(zone, z, zonelist, offset) {
		unsigned long size = zone->managed_pages;
		unsigned long high = high_wmark_pages(zone);
		if (size > high)
			sum += size - high;
	}

	return sum;
}

/**
 * nr_free_buffer_pages - count number of pages beyond high watermark
 *
 * nr_free_buffer_pages() counts the number of pages which are beyond the high
 * watermark within ZONE_DMA and ZONE_NORMAL.
 */
unsigned long nr_free_buffer_pages(void)
{
	return nr_free_zone_pages(gfp_zone(GFP_USER));
}
EXPORT_SYMBOL_GPL(nr_free_buffer_pages);

/**
 * nr_free_pagecache_pages - count number of pages beyond high watermark
 *
 * nr_free_pagecache_pages() counts the number of pages which are beyond the
 * high watermark within all zones.
 */
unsigned long nr_free_pagecache_pages(void)
{
	return nr_free_zone_pages(gfp_zone(GFP_HIGHUSER_MOVABLE));
}

static inline void show_node(struct zone *zone)
{
	if (IS_ENABLED(CONFIG_NUMA))
		printk("Node %d ", zone_to_nid(zone));
}

long si_mem_available(void)
{
	long available;
	unsigned long pagecache;
	unsigned long wmark_low = 0;
	unsigned long pages[NR_LRU_LISTS];
	struct zone *zone;
	int lru;

	for (lru = LRU_BASE; lru < NR_LRU_LISTS; lru++)
		pages[lru] = global_node_page_state(NR_LRU_BASE + lru);

	for_each_zone(zone)
		wmark_low += low_wmark_pages(zone);

	/*
	 * Estimate the amount of memory available for userspace allocations,
	 * without causing swapping.
	 */
	available = global_zone_page_state(NR_FREE_PAGES) - totalreserve_pages;

	/*
	 * Not all the page cache can be freed, otherwise the system will
	 * start swapping. Assume at least half of the page cache, or the
	 * low watermark worth of cache, needs to stay.
	 */
	pagecache = pages[LRU_ACTIVE_FILE] + pages[LRU_INACTIVE_FILE];
	pagecache -= min(pagecache / 2, wmark_low);
	available += pagecache;

	/*
	 * Part of the reclaimable slab consists of items that are in use,
	 * and cannot be freed. Cap this estimate at the low watermark.
	 */
	available += global_node_page_state(NR_SLAB_RECLAIMABLE) -
		     min(global_node_page_state(NR_SLAB_RECLAIMABLE) / 2,
			 wmark_low);

	/*
	 * Part of the kernel memory, which can be released under memory
	 * pressure.
	 */
	available += global_node_page_state(NR_INDIRECTLY_RECLAIMABLE_BYTES) >>
		PAGE_SHIFT;

	if (available < 0)
		available = 0;
	return available;
}
EXPORT_SYMBOL_GPL(si_mem_available);

void si_meminfo(struct sysinfo *val)
{
	val->totalram = totalram_pages;
	val->sharedram = global_node_page_state(NR_SHMEM);
	val->freeram = global_zone_page_state(NR_FREE_PAGES);
	val->bufferram = nr_blockdev_pages();
	val->totalhigh = totalhigh_pages;
	val->freehigh = nr_free_highpages();
	val->mem_unit = PAGE_SIZE;
}

EXPORT_SYMBOL(si_meminfo);

#ifdef CONFIG_NUMA
void si_meminfo_node(struct sysinfo *val, int nid)
{
	int zone_type;		/* needs to be signed */
	unsigned long managed_pages = 0;
	unsigned long managed_highpages = 0;
	unsigned long free_highpages = 0;
	pg_data_t *pgdat = NODE_DATA(nid);

	for (zone_type = 0; zone_type < MAX_NR_ZONES; zone_type++)
		managed_pages += pgdat->node_zones[zone_type].managed_pages;
	val->totalram = managed_pages;
	val->sharedram = node_page_state(pgdat, NR_SHMEM);
	val->freeram = sum_zone_node_page_state(nid, NR_FREE_PAGES);
#ifdef CONFIG_HIGHMEM
	for (zone_type = 0; zone_type < MAX_NR_ZONES; zone_type++) {
		struct zone *zone = &pgdat->node_zones[zone_type];

		if (is_highmem(zone)) {
			managed_highpages += zone->managed_pages;
			free_highpages += zone_page_state(zone, NR_FREE_PAGES);
		}
	}
	val->totalhigh = managed_highpages;
	val->freehigh = free_highpages;
#else
	val->totalhigh = managed_highpages;
	val->freehigh = free_highpages;
#endif
	val->mem_unit = PAGE_SIZE;
}
#endif

/*
 * Determine whether the node should be displayed or not, depending on whether
 * SHOW_MEM_FILTER_NODES was passed to show_free_areas().
 */
static bool show_mem_node_skip(unsigned int flags, int nid, nodemask_t *nodemask)
{
	if (!(flags & SHOW_MEM_FILTER_NODES))
		return false;

	/*
	 * no node mask - aka implicit memory numa policy. Do not bother with
	 * the synchronization - read_mems_allowed_begin - because we do not
	 * have to be precise here.
	 */
	if (!nodemask)
		nodemask = &cpuset_current_mems_allowed;

	return !node_isset(nid, *nodemask);
}

#define K(x) ((x) << (PAGE_SHIFT-10))

static void show_migration_types(unsigned char type)
{
	static const char types[MIGRATE_TYPES] = {
		[MIGRATE_UNMOVABLE]	= 'U',
		[MIGRATE_MOVABLE]	= 'M',
		[MIGRATE_RECLAIMABLE]	= 'E',
		[MIGRATE_HIGHATOMIC]	= 'H',
#ifdef CONFIG_CMA
		[MIGRATE_CMA]		= 'C',
#endif
#ifdef CONFIG_MEMORY_ISOLATION
		[MIGRATE_ISOLATE]	= 'I',
#endif
	};
	char tmp[MIGRATE_TYPES + 1];
	char *p = tmp;
	int i;

	for (i = 0; i < MIGRATE_TYPES; i++) {
		if (type & (1 << i))
			*p++ = types[i];
	}

	*p = '\0';
	printk(KERN_CONT "(%s) ", tmp);
}

/*
 * Show free area list (used inside shift_scroll-lock stuff)
 * We also calculate the percentage fragmentation. We do this by counting the
 * memory on each free list with the exception of the first item on the list.
 *
 * Bits in @filter:
 * SHOW_MEM_FILTER_NODES: suppress nodes that are not allowed by current's
 *   cpuset.
 */
void show_free_areas(unsigned int filter, nodemask_t *nodemask)
{
	unsigned long free_pcp = 0;
	int cpu;
	struct zone *zone;
	pg_data_t *pgdat;

	for_each_populated_zone(zone) {
		if (show_mem_node_skip(filter, zone_to_nid(zone), nodemask))
			continue;

		for_each_online_cpu(cpu)
			free_pcp += per_cpu_ptr(zone->pageset, cpu)->pcp.count;
	}

	printk("active_anon:%lu inactive_anon:%lu isolated_anon:%lu\n"
		" active_file:%lu inactive_file:%lu isolated_file:%lu\n"
		" unevictable:%lu dirty:%lu writeback:%lu unstable:%lu\n"
		" slab_reclaimable:%lu slab_unreclaimable:%lu\n"
		" mapped:%lu shmem:%lu pagetables:%lu bounce:%lu\n"
		" free:%lu free_pcp:%lu free_cma:%lu\n",
		global_node_page_state(NR_ACTIVE_ANON),
		global_node_page_state(NR_INACTIVE_ANON),
		global_node_page_state(NR_ISOLATED_ANON),
		global_node_page_state(NR_ACTIVE_FILE),
		global_node_page_state(NR_INACTIVE_FILE),
		global_node_page_state(NR_ISOLATED_FILE),
		global_node_page_state(NR_UNEVICTABLE),
		global_node_page_state(NR_FILE_DIRTY),
		global_node_page_state(NR_WRITEBACK),
		global_node_page_state(NR_UNSTABLE_NFS),
		global_node_page_state(NR_SLAB_RECLAIMABLE),
		global_node_page_state(NR_SLAB_UNRECLAIMABLE),
		global_node_page_state(NR_FILE_MAPPED),
		global_node_page_state(NR_SHMEM),
		global_zone_page_state(NR_PAGETABLE),
		global_zone_page_state(NR_BOUNCE),
		global_zone_page_state(NR_FREE_PAGES),
		free_pcp,
		global_zone_page_state(NR_FREE_CMA_PAGES));

	for_each_online_pgdat(pgdat) {
		if (show_mem_node_skip(filter, pgdat->node_id, nodemask))
			continue;

		printk("Node %d"
			" active_anon:%lukB"
			" inactive_anon:%lukB"
			" active_file:%lukB"
			" inactive_file:%lukB"
			" unevictable:%lukB"
			" isolated(anon):%lukB"
			" isolated(file):%lukB"
			" mapped:%lukB"
			" dirty:%lukB"
			" writeback:%lukB"
			" shmem:%lukB"
#ifdef CONFIG_TRANSPARENT_HUGEPAGE
			" shmem_thp: %lukB"
			" shmem_pmdmapped: %lukB"
			" anon_thp: %lukB"
#endif
			" writeback_tmp:%lukB"
			" unstable:%lukB"
			" all_unreclaimable? %s"
			"\n",
			pgdat->node_id,
			K(node_page_state(pgdat, NR_ACTIVE_ANON)),
			K(node_page_state(pgdat, NR_INACTIVE_ANON)),
			K(node_page_state(pgdat, NR_ACTIVE_FILE)),
			K(node_page_state(pgdat, NR_INACTIVE_FILE)),
			K(node_page_state(pgdat, NR_UNEVICTABLE)),
			K(node_page_state(pgdat, NR_ISOLATED_ANON)),
			K(node_page_state(pgdat, NR_ISOLATED_FILE)),
			K(node_page_state(pgdat, NR_FILE_MAPPED)),
			K(node_page_state(pgdat, NR_FILE_DIRTY)),
			K(node_page_state(pgdat, NR_WRITEBACK)),
			K(node_page_state(pgdat, NR_SHMEM)),
#ifdef CONFIG_TRANSPARENT_HUGEPAGE
			K(node_page_state(pgdat, NR_SHMEM_THPS) * HPAGE_PMD_NR),
			K(node_page_state(pgdat, NR_SHMEM_PMDMAPPED)
					* HPAGE_PMD_NR),
			K(node_page_state(pgdat, NR_ANON_THPS) * HPAGE_PMD_NR),
#endif
			K(node_page_state(pgdat, NR_WRITEBACK_TEMP)),
			K(node_page_state(pgdat, NR_UNSTABLE_NFS)),
			pgdat->kswapd_failures >= MAX_RECLAIM_RETRIES ?
				"yes" : "no");
	}

	for_each_populated_zone(zone) {
		int i;

		if (show_mem_node_skip(filter, zone_to_nid(zone), nodemask))
			continue;

		free_pcp = 0;
		for_each_online_cpu(cpu)
			free_pcp += per_cpu_ptr(zone->pageset, cpu)->pcp.count;

		show_node(zone);
		printk(KERN_CONT
			"%s"
			" free:%lukB"
			" min:%lukB"
			" low:%lukB"
			" high:%lukB"
			" active_anon:%lukB"
			" inactive_anon:%lukB"
			" active_file:%lukB"
			" inactive_file:%lukB"
			" unevictable:%lukB"
			" writepending:%lukB"
			" present:%lukB"
			" managed:%lukB"
			" mlocked:%lukB"
			" kernel_stack:%lukB"
			" pagetables:%lukB"
			" bounce:%lukB"
			" free_pcp:%lukB"
			" local_pcp:%ukB"
			" free_cma:%lukB"
			"\n",
			zone->name,
			K(zone_page_state(zone, NR_FREE_PAGES)),
			K(min_wmark_pages(zone)),
			K(low_wmark_pages(zone)),
			K(high_wmark_pages(zone)),
			K(zone_page_state(zone, NR_ZONE_ACTIVE_ANON)),
			K(zone_page_state(zone, NR_ZONE_INACTIVE_ANON)),
			K(zone_page_state(zone, NR_ZONE_ACTIVE_FILE)),
			K(zone_page_state(zone, NR_ZONE_INACTIVE_FILE)),
			K(zone_page_state(zone, NR_ZONE_UNEVICTABLE)),
			K(zone_page_state(zone, NR_ZONE_WRITE_PENDING)),
			K(zone->present_pages),
			K(zone->managed_pages),
			K(zone_page_state(zone, NR_MLOCK)),
			zone_page_state(zone, NR_KERNEL_STACK_KB),
			K(zone_page_state(zone, NR_PAGETABLE)),
			K(zone_page_state(zone, NR_BOUNCE)),
			K(free_pcp),
			K(this_cpu_read(zone->pageset->pcp.count)),
			K(zone_page_state(zone, NR_FREE_CMA_PAGES)));
		printk("lowmem_reserve[]:");
		for (i = 0; i < MAX_NR_ZONES; i++)
			printk(KERN_CONT " %ld", zone->lowmem_reserve[i]);
		printk(KERN_CONT "\n");
	}

	for_each_populated_zone(zone) {
		unsigned int order;
		unsigned long nr[MAX_ORDER], flags, total = 0;
		unsigned char types[MAX_ORDER];

		if (show_mem_node_skip(filter, zone_to_nid(zone), nodemask))
			continue;
		show_node(zone);
		printk(KERN_CONT "%s: ", zone->name);

		spin_lock_irqsave(&zone->lock, flags);
		for (order = 0; order < MAX_ORDER; order++) {
			struct free_area *area = &zone->free_area[order];
			int type;

			nr[order] = area->nr_free;
			total += nr[order] << order;

			types[order] = 0;
			for (type = 0; type < MIGRATE_TYPES; type++) {
				if (!list_empty(&area->free_list[type]))
					types[order] |= 1 << type;
			}
		}
		spin_unlock_irqrestore(&zone->lock, flags);
		for (order = 0; order < MAX_ORDER; order++) {
			printk(KERN_CONT "%lu*%lukB ",
			       nr[order], K(1UL) << order);
			if (nr[order])
				show_migration_types(types[order]);
		}
		printk(KERN_CONT "= %lukB\n", K(total));
	}

	hugetlb_show_meminfo();

	printk("%ld total pagecache pages\n", global_node_page_state(NR_FILE_PAGES));

	show_swap_cache_info();
}

static void zoneref_set_zone(struct zone *zone, struct zoneref *zoneref)
{
	zoneref->zone = zone;
	zoneref->zone_idx = zone_idx(zone);
}

/*
 * Builds allocation fallback zone lists.
 *
 * Add all populated zones of a node to the zonelist.
 */
static int build_zonerefs_node(pg_data_t *pgdat, struct zoneref *zonerefs)
{
	struct zone *zone;
	enum zone_type zone_type = MAX_NR_ZONES;
	int nr_zones = 0;

	do {
		zone_type--;
		zone = pgdat->node_zones + zone_type;
		if (managed_zone(zone)) {
			zoneref_set_zone(zone, &zonerefs[nr_zones++]);
			check_highest_zone(zone_type);
		}
	} while (zone_type);

	return nr_zones;
}

#ifdef CONFIG_NUMA

static int __parse_numa_zonelist_order(char *s)
{
	/*
	 * We used to support different zonlists modes but they turned
	 * out to be just not useful. Let's keep the warning in place
	 * if somebody still use the cmd line parameter so that we do
	 * not fail it silently
	 */
	if (!(*s == 'd' || *s == 'D' || *s == 'n' || *s == 'N')) {
		pr_warn("Ignoring unsupported numa_zonelist_order value:  %s\n", s);
		return -EINVAL;
	}
	return 0;
}

static __init int setup_numa_zonelist_order(char *s)
{
	if (!s)
		return 0;

	return __parse_numa_zonelist_order(s);
}
early_param("numa_zonelist_order", setup_numa_zonelist_order);

char numa_zonelist_order[] = "Node";

/*
 * sysctl handler for numa_zonelist_order
 */
int numa_zonelist_order_handler(struct ctl_table *table, int write,
		void __user *buffer, size_t *length,
		loff_t *ppos)
{
	char *str;
	int ret;

	if (!write)
		return proc_dostring(table, write, buffer, length, ppos);
	str = memdup_user_nul(buffer, 16);
	if (IS_ERR(str))
		return PTR_ERR(str);

	ret = __parse_numa_zonelist_order(str);
	kfree(str);
	return ret;
}


#define MAX_NODE_LOAD (nr_online_nodes)
static int node_load[MAX_NUMNODES];

/**
 * find_next_best_node - find the next node that should appear in a given node's fallback list
 * @node: node whose fallback list we're appending
 * @used_node_mask: nodemask_t of already used nodes
 *
 * We use a number of factors to determine which is the next node that should
 * appear on a given node's fallback list.  The node should not have appeared
 * already in @node's fallback list, and it should be the next closest node
 * according to the distance array (which contains arbitrary distance values
 * from each node to each node in the system), and should also prefer nodes
 * with no CPUs, since presumably they'll have very little allocation pressure
 * on them otherwise.
 * It returns -1 if no node is found.
 */
static int find_next_best_node(int node, nodemask_t *used_node_mask)
{
	int n, val;
	int min_val = INT_MAX;
	int best_node = NUMA_NO_NODE;
	const struct cpumask *tmp = cpumask_of_node(0);

	/* Use the local node if we haven't already */
	if (!node_isset(node, *used_node_mask)) {
		node_set(node, *used_node_mask);
		return node;
	}

	for_each_node_state(n, N_MEMORY) {

		/* Don't want a node to appear more than once */
		if (node_isset(n, *used_node_mask))
			continue;

		/* Use the distance array to find the distance */
		val = node_distance(node, n);

		/* Penalize nodes under us ("prefer the next node") */
		val += (n < node);

		/* Give preference to headless and unused nodes */
		tmp = cpumask_of_node(n);
		if (!cpumask_empty(tmp))
			val += PENALTY_FOR_NODE_WITH_CPUS;

		/* Slight preference for less loaded node */
		val *= (MAX_NODE_LOAD*MAX_NUMNODES);
		val += node_load[n];

		if (val < min_val) {
			min_val = val;
			best_node = n;
		}
	}

	if (best_node >= 0)
		node_set(best_node, *used_node_mask);

	return best_node;
}


/*
 * Build zonelists ordered by node and zones within node.
 * This results in maximum locality--normal zone overflows into local
 * DMA zone, if any--but risks exhausting DMA zone.
 */
static void build_zonelists_in_node_order(pg_data_t *pgdat, int *node_order,
		unsigned nr_nodes)
{
	struct zoneref *zonerefs;
	int i;

	zonerefs = pgdat->node_zonelists[ZONELIST_FALLBACK]._zonerefs;

	for (i = 0; i < nr_nodes; i++) {
		int nr_zones;

		pg_data_t *node = NODE_DATA(node_order[i]);

		nr_zones = build_zonerefs_node(node, zonerefs);
		zonerefs += nr_zones;
	}
	zonerefs->zone = NULL;
	zonerefs->zone_idx = 0;
}

/*
 * Build gfp_thisnode zonelists
 */
static void build_thisnode_zonelists(pg_data_t *pgdat)
{
	struct zoneref *zonerefs;
	int nr_zones;

	zonerefs = pgdat->node_zonelists[ZONELIST_NOFALLBACK]._zonerefs;
	nr_zones = build_zonerefs_node(pgdat, zonerefs);
	zonerefs += nr_zones;
	zonerefs->zone = NULL;
	zonerefs->zone_idx = 0;
}

/*
 * Build zonelists ordered by zone and nodes within zones.
 * This results in conserving DMA zone[s] until all Normal memory is
 * exhausted, but results in overflowing to remote node while memory
 * may still exist in local DMA zone.
 */

static void build_zonelists(pg_data_t *pgdat)
{
	static int node_order[MAX_NUMNODES];
	int node, load, nr_nodes = 0;
	nodemask_t used_mask;
	int local_node, prev_node;

	/* NUMA-aware ordering of nodes */
	local_node = pgdat->node_id;
	load = nr_online_nodes;
	prev_node = local_node;
	nodes_clear(used_mask);

	memset(node_order, 0, sizeof(node_order));
	while ((node = find_next_best_node(local_node, &used_mask)) >= 0) {
		/*
		 * We don't want to pressure a particular node.
		 * So adding penalty to the first node in same
		 * distance group to make it round-robin.
		 */
		if (node_distance(local_node, node) !=
		    node_distance(local_node, prev_node))
			node_load[node] = load;

		node_order[nr_nodes++] = node;
		prev_node = node;
		load--;
	}

	build_zonelists_in_node_order(pgdat, node_order, nr_nodes);
	build_thisnode_zonelists(pgdat);
}

#ifdef CONFIG_HAVE_MEMORYLESS_NODES
/*
 * Return node id of node used for "local" allocations.
 * I.e., first node id of first zone in arg node's generic zonelist.
 * Used for initializing percpu 'numa_mem', which is used primarily
 * for kernel allocations, so use GFP_KERNEL flags to locate zonelist.
 */
int local_memory_node(int node)
{
	struct zoneref *z;

	z = first_zones_zonelist(node_zonelist(node, GFP_KERNEL),
				   gfp_zone(GFP_KERNEL),
				   NULL);
	return zone_to_nid(z->zone);
}
#endif

static void setup_min_unmapped_ratio(void);
static void setup_min_slab_ratio(void);
#else	/* CONFIG_NUMA */

static void build_zonelists(pg_data_t *pgdat)
{
	int node, local_node;
	struct zoneref *zonerefs;
	int nr_zones;

	local_node = pgdat->node_id;

	zonerefs = pgdat->node_zonelists[ZONELIST_FALLBACK]._zonerefs;
	nr_zones = build_zonerefs_node(pgdat, zonerefs);
	zonerefs += nr_zones;

	/*
	 * Now we build the zonelist so that it contains the zones
	 * of all the other nodes.
	 * We don't want to pressure a particular node, so when
	 * building the zones for node N, we make sure that the
	 * zones coming right after the local ones are those from
	 * node N+1 (modulo N)
	 */
	for (node = local_node + 1; node < MAX_NUMNODES; node++) {
		if (!node_online(node))
			continue;
		nr_zones = build_zonerefs_node(NODE_DATA(node), zonerefs);
		zonerefs += nr_zones;
	}
	for (node = 0; node < local_node; node++) {
		if (!node_online(node))
			continue;
		nr_zones = build_zonerefs_node(NODE_DATA(node), zonerefs);
		zonerefs += nr_zones;
	}

	zonerefs->zone = NULL;
	zonerefs->zone_idx = 0;
}

#endif	/* CONFIG_NUMA */

/*
 * Boot pageset table. One per cpu which is going to be used for all
 * zones and all nodes. The parameters will be set in such a way
 * that an item put on a list will immediately be handed over to
 * the buddy list. This is safe since pageset manipulation is done
 * with interrupts disabled.
 *
 * The boot_pagesets must be kept even after bootup is complete for
 * unused processors and/or zones. They do play a role for bootstrapping
 * hotplugged processors.
 *
 * zoneinfo_show() and maybe other functions do
 * not check if the processor is online before following the pageset pointer.
 * Other parts of the kernel may not check if the zone is available.
 */
static void setup_pageset(struct per_cpu_pageset *p, unsigned long batch);
static DEFINE_PER_CPU(struct per_cpu_pageset, boot_pageset);
static DEFINE_PER_CPU(struct per_cpu_nodestat, boot_nodestats);

static void __build_all_zonelists(void *data)
{
	int nid;
	int __maybe_unused cpu;
	pg_data_t *self = data;
	static DEFINE_SPINLOCK(lock);

	spin_lock(&lock);

#ifdef CONFIG_NUMA
	memset(node_load, 0, sizeof(node_load));
#endif

	/*
	 * This node is hotadded and no memory is yet present.   So just
	 * building zonelists is fine - no need to touch other nodes.
	 */
	if (self && !node_online(self->node_id)) {
		build_zonelists(self);
	} else {
		for_each_online_node(nid) {
			pg_data_t *pgdat = NODE_DATA(nid);

			build_zonelists(pgdat);
		}

#ifdef CONFIG_HAVE_MEMORYLESS_NODES
		/*
		 * We now know the "local memory node" for each node--
		 * i.e., the node of the first zone in the generic zonelist.
		 * Set up numa_mem percpu variable for on-line cpus.  During
		 * boot, only the boot cpu should be on-line;  we'll init the
		 * secondary cpus' numa_mem as they come on-line.  During
		 * node/memory hotplug, we'll fixup all on-line cpus.
		 */
		for_each_online_cpu(cpu)
			set_cpu_numa_mem(cpu, local_memory_node(cpu_to_node(cpu)));
#endif
	}

	spin_unlock(&lock);
}

static noinline void __init
build_all_zonelists_init(void)
{
	int cpu;

	__build_all_zonelists(NULL);

	/*
	 * Initialize the boot_pagesets that are going to be used
	 * for bootstrapping processors. The real pagesets for
	 * each zone will be allocated later when the per cpu
	 * allocator is available.
	 *
	 * boot_pagesets are used also for bootstrapping offline
	 * cpus if the system is already booted because the pagesets
	 * are needed to initialize allocators on a specific cpu too.
	 * F.e. the percpu allocator needs the page allocator which
	 * needs the percpu allocator in order to allocate its pagesets
	 * (a chicken-egg dilemma).
	 */
	for_each_possible_cpu(cpu)
		setup_pageset(&per_cpu(boot_pageset, cpu), 0);

	mminit_verify_zonelist();
	cpuset_init_current_mems_allowed();
}

/*
 * unless system_state == SYSTEM_BOOTING.
 *
 * __ref due to call of __init annotated helper build_all_zonelists_init
 * [protected by SYSTEM_BOOTING].
 */
void __ref build_all_zonelists(pg_data_t *pgdat)
{
	if (system_state == SYSTEM_BOOTING) {
		build_all_zonelists_init();
	} else {
		__build_all_zonelists(pgdat);
		/* cpuset refresh routine should be here */
	}
	vm_total_pages = nr_free_pagecache_pages();
	/*
	 * Disable grouping by mobility if the number of pages in the
	 * system is too low to allow the mechanism to work. It would be
	 * more accurate, but expensive to check per-zone. This check is
	 * made on memory-hotadd so a system can start with mobility
	 * disabled and enable it later
	 */
	if (vm_total_pages < (pageblock_nr_pages * MIGRATE_TYPES))
		page_group_by_mobility_disabled = 1;
	else
		page_group_by_mobility_disabled = 0;

	pr_info("Built %i zonelists, mobility grouping %s.  Total pages: %ld\n",
		nr_online_nodes,
		page_group_by_mobility_disabled ? "off" : "on",
		vm_total_pages);
#ifdef CONFIG_NUMA
	pr_info("Policy zone: %s\n", zone_names[policy_zone]);
#endif
}

/*
 * Initially all pages are reserved - free ones are freed
 * up by free_all_bootmem() once the early boot process is
 * done. Non-atomic initialization, single-pass.
 */
void __meminit memmap_init_zone(unsigned long size, int nid, unsigned long zone,
		unsigned long start_pfn, enum memmap_context context,
		struct vmem_altmap *altmap)
{
	unsigned long end_pfn = start_pfn + size;
	pg_data_t *pgdat = NODE_DATA(nid);
	unsigned long pfn;
	unsigned long nr_initialised = 0;
	struct page *page;
#ifdef CONFIG_HAVE_MEMBLOCK_NODE_MAP
	struct memblock_region *r = NULL, *tmp;
#endif

	if (highest_memmap_pfn < end_pfn - 1)
		highest_memmap_pfn = end_pfn - 1;

	/*
	 * Honor reservation requested by the driver for this ZONE_DEVICE
	 * memory
	 */
	if (altmap && start_pfn == altmap->base_pfn)
		start_pfn += altmap->reserve;

	for (pfn = start_pfn; pfn < end_pfn; pfn++) {
		/*
		 * There can be holes in boot-time mem_map[]s handed to this
		 * function.  They do not exist on hotplugged memory.
		 */
		if (context != MEMMAP_EARLY)
			goto not_early;

		if (!early_pfn_valid(pfn))
			continue;
		if (!early_pfn_in_nid(pfn, nid))
			continue;
		if (!update_defer_init(pgdat, pfn, end_pfn, &nr_initialised))
			break;

#ifdef CONFIG_HAVE_MEMBLOCK_NODE_MAP
		/*
		 * Check given memblock attribute by firmware which can affect
		 * kernel memory layout.  If zone==ZONE_MOVABLE but memory is
		 * mirrored, it's an overlapped memmap init. skip it.
		 */
		if (mirrored_kernelcore && zone == ZONE_MOVABLE) {
			if (!r || pfn >= memblock_region_memory_end_pfn(r)) {
				for_each_memblock(memory, tmp)
					if (pfn < memblock_region_memory_end_pfn(tmp))
						break;
				r = tmp;
			}
			if (pfn >= memblock_region_memory_base_pfn(r) &&
			    memblock_is_mirror(r)) {
				/* already initialized as NORMAL */
				pfn = memblock_region_memory_end_pfn(r);
				continue;
			}
		}
#endif

not_early:
		page = pfn_to_page(pfn);
		__init_single_page(page, pfn, zone, nid);
		if (context == MEMMAP_HOTPLUG)
			SetPageReserved(page);

		/*
		 * Mark the block movable so that blocks are reserved for
		 * movable at startup. This will force kernel allocations
		 * to reserve their blocks rather than leaking throughout
		 * the address space during boot when many long-lived
		 * kernel allocations are made.
		 *
		 * bitmap is created for zone's valid pfn range. but memmap
		 * can be created for invalid pages (for alignment)
		 * check here not to call set_pageblock_migratetype() against
		 * pfn out of zone.
		 *
		 * Please note that MEMMAP_HOTPLUG path doesn't clear memmap
		 * because this is done early in sparse_add_one_section
		 */
		if (!(pfn & (pageblock_nr_pages - 1))) {
			set_pageblock_migratetype(page, MIGRATE_MOVABLE);
			cond_resched();
		}
	}
}

static void __meminit zone_init_free_lists(struct zone *zone)
{
	unsigned int order, t;
	for_each_migratetype_order(order, t) {
		INIT_LIST_HEAD(&zone->free_area[order].free_list[t]);
		zone->free_area[order].nr_free = 0;
	}
}

#ifndef __HAVE_ARCH_MEMMAP_INIT
#define memmap_init(size, nid, zone, start_pfn) \
	memmap_init_zone((size), (nid), (zone), (start_pfn), MEMMAP_EARLY, NULL)
#endif

static int zone_batchsize(struct zone *zone)
{
#ifdef CONFIG_MMU
	int batch;

	/*
	 * The per-cpu-pages pools are set to around 1000th of the
	 * size of the zone.
	 */
	batch = zone->managed_pages / 1024;
	/* But no more than a meg. */
	if (batch * PAGE_SIZE > 1024 * 1024)
		batch = (1024 * 1024) / PAGE_SIZE;
	batch /= 4;		/* We effectively *= 4 below */
	if (batch < 1)
		batch = 1;

	/*
	 * Clamp the batch to a 2^n - 1 value. Having a power
	 * of 2 value was found to be more likely to have
	 * suboptimal cache aliasing properties in some cases.
	 *
	 * For example if 2 tasks are alternately allocating
	 * batches of pages, one task can end up with a lot
	 * of pages of one half of the possible page colors
	 * and the other with pages of the other colors.
	 */
	batch = rounddown_pow_of_two(batch + batch/2) - 1;

	return batch;

#else
	/* The deferral and batching of frees should be suppressed under NOMMU
	 * conditions.
	 *
	 * The problem is that NOMMU needs to be able to allocate large chunks
	 * of contiguous memory as there's no hardware page translation to
	 * assemble apparent contiguous memory from discontiguous pages.
	 *
	 * Queueing large contiguous runs of pages for batching, however,
	 * causes the pages to actually be freed in smaller chunks.  As there
	 * can be a significant delay between the individual batches being
	 * recycled, this leads to the once large chunks of space being
	 * fragmented and becoming unavailable for high-order allocations.
	 */
	return 0;
#endif
}

/*
 * pcp->high and pcp->batch values are related and dependent on one another:
 * ->batch must never be higher then ->high.
 * The following function updates them in a safe manner without read side
 * locking.
 *
 * Any new users of pcp->batch and pcp->high should ensure they can cope with
 * those fields changing asynchronously (acording the the above rule).
 *
 * mutex_is_locked(&pcp_batch_high_lock) required when calling this function
 * outside of boot time (or some other assurance that no concurrent updaters
 * exist).
 */
static void pageset_update(struct per_cpu_pages *pcp, unsigned long high,
		unsigned long batch)
{
       /* start with a fail safe value for batch */
	pcp->batch = 1;
	smp_wmb();

       /* Update high, then batch, in order */
	pcp->high = high;
	smp_wmb();

	pcp->batch = batch;
}

/* a companion to pageset_set_high() */
static void pageset_set_batch(struct per_cpu_pageset *p, unsigned long batch)
{
	pageset_update(&p->pcp, 6 * batch, max(1UL, 1 * batch));
}

static void pageset_init(struct per_cpu_pageset *p)
{
	struct per_cpu_pages *pcp;
	int migratetype;

	memset(p, 0, sizeof(*p));

	pcp = &p->pcp;
	pcp->count = 0;
	for (migratetype = 0; migratetype < MIGRATE_PCPTYPES; migratetype++)
		INIT_LIST_HEAD(&pcp->lists[migratetype]);
}

static void setup_pageset(struct per_cpu_pageset *p, unsigned long batch)
{
	pageset_init(p);
	pageset_set_batch(p, batch);
}

/*
 * pageset_set_high() sets the high water mark for hot per_cpu_pagelist
 * to the value high for the pageset p.
 */
static void pageset_set_high(struct per_cpu_pageset *p,
				unsigned long high)
{
	unsigned long batch = max(1UL, high / 4);
	if ((high / 4) > (PAGE_SHIFT * 8))
		batch = PAGE_SHIFT * 8;

	pageset_update(&p->pcp, high, batch);
}

static void pageset_set_high_and_batch(struct zone *zone,
				       struct per_cpu_pageset *pcp)
{
	if (percpu_pagelist_fraction)
		pageset_set_high(pcp,
			(zone->managed_pages /
				percpu_pagelist_fraction));
	else
		pageset_set_batch(pcp, zone_batchsize(zone));
}

static void __meminit zone_pageset_init(struct zone *zone, int cpu)
{
	struct per_cpu_pageset *pcp = per_cpu_ptr(zone->pageset, cpu);

	pageset_init(pcp);
	pageset_set_high_and_batch(zone, pcp);
}

void __meminit setup_zone_pageset(struct zone *zone)
{
	int cpu;
	zone->pageset = alloc_percpu(struct per_cpu_pageset);
	for_each_possible_cpu(cpu)
		zone_pageset_init(zone, cpu);
}

/*
 * Allocate per cpu pagesets and initialize them.
 * Before this call only boot pagesets were available.
 */
void __init setup_per_cpu_pageset(void)
{
	struct pglist_data *pgdat;
	struct zone *zone;

	for_each_populated_zone(zone)
		setup_zone_pageset(zone);

	for_each_online_pgdat(pgdat)
		pgdat->per_cpu_nodestats =
			alloc_percpu(struct per_cpu_nodestat);
}

static __meminit void zone_pcp_init(struct zone *zone)
{
	/*
	 * per cpu subsystem is not up at this point. The following code
	 * relies on the ability of the linker to provide the
	 * offset of a (static) per cpu variable into the per cpu area.
	 */
	zone->pageset = &boot_pageset;

	if (populated_zone(zone))
		printk(KERN_DEBUG "  %s zone: %lu pages, LIFO batch:%u\n",
			zone->name, zone->present_pages,
					 zone_batchsize(zone));
}

void __meminit init_currently_empty_zone(struct zone *zone,
					unsigned long zone_start_pfn,
					unsigned long size)
{
	struct pglist_data *pgdat = zone->zone_pgdat;
	int zone_idx = zone_idx(zone) + 1;

	if (zone_idx > pgdat->nr_zones)
		pgdat->nr_zones = zone_idx;

	zone->zone_start_pfn = zone_start_pfn;

	mminit_dprintk(MMINIT_TRACE, "memmap_init",
			"Initialising map node %d zone %lu pfns %lu -> %lu\n",
			pgdat->node_id,
			(unsigned long)zone_idx(zone),
			zone_start_pfn, (zone_start_pfn + size));

	zone_init_free_lists(zone);
	zone->initialized = 1;
}

#ifdef CONFIG_HAVE_MEMBLOCK_NODE_MAP
#ifndef CONFIG_HAVE_ARCH_EARLY_PFN_TO_NID

/*
 * Required by SPARSEMEM. Given a PFN, return what node the PFN is on.
 */
int __meminit __early_pfn_to_nid(unsigned long pfn,
					struct mminit_pfnnid_cache *state)
{
	unsigned long start_pfn, end_pfn;
	int nid;

	if (state->last_start <= pfn && pfn < state->last_end)
		return state->last_nid;

	nid = memblock_search_pfn_nid(pfn, &start_pfn, &end_pfn);
	if (nid != -1) {
		state->last_start = start_pfn;
		state->last_end = end_pfn;
		state->last_nid = nid;
	}

	return nid;
}
#endif /* CONFIG_HAVE_ARCH_EARLY_PFN_TO_NID */

/**
 * free_bootmem_with_active_regions - Call memblock_free_early_nid for each active range
 * @nid: The node to free memory on. If MAX_NUMNODES, all nodes are freed.
 * @max_low_pfn: The highest PFN that will be passed to memblock_free_early_nid
 *
 * If an architecture guarantees that all ranges registered contain no holes
 * and may be freed, this this function may be used instead of calling
 * memblock_free_early_nid() manually.
 */
void __init free_bootmem_with_active_regions(int nid, unsigned long max_low_pfn)
{
	unsigned long start_pfn, end_pfn;
	int i, this_nid;

	for_each_mem_pfn_range(i, nid, &start_pfn, &end_pfn, &this_nid) {
		start_pfn = min(start_pfn, max_low_pfn);
		end_pfn = min(end_pfn, max_low_pfn);

		if (start_pfn < end_pfn)
			memblock_free_early_nid(PFN_PHYS(start_pfn),
					(end_pfn - start_pfn) << PAGE_SHIFT,
					this_nid);
	}
}

/**
 * sparse_memory_present_with_active_regions - Call memory_present for each active range
 * @nid: The node to call memory_present for. If MAX_NUMNODES, all nodes will be used.
 *
 * If an architecture guarantees that all ranges registered contain no holes and may
 * be freed, this function may be used instead of calling memory_present() manually.
 */
void __init sparse_memory_present_with_active_regions(int nid)
{
	unsigned long start_pfn, end_pfn;
	int i, this_nid;

	for_each_mem_pfn_range(i, nid, &start_pfn, &end_pfn, &this_nid)
		memory_present(this_nid, start_pfn, end_pfn);
}

/**
 * get_pfn_range_for_nid - Return the start and end page frames for a node
 * @nid: The nid to return the range for. If MAX_NUMNODES, the min and max PFN are returned.
 * @start_pfn: Passed by reference. On return, it will have the node start_pfn.
 * @end_pfn: Passed by reference. On return, it will have the node end_pfn.
 *
 * It returns the start and end page frame of a node based on information
 * provided by memblock_set_node(). If called for a node
 * with no available memory, a warning is printed and the start and end
 * PFNs will be 0.
 */
void __meminit get_pfn_range_for_nid(unsigned int nid,
			unsigned long *start_pfn, unsigned long *end_pfn)
{
	unsigned long this_start_pfn, this_end_pfn;
	int i;

	*start_pfn = -1UL;
	*end_pfn = 0;

	for_each_mem_pfn_range(i, nid, &this_start_pfn, &this_end_pfn, NULL) {
		*start_pfn = min(*start_pfn, this_start_pfn);
		*end_pfn = max(*end_pfn, this_end_pfn);
	}

	if (*start_pfn == -1UL)
		*start_pfn = 0;
}

/*
 * This finds a zone that can be used for ZONE_MOVABLE pages. The
 * assumption is made that zones within a node are ordered in monotonic
 * increasing memory addresses so that the "highest" populated zone is used
 */
static void __init find_usable_zone_for_movable(void)
{
	int zone_index;
	for (zone_index = MAX_NR_ZONES - 1; zone_index >= 0; zone_index--) {
		if (zone_index == ZONE_MOVABLE)
			continue;

		if (arch_zone_highest_possible_pfn[zone_index] >
				arch_zone_lowest_possible_pfn[zone_index])
			break;
	}

	VM_BUG_ON(zone_index == -1);
	movable_zone = zone_index;
}

/*
 * The zone ranges provided by the architecture do not include ZONE_MOVABLE
 * because it is sized independent of architecture. Unlike the other zones,
 * the starting point for ZONE_MOVABLE is not fixed. It may be different
 * in each node depending on the size of each node and how evenly kernelcore
 * is distributed. This helper function adjusts the zone ranges
 * provided by the architecture for a given node by using the end of the
 * highest usable zone for ZONE_MOVABLE. This preserves the assumption that
 * zones within a node are in order of monotonic increases memory addresses
 */
static void __meminit adjust_zone_range_for_zone_movable(int nid,
					unsigned long zone_type,
					unsigned long node_start_pfn,
					unsigned long node_end_pfn,
					unsigned long *zone_start_pfn,
					unsigned long *zone_end_pfn)
{
	/* Only adjust if ZONE_MOVABLE is on this node */
	if (zone_movable_pfn[nid]) {
		/* Size ZONE_MOVABLE */
		if (zone_type == ZONE_MOVABLE) {
			*zone_start_pfn = zone_movable_pfn[nid];
			*zone_end_pfn = min(node_end_pfn,
				arch_zone_highest_possible_pfn[movable_zone]);

		/* Adjust for ZONE_MOVABLE starting within this range */
		} else if (!mirrored_kernelcore &&
			*zone_start_pfn < zone_movable_pfn[nid] &&
			*zone_end_pfn > zone_movable_pfn[nid]) {
			*zone_end_pfn = zone_movable_pfn[nid];

		/* Check if this whole range is within ZONE_MOVABLE */
		} else if (*zone_start_pfn >= zone_movable_pfn[nid])
			*zone_start_pfn = *zone_end_pfn;
	}
}

/*
 * Return the number of pages a zone spans in a node, including holes
 * present_pages = zone_spanned_pages_in_node() - zone_absent_pages_in_node()
 */
static unsigned long __meminit zone_spanned_pages_in_node(int nid,
					unsigned long zone_type,
					unsigned long node_start_pfn,
					unsigned long node_end_pfn,
					unsigned long *zone_start_pfn,
					unsigned long *zone_end_pfn,
					unsigned long *ignored)
{
	unsigned long zone_low = arch_zone_lowest_possible_pfn[zone_type];
	unsigned long zone_high = arch_zone_highest_possible_pfn[zone_type];
	/* When hotadd a new node from cpu_up(), the node should be empty */
	if (!node_start_pfn && !node_end_pfn)
		return 0;

	/* Get the start and end of the zone */
	*zone_start_pfn = clamp(node_start_pfn, zone_low, zone_high);
	*zone_end_pfn = clamp(node_end_pfn, zone_low, zone_high);
	adjust_zone_range_for_zone_movable(nid, zone_type,
				node_start_pfn, node_end_pfn,
				zone_start_pfn, zone_end_pfn);

	/* Check that this node has pages within the zone's required range */
	if (*zone_end_pfn < node_start_pfn || *zone_start_pfn > node_end_pfn)
		return 0;

	/* Move the zone boundaries inside the node if necessary */
	*zone_end_pfn = min(*zone_end_pfn, node_end_pfn);
	*zone_start_pfn = max(*zone_start_pfn, node_start_pfn);

	/* Return the spanned pages */
	return *zone_end_pfn - *zone_start_pfn;
}

/*
 * Return the number of holes in a range on a node. If nid is MAX_NUMNODES,
 * then all holes in the requested range will be accounted for.
 */
unsigned long __meminit __absent_pages_in_range(int nid,
				unsigned long range_start_pfn,
				unsigned long range_end_pfn)
{
	unsigned long nr_absent = range_end_pfn - range_start_pfn;
	unsigned long start_pfn, end_pfn;
	int i;

	for_each_mem_pfn_range(i, nid, &start_pfn, &end_pfn, NULL) {
		start_pfn = clamp(start_pfn, range_start_pfn, range_end_pfn);
		end_pfn = clamp(end_pfn, range_start_pfn, range_end_pfn);
		nr_absent -= end_pfn - start_pfn;
	}
	return nr_absent;
}

/**
 * absent_pages_in_range - Return number of page frames in holes within a range
 * @start_pfn: The start PFN to start searching for holes
 * @end_pfn: The end PFN to stop searching for holes
 *
 * It returns the number of pages frames in memory holes within a range.
 */
unsigned long __init absent_pages_in_range(unsigned long start_pfn,
							unsigned long end_pfn)
{
	return __absent_pages_in_range(MAX_NUMNODES, start_pfn, end_pfn);
}

/* Return the number of page frames in holes in a zone on a node */
static unsigned long __meminit zone_absent_pages_in_node(int nid,
					unsigned long zone_type,
					unsigned long node_start_pfn,
					unsigned long node_end_pfn,
					unsigned long *ignored)
{
	unsigned long zone_low = arch_zone_lowest_possible_pfn[zone_type];
	unsigned long zone_high = arch_zone_highest_possible_pfn[zone_type];
	unsigned long zone_start_pfn, zone_end_pfn;
	unsigned long nr_absent;

	/* When hotadd a new node from cpu_up(), the node should be empty */
	if (!node_start_pfn && !node_end_pfn)
		return 0;

	zone_start_pfn = clamp(node_start_pfn, zone_low, zone_high);
	zone_end_pfn = clamp(node_end_pfn, zone_low, zone_high);

	adjust_zone_range_for_zone_movable(nid, zone_type,
			node_start_pfn, node_end_pfn,
			&zone_start_pfn, &zone_end_pfn);
	nr_absent = __absent_pages_in_range(nid, zone_start_pfn, zone_end_pfn);

	/*
	 * ZONE_MOVABLE handling.
	 * Treat pages to be ZONE_MOVABLE in ZONE_NORMAL as absent pages
	 * and vice versa.
	 */
	if (mirrored_kernelcore && zone_movable_pfn[nid]) {
		unsigned long start_pfn, end_pfn;
		struct memblock_region *r;

		for_each_memblock(memory, r) {
			start_pfn = clamp(memblock_region_memory_base_pfn(r),
					  zone_start_pfn, zone_end_pfn);
			end_pfn = clamp(memblock_region_memory_end_pfn(r),
					zone_start_pfn, zone_end_pfn);

			if (zone_type == ZONE_MOVABLE &&
			    memblock_is_mirror(r))
				nr_absent += end_pfn - start_pfn;

			if (zone_type == ZONE_NORMAL &&
			    !memblock_is_mirror(r))
				nr_absent += end_pfn - start_pfn;
		}
	}

	return nr_absent;
}

#else /* CONFIG_HAVE_MEMBLOCK_NODE_MAP */
static inline unsigned long __meminit zone_spanned_pages_in_node(int nid,
					unsigned long zone_type,
					unsigned long node_start_pfn,
					unsigned long node_end_pfn,
					unsigned long *zone_start_pfn,
					unsigned long *zone_end_pfn,
					unsigned long *zones_size)
{
	unsigned int zone;

	*zone_start_pfn = node_start_pfn;
	for (zone = 0; zone < zone_type; zone++)
		*zone_start_pfn += zones_size[zone];

	*zone_end_pfn = *zone_start_pfn + zones_size[zone_type];

	return zones_size[zone_type];
}

static inline unsigned long __meminit zone_absent_pages_in_node(int nid,
						unsigned long zone_type,
						unsigned long node_start_pfn,
						unsigned long node_end_pfn,
						unsigned long *zholes_size)
{
	if (!zholes_size)
		return 0;

	return zholes_size[zone_type];
}

#endif /* CONFIG_HAVE_MEMBLOCK_NODE_MAP */

static void __meminit calculate_node_totalpages(struct pglist_data *pgdat,
						unsigned long node_start_pfn,
						unsigned long node_end_pfn,
						unsigned long *zones_size,
						unsigned long *zholes_size)
{
	unsigned long realtotalpages = 0, totalpages = 0;
	enum zone_type i;

	for (i = 0; i < MAX_NR_ZONES; i++) {
		struct zone *zone = pgdat->node_zones + i;
		unsigned long zone_start_pfn, zone_end_pfn;
		unsigned long size, real_size;

		size = zone_spanned_pages_in_node(pgdat->node_id, i,
						  node_start_pfn,
						  node_end_pfn,
						  &zone_start_pfn,
						  &zone_end_pfn,
						  zones_size);
		real_size = size - zone_absent_pages_in_node(pgdat->node_id, i,
						  node_start_pfn, node_end_pfn,
						  zholes_size);
		if (size)
			zone->zone_start_pfn = zone_start_pfn;
		else
			zone->zone_start_pfn = 0;
		zone->spanned_pages = size;
		zone->present_pages = real_size;

		totalpages += size;
		realtotalpages += real_size;
	}

	pgdat->node_spanned_pages = totalpages;
	pgdat->node_present_pages = realtotalpages;
	printk(KERN_DEBUG "On node %d totalpages: %lu\n", pgdat->node_id,
							realtotalpages);
}

#ifndef CONFIG_SPARSEMEM
/*
 * Calculate the size of the zone->blockflags rounded to an unsigned long
 * Start by making sure zonesize is a multiple of pageblock_order by rounding
 * up. Then use 1 NR_PAGEBLOCK_BITS worth of bits per pageblock, finally
 * round what is now in bits to nearest long in bits, then return it in
 * bytes.
 */
static unsigned long __init usemap_size(unsigned long zone_start_pfn, unsigned long zonesize)
{
	unsigned long usemapsize;

	zonesize += zone_start_pfn & (pageblock_nr_pages-1);
	usemapsize = roundup(zonesize, pageblock_nr_pages);
	usemapsize = usemapsize >> pageblock_order;
	usemapsize *= NR_PAGEBLOCK_BITS;
	usemapsize = roundup(usemapsize, 8 * sizeof(unsigned long));

	return usemapsize / 8;
}

static void __ref setup_usemap(struct pglist_data *pgdat,
				struct zone *zone,
				unsigned long zone_start_pfn,
				unsigned long zonesize)
{
	unsigned long usemapsize = usemap_size(zone_start_pfn, zonesize);
	zone->pageblock_flags = NULL;
	if (usemapsize)
		zone->pageblock_flags =
			memblock_virt_alloc_node_nopanic(usemapsize,
							 pgdat->node_id);
}
#else
static inline void setup_usemap(struct pglist_data *pgdat, struct zone *zone,
				unsigned long zone_start_pfn, unsigned long zonesize) {}
#endif /* CONFIG_SPARSEMEM */

#ifdef CONFIG_HUGETLB_PAGE_SIZE_VARIABLE

/* Initialise the number of pages represented by NR_PAGEBLOCK_BITS */
void __init set_pageblock_order(void)
{
	unsigned int order;

	/* Check that pageblock_nr_pages has not already been setup */
	if (pageblock_order)
		return;

	if (HPAGE_SHIFT > PAGE_SHIFT)
		order = HUGETLB_PAGE_ORDER;
	else
		order = MAX_ORDER - 1;

	/*
	 * Assume the largest contiguous order of interest is a huge page.
	 * This value may be variable depending on boot parameters on IA64 and
	 * powerpc.
	 */
	pageblock_order = order;
}
#else /* CONFIG_HUGETLB_PAGE_SIZE_VARIABLE */

/*
 * When CONFIG_HUGETLB_PAGE_SIZE_VARIABLE is not set, set_pageblock_order()
 * is unused as pageblock_order is set at compile-time. See
 * include/linux/pageblock-flags.h for the values of pageblock_order based on
 * the kernel config
 */
void __init set_pageblock_order(void)
{
}

#endif /* CONFIG_HUGETLB_PAGE_SIZE_VARIABLE */

static unsigned long __init calc_memmap_size(unsigned long spanned_pages,
						unsigned long present_pages)
{
	unsigned long pages = spanned_pages;

	/*
	 * Provide a more accurate estimation if there are holes within
	 * the zone and SPARSEMEM is in use. If there are holes within the
	 * zone, each populated memory region may cost us one or two extra
	 * memmap pages due to alignment because memmap pages for each
	 * populated regions may not be naturally aligned on page boundary.
	 * So the (present_pages >> 4) heuristic is a tradeoff for that.
	 */
	if (spanned_pages > present_pages + (present_pages >> 4) &&
	    IS_ENABLED(CONFIG_SPARSEMEM))
		pages = present_pages;

	return PAGE_ALIGN(pages * sizeof(struct page)) >> PAGE_SHIFT;
}

#ifdef CONFIG_TRANSPARENT_HUGEPAGE
static void pgdat_init_split_queue(struct pglist_data *pgdat)
{
	spin_lock_init(&pgdat->split_queue_lock);
	INIT_LIST_HEAD(&pgdat->split_queue);
	pgdat->split_queue_len = 0;
}
#else
static void pgdat_init_split_queue(struct pglist_data *pgdat) {}
#endif

#ifdef CONFIG_COMPACTION
static void pgdat_init_kcompactd(struct pglist_data *pgdat)
{
	init_waitqueue_head(&pgdat->kcompactd_wait);
}
#else
static void pgdat_init_kcompactd(struct pglist_data *pgdat) {}
#endif

static void __meminit pgdat_init_internals(struct pglist_data *pgdat)
{
	pgdat_resize_init(pgdat);

	pgdat_init_split_queue(pgdat);
	pgdat_init_kcompactd(pgdat);

	init_waitqueue_head(&pgdat->kswapd_wait);
	init_waitqueue_head(&pgdat->pfmemalloc_wait);

	pgdat_page_ext_init(pgdat);
	spin_lock_init(&pgdat->lru_lock);
	lruvec_init(node_lruvec(pgdat));
}

static void __meminit zone_init_internals(struct zone *zone, enum zone_type idx, int nid,
							unsigned long remaining_pages)
{
	zone->managed_pages = remaining_pages;
	zone_set_nid(zone, nid);
	zone->name = zone_names[idx];
	zone->zone_pgdat = NODE_DATA(nid);
	spin_lock_init(&zone->lock);
	zone_seqlock_init(zone);
	zone_pcp_init(zone);
}

/*
 * Set up the zone data structures
 * - init pgdat internals
 * - init all zones belonging to this node
 *
 * NOTE: this function is only called during memory hotplug
 */
#ifdef CONFIG_MEMORY_HOTPLUG
void __ref free_area_init_core_hotplug(int nid)
{
	enum zone_type z;
	pg_data_t *pgdat = NODE_DATA(nid);

	pgdat_init_internals(pgdat);
	for (z = 0; z < MAX_NR_ZONES; z++)
		zone_init_internals(&pgdat->node_zones[z], z, nid, 0);
}
#endif

/*
 * Set up the zone data structures:
 *   - mark all pages reserved
 *   - mark all memory queues empty
 *   - clear the memory bitmaps
 *
 * NOTE: pgdat should get zeroed by caller.
 * NOTE: this function is only called during early init.
 */
static void __init free_area_init_core(struct pglist_data *pgdat)
{
	enum zone_type j;
	int nid = pgdat->node_id;

	pgdat_init_internals(pgdat);
	pgdat->per_cpu_nodestats = &boot_nodestats;

	for (j = 0; j < MAX_NR_ZONES; j++) {
		struct zone *zone = pgdat->node_zones + j;
		unsigned long size, freesize, memmap_pages;
		unsigned long zone_start_pfn = zone->zone_start_pfn;

		size = zone->spanned_pages;
		freesize = zone->present_pages;

		/*
		 * Adjust freesize so that it accounts for how much memory
		 * is used by this zone for memmap. This affects the watermark
		 * and per-cpu initialisations
		 */
		memmap_pages = calc_memmap_size(size, freesize);
		if (!is_highmem_idx(j)) {
			if (freesize >= memmap_pages) {
				freesize -= memmap_pages;
				if (memmap_pages)
					printk(KERN_DEBUG
					       "  %s zone: %lu pages used for memmap\n",
					       zone_names[j], memmap_pages);
			} else
				pr_warn("  %s zone: %lu pages exceeds freesize %lu\n",
					zone_names[j], memmap_pages, freesize);
		}

		/* Account for reserved pages */
		if (j == 0 && freesize > dma_reserve) {
			freesize -= dma_reserve;
			printk(KERN_DEBUG "  %s zone: %lu pages reserved\n",
					zone_names[0], dma_reserve);
		}

		if (!is_highmem_idx(j))
			nr_kernel_pages += freesize;
		/* Charge for highmem memmap if there are enough kernel pages */
		else if (nr_kernel_pages > memmap_pages * 2)
			nr_kernel_pages -= memmap_pages;
		nr_all_pages += freesize;

		/*
		 * Set an approximate value for lowmem here, it will be adjusted
		 * when the bootmem allocator frees pages into the buddy system.
		 * And all highmem pages will be managed by the buddy system.
		 */
		zone_init_internals(zone, j, nid, freesize);

		if (!size)
			continue;

		set_pageblock_order();
		setup_usemap(pgdat, zone, zone_start_pfn, size);
		init_currently_empty_zone(zone, zone_start_pfn, size);
		memmap_init(size, nid, j, zone_start_pfn);
	}
}

#ifdef CONFIG_FLAT_NODE_MEM_MAP
static void __ref alloc_node_mem_map(struct pglist_data *pgdat)
{
	unsigned long __maybe_unused start = 0;
	unsigned long __maybe_unused offset = 0;

	/* Skip empty nodes */
	if (!pgdat->node_spanned_pages)
		return;

	start = pgdat->node_start_pfn & ~(MAX_ORDER_NR_PAGES - 1);
	offset = pgdat->node_start_pfn - start;
	/* ia64 gets its own node_mem_map, before this, without bootmem */
	if (!pgdat->node_mem_map) {
		unsigned long size, end;
		struct page *map;

		/*
		 * The zone's endpoints aren't required to be MAX_ORDER
		 * aligned but the node_mem_map endpoints must be in order
		 * for the buddy allocator to function correctly.
		 */
		end = pgdat_end_pfn(pgdat);
		end = ALIGN(end, MAX_ORDER_NR_PAGES);
		size =  (end - start) * sizeof(struct page);
		map = memblock_virt_alloc_node_nopanic(size, pgdat->node_id);
		pgdat->node_mem_map = map + offset;
	}
	pr_debug("%s: node %d, pgdat %08lx, node_mem_map %08lx\n",
				__func__, pgdat->node_id, (unsigned long)pgdat,
				(unsigned long)pgdat->node_mem_map);
#ifndef CONFIG_NEED_MULTIPLE_NODES
	/*
	 * With no DISCONTIG, the global mem_map is just set as node 0's
	 */
	if (pgdat == NODE_DATA(0)) {
		mem_map = NODE_DATA(0)->node_mem_map;
#if defined(CONFIG_HAVE_MEMBLOCK_NODE_MAP) || defined(CONFIG_FLATMEM)
		if (page_to_pfn(mem_map) != pgdat->node_start_pfn)
			mem_map -= offset;
#endif /* CONFIG_HAVE_MEMBLOCK_NODE_MAP */
	}
#endif
}
#else
static void __ref alloc_node_mem_map(struct pglist_data *pgdat) { }
#endif /* CONFIG_FLAT_NODE_MEM_MAP */

#ifdef CONFIG_DEFERRED_STRUCT_PAGE_INIT
static inline void pgdat_set_deferred_range(pg_data_t *pgdat)
{
	/*
	 * We start only with one section of pages, more pages are added as
	 * needed until the rest of deferred pages are initialized.
	 */
	pgdat->static_init_pgcnt = min_t(unsigned long, PAGES_PER_SECTION,
						pgdat->node_spanned_pages);
	pgdat->first_deferred_pfn = ULONG_MAX;
}
#else
static inline void pgdat_set_deferred_range(pg_data_t *pgdat) {}
#endif

void __init free_area_init_node(int nid, unsigned long *zones_size,
				   unsigned long node_start_pfn,
				   unsigned long *zholes_size)
{
	pg_data_t *pgdat = NODE_DATA(nid);
	unsigned long start_pfn = 0;
	unsigned long end_pfn = 0;

	/* pg_data_t should be reset to zero when it's allocated */
	WARN_ON(pgdat->nr_zones || pgdat->kswapd_classzone_idx);

	pgdat->node_id = nid;
	pgdat->node_start_pfn = node_start_pfn;
	pgdat->per_cpu_nodestats = NULL;
#ifdef CONFIG_HAVE_MEMBLOCK_NODE_MAP
	get_pfn_range_for_nid(nid, &start_pfn, &end_pfn);
	pr_info("Initmem setup node %d [mem %#018Lx-%#018Lx]\n", nid,
		(u64)start_pfn << PAGE_SHIFT,
		end_pfn ? ((u64)end_pfn << PAGE_SHIFT) - 1 : 0);
#else
	start_pfn = node_start_pfn;
#endif
	calculate_node_totalpages(pgdat, start_pfn, end_pfn,
				  zones_size, zholes_size);

	alloc_node_mem_map(pgdat);
	pgdat_set_deferred_range(pgdat);

	free_area_init_core(pgdat);
}

#if defined(CONFIG_HAVE_MEMBLOCK) && !defined(CONFIG_FLAT_NODE_MEM_MAP)
/*
 * Only struct pages that are backed by physical memory are zeroed and
 * initialized by going through __init_single_page(). But, there are some
 * struct pages which are reserved in memblock allocator and their fields
 * may be accessed (for example page_to_pfn() on some configuration accesses
 * flags). We must explicitly zero those struct pages.
 */
void __init zero_resv_unavail(void)
{
	phys_addr_t start, end;
	unsigned long pfn;
	u64 i, pgcnt;

	/*
	 * Loop through ranges that are reserved, but do not have reported
	 * physical memory backing.
	 */
	pgcnt = 0;
	for_each_resv_unavail_range(i, &start, &end) {
		for (pfn = PFN_DOWN(start); pfn < PFN_UP(end); pfn++) {
			if (!pfn_valid(ALIGN_DOWN(pfn, pageblock_nr_pages))) {
				pfn = ALIGN_DOWN(pfn, pageblock_nr_pages)
					+ pageblock_nr_pages - 1;
				continue;
			}
			mm_zero_struct_page(pfn_to_page(pfn));
			pgcnt++;
		}
	}

	/*
	 * Struct pages that do not have backing memory. This could be because
	 * firmware is using some of this memory, or for some other reasons.
	 * Once memblock is changed so such behaviour is not allowed: i.e.
	 * list of "reserved" memory must be a subset of list of "memory", then
	 * this code can be removed.
	 */
	if (pgcnt)
		pr_info("Reserved but unavailable: %lld pages", pgcnt);
}
#endif /* CONFIG_HAVE_MEMBLOCK && !CONFIG_FLAT_NODE_MEM_MAP */

#ifdef CONFIG_HAVE_MEMBLOCK_NODE_MAP

#if MAX_NUMNODES > 1
/*
 * Figure out the number of possible node ids.
 */
void __init setup_nr_node_ids(void)
{
	unsigned int highest;

	highest = find_last_bit(node_possible_map.bits, MAX_NUMNODES);
	nr_node_ids = highest + 1;
}
#endif

/**
 * node_map_pfn_alignment - determine the maximum internode alignment
 *
 * This function should be called after node map is populated and sorted.
 * It calculates the maximum power of two alignment which can distinguish
 * all the nodes.
 *
 * For example, if all nodes are 1GiB and aligned to 1GiB, the return value
 * would indicate 1GiB alignment with (1 << (30 - PAGE_SHIFT)).  If the
 * nodes are shifted by 256MiB, 256MiB.  Note that if only the last node is
 * shifted, 1GiB is enough and this function will indicate so.
 *
 * This is used to test whether pfn -> nid mapping of the chosen memory
 * model has fine enough granularity to avoid incorrect mapping for the
 * populated node map.
 *
 * Returns the determined alignment in pfn's.  0 if there is no alignment
 * requirement (single node).
 */
unsigned long __init node_map_pfn_alignment(void)
{
	unsigned long accl_mask = 0, last_end = 0;
	unsigned long start, end, mask;
	int last_nid = -1;
	int i, nid;

	for_each_mem_pfn_range(i, MAX_NUMNODES, &start, &end, &nid) {
		if (!start || last_nid < 0 || last_nid == nid) {
			last_nid = nid;
			last_end = end;
			continue;
		}

		/*
		 * Start with a mask granular enough to pin-point to the
		 * start pfn and tick off bits one-by-one until it becomes
		 * too coarse to separate the current node from the last.
		 */
		mask = ~((1 << __ffs(start)) - 1);
		while (mask && last_end <= (start & (mask << 1)))
			mask <<= 1;

		/* accumulate all internode masks */
		accl_mask |= mask;
	}

	/* convert mask to number of pages */
	return ~accl_mask + 1;
}

/* Find the lowest pfn for a node */
static unsigned long __init find_min_pfn_for_node(int nid)
{
	unsigned long min_pfn = ULONG_MAX;
	unsigned long start_pfn;
	int i;

	for_each_mem_pfn_range(i, nid, &start_pfn, NULL, NULL)
		min_pfn = min(min_pfn, start_pfn);

	if (min_pfn == ULONG_MAX) {
		pr_warn("Could not find start_pfn for node %d\n", nid);
		return 0;
	}

	return min_pfn;
}

/**
 * find_min_pfn_with_active_regions - Find the minimum PFN registered
 *
 * It returns the minimum PFN based on information provided via
 * memblock_set_node().
 */
unsigned long __init find_min_pfn_with_active_regions(void)
{
	return find_min_pfn_for_node(MAX_NUMNODES);
}

/*
 * early_calculate_totalpages()
 * Sum pages in active regions for movable zone.
 * Populate N_MEMORY for calculating usable_nodes.
 */
static unsigned long __init early_calculate_totalpages(void)
{
	unsigned long totalpages = 0;
	unsigned long start_pfn, end_pfn;
	int i, nid;

	for_each_mem_pfn_range(i, MAX_NUMNODES, &start_pfn, &end_pfn, &nid) {
		unsigned long pages = end_pfn - start_pfn;

		totalpages += pages;
		if (pages)
			node_set_state(nid, N_MEMORY);
	}
	return totalpages;
}

/*
 * Find the PFN the Movable zone begins in each node. Kernel memory
 * is spread evenly between nodes as long as the nodes have enough
 * memory. When they don't, some nodes will have more kernelcore than
 * others
 */
static void __init find_zone_movable_pfns_for_nodes(void)
{
	int i, nid;
	unsigned long usable_startpfn;
	unsigned long kernelcore_node, kernelcore_remaining;
	/* save the state before borrow the nodemask */
	nodemask_t saved_node_state = node_states[N_MEMORY];
	unsigned long totalpages = early_calculate_totalpages();
	int usable_nodes = nodes_weight(node_states[N_MEMORY]);
	struct memblock_region *r;

	/* Need to find movable_zone earlier when movable_node is specified. */
	find_usable_zone_for_movable();

	/*
	 * If movable_node is specified, ignore kernelcore and movablecore
	 * options.
	 */
	if (movable_node_is_enabled()) {
		for_each_memblock(memory, r) {
			if (!memblock_is_hotpluggable(r))
				continue;

			nid = r->nid;

			usable_startpfn = PFN_DOWN(r->base);
			zone_movable_pfn[nid] = zone_movable_pfn[nid] ?
				min(usable_startpfn, zone_movable_pfn[nid]) :
				usable_startpfn;
		}

		goto out2;
	}

	/*
	 * If kernelcore=mirror is specified, ignore movablecore option
	 */
	if (mirrored_kernelcore) {
		bool mem_below_4gb_not_mirrored = false;

		for_each_memblock(memory, r) {
			if (memblock_is_mirror(r))
				continue;

			nid = r->nid;

			usable_startpfn = memblock_region_memory_base_pfn(r);

			if (usable_startpfn < 0x100000) {
				mem_below_4gb_not_mirrored = true;
				continue;
			}

			zone_movable_pfn[nid] = zone_movable_pfn[nid] ?
				min(usable_startpfn, zone_movable_pfn[nid]) :
				usable_startpfn;
		}

		if (mem_below_4gb_not_mirrored)
			pr_warn("This configuration results in unmirrored kernel memory.");

		goto out2;
	}

	/*
	 * If kernelcore=nn% or movablecore=nn% was specified, calculate the
	 * amount of necessary memory.
	 */
	if (required_kernelcore_percent)
		required_kernelcore = (totalpages * 100 * required_kernelcore_percent) /
				       10000UL;
	if (required_movablecore_percent)
		required_movablecore = (totalpages * 100 * required_movablecore_percent) /
					10000UL;

	/*
	 * If movablecore= was specified, calculate what size of
	 * kernelcore that corresponds so that memory usable for
	 * any allocation type is evenly spread. If both kernelcore
	 * and movablecore are specified, then the value of kernelcore
	 * will be used for required_kernelcore if it's greater than
	 * what movablecore would have allowed.
	 */
	if (required_movablecore) {
		unsigned long corepages;

		/*
		 * Round-up so that ZONE_MOVABLE is at least as large as what
		 * was requested by the user
		 */
		required_movablecore =
			roundup(required_movablecore, MAX_ORDER_NR_PAGES);
		required_movablecore = min(totalpages, required_movablecore);
		corepages = totalpages - required_movablecore;

		required_kernelcore = max(required_kernelcore, corepages);
	}

	/*
	 * If kernelcore was not specified or kernelcore size is larger
	 * than totalpages, there is no ZONE_MOVABLE.
	 */
	if (!required_kernelcore || required_kernelcore >= totalpages)
		goto out;

	/* usable_startpfn is the lowest possible pfn ZONE_MOVABLE can be at */
	usable_startpfn = arch_zone_lowest_possible_pfn[movable_zone];

restart:
	/* Spread kernelcore memory as evenly as possible throughout nodes */
	kernelcore_node = required_kernelcore / usable_nodes;
	for_each_node_state(nid, N_MEMORY) {
		unsigned long start_pfn, end_pfn;

		/*
		 * Recalculate kernelcore_node if the division per node
		 * now exceeds what is necessary to satisfy the requested
		 * amount of memory for the kernel
		 */
		if (required_kernelcore < kernelcore_node)
			kernelcore_node = required_kernelcore / usable_nodes;

		/*
		 * As the map is walked, we track how much memory is usable
		 * by the kernel using kernelcore_remaining. When it is
		 * 0, the rest of the node is usable by ZONE_MOVABLE
		 */
		kernelcore_remaining = kernelcore_node;

		/* Go through each range of PFNs within this node */
		for_each_mem_pfn_range(i, nid, &start_pfn, &end_pfn, NULL) {
			unsigned long size_pages;

			start_pfn = max(start_pfn, zone_movable_pfn[nid]);
			if (start_pfn >= end_pfn)
				continue;

			/* Account for what is only usable for kernelcore */
			if (start_pfn < usable_startpfn) {
				unsigned long kernel_pages;
				kernel_pages = min(end_pfn, usable_startpfn)
								- start_pfn;

				kernelcore_remaining -= min(kernel_pages,
							kernelcore_remaining);
				required_kernelcore -= min(kernel_pages,
							required_kernelcore);

				/* Continue if range is now fully accounted */
				if (end_pfn <= usable_startpfn) {

					/*
					 * Push zone_movable_pfn to the end so
					 * that if we have to rebalance
					 * kernelcore across nodes, we will
					 * not double account here
					 */
					zone_movable_pfn[nid] = end_pfn;
					continue;
				}
				start_pfn = usable_startpfn;
			}

			/*
			 * The usable PFN range for ZONE_MOVABLE is from
			 * start_pfn->end_pfn. Calculate size_pages as the
			 * number of pages used as kernelcore
			 */
			size_pages = end_pfn - start_pfn;
			if (size_pages > kernelcore_remaining)
				size_pages = kernelcore_remaining;
			zone_movable_pfn[nid] = start_pfn + size_pages;

			/*
			 * Some kernelcore has been met, update counts and
			 * break if the kernelcore for this node has been
			 * satisfied
			 */
			required_kernelcore -= min(required_kernelcore,
								size_pages);
			kernelcore_remaining -= size_pages;
			if (!kernelcore_remaining)
				break;
		}
	}

	/*
	 * If there is still required_kernelcore, we do another pass with one
	 * less node in the count. This will push zone_movable_pfn[nid] further
	 * along on the nodes that still have memory until kernelcore is
	 * satisfied
	 */
	usable_nodes--;
	if (usable_nodes && required_kernelcore > usable_nodes)
		goto restart;

out2:
	/* Align start of ZONE_MOVABLE on all nids to MAX_ORDER_NR_PAGES */
	for (nid = 0; nid < MAX_NUMNODES; nid++)
		zone_movable_pfn[nid] =
			roundup(zone_movable_pfn[nid], MAX_ORDER_NR_PAGES);

out:
	/* restore the node_state */
	node_states[N_MEMORY] = saved_node_state;
}

/* Any regular or high memory on that node ? */
static void check_for_memory(pg_data_t *pgdat, int nid)
{
	enum zone_type zone_type;

	if (N_MEMORY == N_NORMAL_MEMORY)
		return;

	for (zone_type = 0; zone_type <= ZONE_MOVABLE - 1; zone_type++) {
		struct zone *zone = &pgdat->node_zones[zone_type];
		if (populated_zone(zone)) {
			node_set_state(nid, N_HIGH_MEMORY);
			if (N_NORMAL_MEMORY != N_HIGH_MEMORY &&
			    zone_type <= ZONE_NORMAL)
				node_set_state(nid, N_NORMAL_MEMORY);
			break;
		}
	}
}

/**
 * free_area_init_nodes - Initialise all pg_data_t and zone data
 * @max_zone_pfn: an array of max PFNs for each zone
 *
 * This will call free_area_init_node() for each active node in the system.
 * Using the page ranges provided by memblock_set_node(), the size of each
 * zone in each node and their holes is calculated. If the maximum PFN
 * between two adjacent zones match, it is assumed that the zone is empty.
 * For example, if arch_max_dma_pfn == arch_max_dma32_pfn, it is assumed
 * that arch_max_dma32_pfn has no pages. It is also assumed that a zone
 * starts where the previous one ended. For example, ZONE_DMA32 starts
 * at arch_max_dma_pfn.
 */
void __init free_area_init_nodes(unsigned long *max_zone_pfn)
{
	unsigned long start_pfn, end_pfn;
	int i, nid;

	/* Record where the zone boundaries are */
	memset(arch_zone_lowest_possible_pfn, 0,
				sizeof(arch_zone_lowest_possible_pfn));
	memset(arch_zone_highest_possible_pfn, 0,
				sizeof(arch_zone_highest_possible_pfn));

	start_pfn = find_min_pfn_with_active_regions();

	for (i = 0; i < MAX_NR_ZONES; i++) {
		if (i == ZONE_MOVABLE)
			continue;

		end_pfn = max(max_zone_pfn[i], start_pfn);
		arch_zone_lowest_possible_pfn[i] = start_pfn;
		arch_zone_highest_possible_pfn[i] = end_pfn;

		start_pfn = end_pfn;
	}

	/* Find the PFNs that ZONE_MOVABLE begins at in each node */
	memset(zone_movable_pfn, 0, sizeof(zone_movable_pfn));
	find_zone_movable_pfns_for_nodes();

	/* Print out the zone ranges */
	pr_info("Zone ranges:\n");
	for (i = 0; i < MAX_NR_ZONES; i++) {
		if (i == ZONE_MOVABLE)
			continue;
		pr_info("  %-8s ", zone_names[i]);
		if (arch_zone_lowest_possible_pfn[i] ==
				arch_zone_highest_possible_pfn[i])
			pr_cont("empty\n");
		else
			pr_cont("[mem %#018Lx-%#018Lx]\n",
				(u64)arch_zone_lowest_possible_pfn[i]
					<< PAGE_SHIFT,
				((u64)arch_zone_highest_possible_pfn[i]
					<< PAGE_SHIFT) - 1);
	}

	/* Print out the PFNs ZONE_MOVABLE begins at in each node */
	pr_info("Movable zone start for each node\n");
	for (i = 0; i < MAX_NUMNODES; i++) {
		if (zone_movable_pfn[i])
			pr_info("  Node %d: %#018Lx\n", i,
			       (u64)zone_movable_pfn[i] << PAGE_SHIFT);
	}

	/* Print out the early node map */
	pr_info("Early memory node ranges\n");
	for_each_mem_pfn_range(i, MAX_NUMNODES, &start_pfn, &end_pfn, &nid)
		pr_info("  node %3d: [mem %#018Lx-%#018Lx]\n", nid,
			(u64)start_pfn << PAGE_SHIFT,
			((u64)end_pfn << PAGE_SHIFT) - 1);

	/* Initialise every node */
	mminit_verify_pageflags_layout();
	setup_nr_node_ids();
	zero_resv_unavail();
	for_each_online_node(nid) {
		pg_data_t *pgdat = NODE_DATA(nid);
		free_area_init_node(nid, NULL,
				find_min_pfn_for_node(nid), NULL);

		/* Any memory on that node */
		if (pgdat->node_present_pages)
			node_set_state(nid, N_MEMORY);
		check_for_memory(pgdat, nid);
	}
}

static int __init cmdline_parse_core(char *p, unsigned long *core,
				     unsigned long *percent)
{
	unsigned long long coremem;
	char *endptr;

	if (!p)
		return -EINVAL;

	/* Value may be a percentage of total memory, otherwise bytes */
	coremem = simple_strtoull(p, &endptr, 0);
	if (*endptr == '%') {
		/* Paranoid check for percent values greater than 100 */
		WARN_ON(coremem > 100);

		*percent = coremem;
	} else {
		coremem = memparse(p, &p);
		/* Paranoid check that UL is enough for the coremem value */
		WARN_ON((coremem >> PAGE_SHIFT) > ULONG_MAX);

		*core = coremem >> PAGE_SHIFT;
		*percent = 0UL;
	}
	return 0;
}

/*
 * kernelcore=size sets the amount of memory for use for allocations that
 * cannot be reclaimed or migrated.
 */
static int __init cmdline_parse_kernelcore(char *p)
{
	/* parse kernelcore=mirror */
	if (parse_option_str(p, "mirror")) {
		mirrored_kernelcore = true;
		return 0;
	}

	return cmdline_parse_core(p, &required_kernelcore,
				  &required_kernelcore_percent);
}

/*
 * movablecore=size sets the amount of memory for use for allocations that
 * can be reclaimed or migrated.
 */
static int __init cmdline_parse_movablecore(char *p)
{
	return cmdline_parse_core(p, &required_movablecore,
				  &required_movablecore_percent);
}

early_param("kernelcore", cmdline_parse_kernelcore);
early_param("movablecore", cmdline_parse_movablecore);

#endif /* CONFIG_HAVE_MEMBLOCK_NODE_MAP */

void adjust_managed_page_count(struct page *page, long count)
{
	spin_lock(&managed_page_count_lock);
	page_zone(page)->managed_pages += count;
	totalram_pages += count;
#ifdef CONFIG_HIGHMEM
	if (PageHighMem(page))
		totalhigh_pages += count;
#endif
	spin_unlock(&managed_page_count_lock);
}
EXPORT_SYMBOL(adjust_managed_page_count);

unsigned long free_reserved_area(void *start, void *end, int poison, char *s)
{
	void *pos;
	unsigned long pages = 0;

	start = (void *)PAGE_ALIGN((unsigned long)start);
	end = (void *)((unsigned long)end & PAGE_MASK);
	for (pos = start; pos < end; pos += PAGE_SIZE, pages++) {
		struct page *page = virt_to_page(pos);
		void *direct_map_addr;

		/*
		 * 'direct_map_addr' might be different from 'pos'
		 * because some architectures' virt_to_page()
		 * work with aliases.  Getting the direct map
		 * address ensures that we get a _writeable_
		 * alias for the memset().
		 */
		direct_map_addr = page_address(page);
		if ((unsigned int)poison <= 0xFF)
			memset(direct_map_addr, poison, PAGE_SIZE);

		free_reserved_page(page);
	}

	if (pages && s)
		pr_info("Freeing %s memory: %ldK\n",
			s, pages << (PAGE_SHIFT - 10));

#ifdef CONFIG_HAVE_MEMBLOCK
		memblock_dbg("memblock_free: [%#016llx-%#016llx] %pS\n",
			__pa(start), __pa(end), (void *)_RET_IP_);
#endif

	return pages;
}
EXPORT_SYMBOL(free_reserved_area);

#ifdef	CONFIG_HIGHMEM
void free_highmem_page(struct page *page)
{
	__free_reserved_page(page);
	totalram_pages++;
	page_zone(page)->managed_pages++;
	totalhigh_pages++;
}
#endif


void __init mem_init_print_info(const char *str)
{
	unsigned long physpages, codesize, datasize, rosize, bss_size;
	unsigned long init_code_size, init_data_size;

	physpages = get_num_physpages();
	codesize = _etext - _stext;
	datasize = _edata - _sdata;
	rosize = __end_rodata - __start_rodata;
	bss_size = __bss_stop - __bss_start;
	init_data_size = __init_end - __init_begin;
	init_code_size = _einittext - _sinittext;

	/*
	 * Detect special cases and adjust section sizes accordingly:
	 * 1) .init.* may be embedded into .data sections
	 * 2) .init.text.* may be out of [__init_begin, __init_end],
	 *    please refer to arch/tile/kernel/vmlinux.lds.S.
	 * 3) .rodata.* may be embedded into .text or .data sections.
	 */
#define adj_init_size(start, end, size, pos, adj) \
	do { \
		if (start <= pos && pos < end && size > adj) \
			size -= adj; \
	} while (0)

	adj_init_size(__init_begin, __init_end, init_data_size,
		     _sinittext, init_code_size);
	adj_init_size(_stext, _etext, codesize, _sinittext, init_code_size);
	adj_init_size(_sdata, _edata, datasize, __init_begin, init_data_size);
	adj_init_size(_stext, _etext, codesize, __start_rodata, rosize);
	adj_init_size(_sdata, _edata, datasize, __start_rodata, rosize);

#undef	adj_init_size

	pr_info("Memory: %luK/%luK available (%luK kernel code, %luK rwdata, %luK rodata, %luK init, %luK bss, %luK reserved, %luK cma-reserved"
#ifdef	CONFIG_HIGHMEM
		", %luK highmem"
#endif
		"%s%s)\n",
		nr_free_pages() << (PAGE_SHIFT - 10),
		physpages << (PAGE_SHIFT - 10),
		codesize >> 10, datasize >> 10, rosize >> 10,
		(init_data_size + init_code_size) >> 10, bss_size >> 10,
		(physpages - totalram_pages - totalcma_pages) << (PAGE_SHIFT - 10),
		totalcma_pages << (PAGE_SHIFT - 10),
#ifdef	CONFIG_HIGHMEM
		totalhigh_pages << (PAGE_SHIFT - 10),
#endif
		str ? ", " : "", str ? str : "");
}

/**
 * set_dma_reserve - set the specified number of pages reserved in the first zone
 * @new_dma_reserve: The number of pages to mark reserved
 *
 * The per-cpu batchsize and zone watermarks are determined by managed_pages.
 * In the DMA zone, a significant percentage may be consumed by kernel image
 * and other unfreeable allocations which can skew the watermarks badly. This
 * function may optionally be used to account for unfreeable pages in the
 * first zone (e.g., ZONE_DMA). The effect will be lower watermarks and
 * smaller per-cpu batchsize.
 */
void __init set_dma_reserve(unsigned long new_dma_reserve)
{
	dma_reserve = new_dma_reserve;
}

void __init free_area_init(unsigned long *zones_size)
{
	zero_resv_unavail();
	free_area_init_node(0, zones_size,
			__pa(PAGE_OFFSET) >> PAGE_SHIFT, NULL);
}

static int page_alloc_cpu_dead(unsigned int cpu)
{

	lru_add_drain_cpu(cpu);
	drain_pages(cpu);

	/*
	 * Spill the event counters of the dead processor
	 * into the current processors event counters.
	 * This artificially elevates the count of the current
	 * processor.
	 */
	vm_events_fold_cpu(cpu);

	/*
	 * Zero the differential counters of the dead processor
	 * so that the vm statistics are consistent.
	 *
	 * This is only okay since the processor is dead and cannot
	 * race with what we are doing.
	 */
	cpu_vm_stats_fold(cpu);
	return 0;
}

void __init page_alloc_init(void)
{
	int ret;

	ret = cpuhp_setup_state_nocalls(CPUHP_PAGE_ALLOC_DEAD,
					"mm/page_alloc:dead", NULL,
					page_alloc_cpu_dead);
	WARN_ON(ret < 0);
}

/*
 * calculate_totalreserve_pages - called when sysctl_lowmem_reserve_ratio
 *	or min_free_kbytes changes.
 */
static void calculate_totalreserve_pages(void)
{
	struct pglist_data *pgdat;
	unsigned long reserve_pages = 0;
	enum zone_type i, j;

	for_each_online_pgdat(pgdat) {

		pgdat->totalreserve_pages = 0;

		for (i = 0; i < MAX_NR_ZONES; i++) {
			struct zone *zone = pgdat->node_zones + i;
			long max = 0;

			/* Find valid and maximum lowmem_reserve in the zone */
			for (j = i; j < MAX_NR_ZONES; j++) {
				if (zone->lowmem_reserve[j] > max)
					max = zone->lowmem_reserve[j];
			}

			/* we treat the high watermark as reserved pages. */
			max += high_wmark_pages(zone);

			if (max > zone->managed_pages)
				max = zone->managed_pages;

			pgdat->totalreserve_pages += max;

			reserve_pages += max;
		}
	}
	totalreserve_pages = reserve_pages;
}

/*
 * setup_per_zone_lowmem_reserve - called whenever
 *	sysctl_lowmem_reserve_ratio changes.  Ensures that each zone
 *	has a correct pages reserved value, so an adequate number of
 *	pages are left in the zone after a successful __alloc_pages().
 */
static void setup_per_zone_lowmem_reserve(void)
{
	struct pglist_data *pgdat;
	enum zone_type j, idx;

	for_each_online_pgdat(pgdat) {
		for (j = 0; j < MAX_NR_ZONES; j++) {
			struct zone *zone = pgdat->node_zones + j;
			unsigned long managed_pages = zone->managed_pages;

			zone->lowmem_reserve[j] = 0;

			idx = j;
			while (idx) {
				struct zone *lower_zone;

				idx--;
				lower_zone = pgdat->node_zones + idx;

				if (sysctl_lowmem_reserve_ratio[idx] < 1) {
					sysctl_lowmem_reserve_ratio[idx] = 0;
					lower_zone->lowmem_reserve[j] = 0;
				} else {
					lower_zone->lowmem_reserve[j] =
						managed_pages / sysctl_lowmem_reserve_ratio[idx];
				}
				managed_pages += lower_zone->managed_pages;
			}
		}
	}

	/* update totalreserve_pages */
	calculate_totalreserve_pages();
}

static void __setup_per_zone_wmarks(void)
{
	unsigned long pages_min = min_free_kbytes >> (PAGE_SHIFT - 10);
	unsigned long pages_low = extra_free_kbytes >> (PAGE_SHIFT - 10);
	unsigned long lowmem_pages = 0;
	struct zone *zone;
	unsigned long flags;

	/* Calculate total number of !ZONE_HIGHMEM pages */
	for_each_zone(zone) {
		if (!is_highmem(zone))
			lowmem_pages += zone->managed_pages;
	}

	for_each_zone(zone) {
		u64 min, low;

		spin_lock_irqsave(&zone->lock, flags);
		min = (u64)pages_min * zone->managed_pages;
		do_div(min, lowmem_pages);
		low = (u64)pages_low * zone->managed_pages;
		do_div(low, vm_total_pages);

		if (is_highmem(zone)) {
			/*
			 * __GFP_HIGH and PF_MEMALLOC allocations usually don't
			 * need highmem pages, so cap pages_min to a small
			 * value here.
			 *
			 * The WMARK_HIGH-WMARK_LOW and (WMARK_LOW-WMARK_MIN)
			 * deltas control asynch page reclaim, and so should
			 * not be capped for highmem.
			 */
			unsigned long min_pages;

			min_pages = zone->managed_pages / 1024;
			min_pages = clamp(min_pages, SWAP_CLUSTER_MAX, 128UL);
			zone->_watermark[WMARK_MIN] = min_pages;
		} else {
			/*
			 * If it's a lowmem zone, reserve a number of pages
			 * proportionate to the zone's size.
			 */
<<<<<<< HEAD
			zone->_watermark[WMARK_MIN] = min;
=======
			zone->watermark[WMARK_MIN] = min;
>>>>>>> 8ca57595
		}

		/*
		 * Set the kswapd watermarks distance according to the
		 * scale factor in proportion to available memory, but
		 * ensure a minimum size on small systems.
		 */
		min = max_t(u64, min >> 2,
			    mult_frac(zone->managed_pages,
				      watermark_scale_factor, 10000));

<<<<<<< HEAD
		zone->watermark_boost = 0;
		zone->_watermark[WMARK_LOW]  = min_wmark_pages(zone) +
					low + min;
		zone->_watermark[WMARK_HIGH] = min_wmark_pages(zone) +
=======
		zone->watermark[WMARK_LOW]  = min_wmark_pages(zone) +
					low + min;
		zone->watermark[WMARK_HIGH] = min_wmark_pages(zone) +
>>>>>>> 8ca57595
					low + min * 2;

		spin_unlock_irqrestore(&zone->lock, flags);
	}

	/* update totalreserve_pages */
	calculate_totalreserve_pages();
}

/**
 * setup_per_zone_wmarks - called when min_free_kbytes changes
 * or when memory is hot-{added|removed}
 *
 * Ensures that the watermark[min,low,high] values for each zone are set
 * correctly with respect to min_free_kbytes.
 */
void setup_per_zone_wmarks(void)
{
	static DEFINE_SPINLOCK(lock);

	spin_lock(&lock);
	__setup_per_zone_wmarks();
	spin_unlock(&lock);
}

/*
 * Initialise min_free_kbytes.
 *
 * For small machines we want it small (128k min).  For large machines
 * we want it large (64MB max).  But it is not linear, because network
 * bandwidth does not increase linearly with machine size.  We use
 *
 *	min_free_kbytes = 4 * sqrt(lowmem_kbytes), for better accuracy:
 *	min_free_kbytes = sqrt(lowmem_kbytes * 16)
 *
 * which yields
 *
 * 16MB:	512k
 * 32MB:	724k
 * 64MB:	1024k
 * 128MB:	1448k
 * 256MB:	2048k
 * 512MB:	2896k
 * 1024MB:	4096k
 * 2048MB:	5792k
 * 4096MB:	8192k
 * 8192MB:	11584k
 * 16384MB:	16384k
 */
int __meminit init_per_zone_wmark_min(void)
{
	unsigned long lowmem_kbytes;
	int new_min_free_kbytes;

	lowmem_kbytes = nr_free_buffer_pages() * (PAGE_SIZE >> 10);
	new_min_free_kbytes = int_sqrt(lowmem_kbytes * 16);

	if (new_min_free_kbytes > user_min_free_kbytes) {
		min_free_kbytes = new_min_free_kbytes;
		if (min_free_kbytes < 128)
			min_free_kbytes = 128;
		if (min_free_kbytes > 65536)
			min_free_kbytes = 65536;
	} else {
		pr_warn("min_free_kbytes is not updated to %d because user defined value %d is preferred\n",
				new_min_free_kbytes, user_min_free_kbytes);
	}
	setup_per_zone_wmarks();
	refresh_zone_stat_thresholds();
	setup_per_zone_lowmem_reserve();

#ifdef CONFIG_NUMA
	setup_min_unmapped_ratio();
	setup_min_slab_ratio();
#endif

	return 0;
}
core_initcall(init_per_zone_wmark_min)

/*
 * min_free_kbytes_sysctl_handler - just a wrapper around proc_dointvec() so
 *	that we can call two helper functions whenever min_free_kbytes
 *	or extra_free_kbytes changes.
 */
int min_free_kbytes_sysctl_handler(struct ctl_table *table, int write,
	void __user *buffer, size_t *length, loff_t *ppos)
{
	int rc;

	rc = proc_dointvec_minmax(table, write, buffer, length, ppos);
	if (rc)
		return rc;

	if (write) {
		user_min_free_kbytes = min_free_kbytes;
		setup_per_zone_wmarks();
	}
	return 0;
}

int watermark_boost_factor_sysctl_handler(struct ctl_table *table, int write,
	void __user *buffer, size_t *length, loff_t *ppos)
{
	int rc;

	rc = proc_dointvec_minmax(table, write, buffer, length, ppos);
	if (rc)
		return rc;

	return 0;
}

int watermark_scale_factor_sysctl_handler(struct ctl_table *table, int write,
	void __user *buffer, size_t *length, loff_t *ppos)
{
	int rc;

	rc = proc_dointvec_minmax(table, write, buffer, length, ppos);
	if (rc)
		return rc;

	if (write)
		setup_per_zone_wmarks();

	return 0;
}

#ifdef CONFIG_NUMA
static void setup_min_unmapped_ratio(void)
{
	pg_data_t *pgdat;
	struct zone *zone;

	for_each_online_pgdat(pgdat)
		pgdat->min_unmapped_pages = 0;

	for_each_zone(zone)
		zone->zone_pgdat->min_unmapped_pages += (zone->managed_pages *
				sysctl_min_unmapped_ratio) / 100;
}


int sysctl_min_unmapped_ratio_sysctl_handler(struct ctl_table *table, int write,
	void __user *buffer, size_t *length, loff_t *ppos)
{
	int rc;

	rc = proc_dointvec_minmax(table, write, buffer, length, ppos);
	if (rc)
		return rc;

	setup_min_unmapped_ratio();

	return 0;
}

static void setup_min_slab_ratio(void)
{
	pg_data_t *pgdat;
	struct zone *zone;

	for_each_online_pgdat(pgdat)
		pgdat->min_slab_pages = 0;

	for_each_zone(zone)
		zone->zone_pgdat->min_slab_pages += (zone->managed_pages *
				sysctl_min_slab_ratio) / 100;
}

int sysctl_min_slab_ratio_sysctl_handler(struct ctl_table *table, int write,
	void __user *buffer, size_t *length, loff_t *ppos)
{
	int rc;

	rc = proc_dointvec_minmax(table, write, buffer, length, ppos);
	if (rc)
		return rc;

	setup_min_slab_ratio();

	return 0;
}
#endif

/*
 * lowmem_reserve_ratio_sysctl_handler - just a wrapper around
 *	proc_dointvec() so that we can call setup_per_zone_lowmem_reserve()
 *	whenever sysctl_lowmem_reserve_ratio changes.
 *
 * The reserve ratio obviously has absolutely no relation with the
 * minimum watermarks. The lowmem reserve ratio can only make sense
 * if in function of the boot time zone sizes.
 */
int lowmem_reserve_ratio_sysctl_handler(struct ctl_table *table, int write,
	void __user *buffer, size_t *length, loff_t *ppos)
{
	proc_dointvec_minmax(table, write, buffer, length, ppos);
	setup_per_zone_lowmem_reserve();
	return 0;
}

/*
 * percpu_pagelist_fraction - changes the pcp->high for each zone on each
 * cpu.  It is the fraction of total pages in each zone that a hot per cpu
 * pagelist can have before it gets flushed back to buddy allocator.
 */
int percpu_pagelist_fraction_sysctl_handler(struct ctl_table *table, int write,
	void __user *buffer, size_t *length, loff_t *ppos)
{
	struct zone *zone;
	int old_percpu_pagelist_fraction;
	int ret;

	mutex_lock(&pcp_batch_high_lock);
	old_percpu_pagelist_fraction = percpu_pagelist_fraction;

	ret = proc_dointvec_minmax(table, write, buffer, length, ppos);
	if (!write || ret < 0)
		goto out;

	/* Sanity checking to avoid pcp imbalance */
	if (percpu_pagelist_fraction &&
	    percpu_pagelist_fraction < MIN_PERCPU_PAGELIST_FRACTION) {
		percpu_pagelist_fraction = old_percpu_pagelist_fraction;
		ret = -EINVAL;
		goto out;
	}

	/* No change? */
	if (percpu_pagelist_fraction == old_percpu_pagelist_fraction)
		goto out;

	for_each_populated_zone(zone) {
		unsigned int cpu;

		for_each_possible_cpu(cpu)
			pageset_set_high_and_batch(zone,
					per_cpu_ptr(zone->pageset, cpu));
	}
out:
	mutex_unlock(&pcp_batch_high_lock);
	return ret;
}

#ifdef CONFIG_NUMA
int hashdist = HASHDIST_DEFAULT;

static int __init set_hashdist(char *str)
{
	if (!str)
		return 0;
	hashdist = simple_strtoul(str, &str, 0);
	return 1;
}
__setup("hashdist=", set_hashdist);
#endif

#ifndef __HAVE_ARCH_RESERVED_KERNEL_PAGES
/*
 * Returns the number of pages that arch has reserved but
 * is not known to alloc_large_system_hash().
 */
static unsigned long __init arch_reserved_kernel_pages(void)
{
	return 0;
}
#endif

/*
 * Adaptive scale is meant to reduce sizes of hash tables on large memory
 * machines. As memory size is increased the scale is also increased but at
 * slower pace.  Starting from ADAPT_SCALE_BASE (64G), every time memory
 * quadruples the scale is increased by one, which means the size of hash table
 * only doubles, instead of quadrupling as well.
 * Because 32-bit systems cannot have large physical memory, where this scaling
 * makes sense, it is disabled on such platforms.
 */
#if __BITS_PER_LONG > 32
#define ADAPT_SCALE_BASE	(64ul << 30)
#define ADAPT_SCALE_SHIFT	2
#define ADAPT_SCALE_NPAGES	(ADAPT_SCALE_BASE >> PAGE_SHIFT)
#endif

/*
 * allocate a large system hash table from bootmem
 * - it is assumed that the hash table must contain an exact power-of-2
 *   quantity of entries
 * - limit is the number of hash buckets, not the total allocation size
 */
void *__init alloc_large_system_hash(const char *tablename,
				     unsigned long bucketsize,
				     unsigned long numentries,
				     int scale,
				     int flags,
				     unsigned int *_hash_shift,
				     unsigned int *_hash_mask,
				     unsigned long low_limit,
				     unsigned long high_limit)
{
	unsigned long long max = high_limit;
	unsigned long log2qty, size;
	void *table = NULL;
	gfp_t gfp_flags;

	/* allow the kernel cmdline to have a say */
	if (!numentries) {
		/* round applicable memory size up to nearest megabyte */
		numentries = nr_kernel_pages;
		numentries -= arch_reserved_kernel_pages();

		/* It isn't necessary when PAGE_SIZE >= 1MB */
		if (PAGE_SHIFT < 20)
			numentries = round_up(numentries, (1<<20)/PAGE_SIZE);

#if __BITS_PER_LONG > 32
		if (!high_limit) {
			unsigned long adapt;

			for (adapt = ADAPT_SCALE_NPAGES; adapt < numentries;
			     adapt <<= ADAPT_SCALE_SHIFT)
				scale++;
		}
#endif

		/* limit to 1 bucket per 2^scale bytes of low memory */
		if (scale > PAGE_SHIFT)
			numentries >>= (scale - PAGE_SHIFT);
		else
			numentries <<= (PAGE_SHIFT - scale);

		/* Make sure we've got at least a 0-order allocation.. */
		if (unlikely(flags & HASH_SMALL)) {
			/* Makes no sense without HASH_EARLY */
			WARN_ON(!(flags & HASH_EARLY));
			if (!(numentries >> *_hash_shift)) {
				numentries = 1UL << *_hash_shift;
				BUG_ON(!numentries);
			}
		} else if (unlikely((numentries * bucketsize) < PAGE_SIZE))
			numentries = PAGE_SIZE / bucketsize;
	}
	numentries = roundup_pow_of_two(numentries);

	/* limit allocation size to 1/16 total memory by default */
	if (max == 0) {
		max = ((unsigned long long)nr_all_pages << PAGE_SHIFT) >> 4;
		do_div(max, bucketsize);
	}
	max = min(max, 0x80000000ULL);

	if (numentries < low_limit)
		numentries = low_limit;
	if (numentries > max)
		numentries = max;

	log2qty = ilog2(numentries);

	gfp_flags = (flags & HASH_ZERO) ? GFP_ATOMIC | __GFP_ZERO : GFP_ATOMIC;
	do {
		size = bucketsize << log2qty;
		if (flags & HASH_EARLY) {
			if (flags & HASH_ZERO)
				table = memblock_virt_alloc_nopanic(size, 0);
			else
				table = memblock_virt_alloc_raw(size, 0);
		} else if (hashdist) {
			table = __vmalloc(size, gfp_flags, PAGE_KERNEL);
		} else {
			/*
			 * If bucketsize is not a power-of-two, we may free
			 * some pages at the end of hash table which
			 * alloc_pages_exact() automatically does
			 */
			if (get_order(size) < MAX_ORDER) {
				table = alloc_pages_exact(size, gfp_flags);
				kmemleak_alloc(table, size, 1, gfp_flags);
			}
		}
	} while (!table && size > PAGE_SIZE && --log2qty);

	if (!table)
		panic("Failed to allocate %s hash table\n", tablename);

	pr_info("%s hash table entries: %ld (order: %d, %lu bytes)\n",
		tablename, 1UL << log2qty, ilog2(size) - PAGE_SHIFT, size);

	if (_hash_shift)
		*_hash_shift = log2qty;
	if (_hash_mask)
		*_hash_mask = (1 << log2qty) - 1;

	return table;
}

/*
 * This function checks whether pageblock includes unmovable pages or not.
 * If @count is not zero, it is okay to include less @count unmovable pages
 *
 * PageLRU check without isolation or lru_lock could race so that
 * MIGRATE_MOVABLE block might include unmovable pages. And __PageMovable
 * check without lock_page also may miss some movable non-lru pages at
 * race condition. So you can't expect this function should be exact.
 */
bool has_unmovable_pages(struct zone *zone, struct page *page, int count,
			 int migratetype,
			 bool skip_hwpoisoned_pages)
{
	unsigned long pfn, iter, found;

	/*
	 * TODO we could make this much more efficient by not checking every
	 * page in the range if we know all of them are in MOVABLE_ZONE and
	 * that the movable zone guarantees that pages are migratable but
	 * the later is not the case right now unfortunatelly. E.g. movablecore
	 * can still lead to having bootmem allocations in zone_movable.
	 */

	/*
	 * CMA allocations (alloc_contig_range) really need to mark isolate
	 * CMA pageblocks even when they are not movable in fact so consider
	 * them movable here.
	 */
	if (is_migrate_cma(migratetype) &&
			is_migrate_cma(get_pageblock_migratetype(page)))
		return false;

	pfn = page_to_pfn(page);
	for (found = 0, iter = 0; iter < pageblock_nr_pages; iter++) {
		unsigned long check = pfn + iter;

		if (!pfn_valid_within(check))
			continue;

		page = pfn_to_page(check);

		if (PageReserved(page))
			goto unmovable;

		/*
		 * If the zone is movable and we have ruled out all reserved
		 * pages then it should be reasonably safe to assume the rest
		 * is movable.
		 */
		if (zone_idx(zone) == ZONE_MOVABLE)
			continue;

		/*
		 * Hugepages are not in LRU lists, but they're movable.
		 * We need not scan over tail pages bacause we don't
		 * handle each tail page individually in migration.
		 */
		if (PageHuge(page)) {
			struct page *head = compound_head(page);
			unsigned int skip_pages;

			if (!hugepage_migration_supported(page_hstate(head)))
				goto unmovable;

			skip_pages = (1 << compound_order(head)) - (page - head);
			iter += skip_pages - 1;
			continue;
		}

		/*
		 * We can't use page_count without pin a page
		 * because another CPU can free compound page.
		 * This check already skips compound tails of THP
		 * because their page->_refcount is zero at all time.
		 */
		if (!page_ref_count(page)) {
			if (PageBuddy(page))
				iter += (1 << page_order(page)) - 1;
			continue;
		}

		/*
		 * The HWPoisoned page may be not in buddy system, and
		 * page_count() is not 0.
		 */
		if (skip_hwpoisoned_pages && PageHWPoison(page))
			continue;

		if (__PageMovable(page))
			continue;

		if (!PageLRU(page))
			found++;
		/*
		 * If there are RECLAIMABLE pages, we need to check
		 * it.  But now, memory offline itself doesn't call
		 * shrink_node_slabs() and it still to be fixed.
		 */
		/*
		 * If the page is not RAM, page_count()should be 0.
		 * we don't need more check. This is an _used_ not-movable page.
		 *
		 * The problematic thing here is PG_reserved pages. PG_reserved
		 * is set to both of a memory hole page and a _used_ kernel
		 * page at boot.
		 */
		if (found > count)
			goto unmovable;
	}
	return false;
unmovable:
	WARN_ON_ONCE(zone_idx(zone) == ZONE_MOVABLE);
	return true;
}

#if (defined(CONFIG_MEMORY_ISOLATION) && defined(CONFIG_COMPACTION)) || defined(CONFIG_CMA)

static unsigned long pfn_max_align_down(unsigned long pfn)
{
	return pfn & ~(max_t(unsigned long, MAX_ORDER_NR_PAGES,
			     pageblock_nr_pages) - 1);
}

static unsigned long pfn_max_align_up(unsigned long pfn)
{
	return ALIGN(pfn, max_t(unsigned long, MAX_ORDER_NR_PAGES,
				pageblock_nr_pages));
}

/* [start, end) must belong to a single zone. */
static int __alloc_contig_migrate_range(struct compact_control *cc,
					unsigned long start, unsigned long end)
{
	/* This function is based on compact_zone() from compaction.c. */
	unsigned long nr_reclaimed;
	unsigned long pfn = start;
	unsigned int tries = 0;
	int ret = 0;

	migrate_prep();

	while (pfn < end || !list_empty(&cc->migratepages)) {
		if (fatal_signal_pending(current)) {
			ret = -EINTR;
			break;
		}

		if (list_empty(&cc->migratepages)) {
			cc->nr_migratepages = 0;
			pfn = isolate_migratepages_range(cc, pfn, end);
			if (!pfn) {
				ret = -EINTR;
				break;
			}
			tries = 0;
		} else if (++tries == 5) {
			ret = ret < 0 ? ret : -EBUSY;
			break;
		}

		nr_reclaimed = reclaim_clean_pages_from_list(cc->zone,
							&cc->migratepages);
		cc->nr_migratepages -= nr_reclaimed;

		ret = migrate_pages(&cc->migratepages, alloc_migrate_target,
				    NULL, 0, cc->mode, MR_CONTIG_RANGE);
	}
	if (ret < 0) {
		putback_movable_pages(&cc->migratepages);
		return ret;
	}
	return 0;
}

/**
 * alloc_contig_range() -- tries to allocate given range of pages
 * @start:	start PFN to allocate
 * @end:	one-past-the-last PFN to allocate
 * @migratetype:	migratetype of the underlaying pageblocks (either
 *			#MIGRATE_MOVABLE or #MIGRATE_CMA).  All pageblocks
 *			in range must have the same migratetype and it must
 *			be either of the two.
 * @gfp_mask:	GFP mask to use during compaction
 *
 * The PFN range does not have to be pageblock or MAX_ORDER_NR_PAGES
 * aligned.  The PFN range must belong to a single zone.
 *
 * The first thing this routine does is attempt to MIGRATE_ISOLATE all
 * pageblocks in the range.  Once isolated, the pageblocks should not
 * be modified by others.
 *
 * Returns zero on success or negative error code.  On success all
 * pages which PFN is in [start, end) are allocated for the caller and
 * need to be freed with free_contig_range().
 */
int alloc_contig_range(unsigned long start, unsigned long end,
		       unsigned migratetype, gfp_t gfp_mask)
{
	unsigned long outer_start, outer_end;
	unsigned int order;
	int ret = 0;

	struct compact_control cc = {
		.nr_migratepages = 0,
		.order = -1,
		.zone = page_zone(pfn_to_page(start)),
		.mode = MIGRATE_SYNC,
		.ignore_skip_hint = true,
		.no_set_skip_hint = true,
		.gfp_mask = current_gfp_context(gfp_mask),
	};
	INIT_LIST_HEAD(&cc.migratepages);

	/*
	 * What we do here is we mark all pageblocks in range as
	 * MIGRATE_ISOLATE.  Because pageblock and max order pages may
	 * have different sizes, and due to the way page allocator
	 * work, we align the range to biggest of the two pages so
	 * that page allocator won't try to merge buddies from
	 * different pageblocks and change MIGRATE_ISOLATE to some
	 * other migration type.
	 *
	 * Once the pageblocks are marked as MIGRATE_ISOLATE, we
	 * migrate the pages from an unaligned range (ie. pages that
	 * we are interested in).  This will put all the pages in
	 * range back to page allocator as MIGRATE_ISOLATE.
	 *
	 * When this is done, we take the pages in range from page
	 * allocator removing them from the buddy system.  This way
	 * page allocator will never consider using them.
	 *
	 * This lets us mark the pageblocks back as
	 * MIGRATE_CMA/MIGRATE_MOVABLE so that free pages in the
	 * aligned range but not in the unaligned, original range are
	 * put back to page allocator so that buddy can use them.
	 */

	ret = start_isolate_page_range(pfn_max_align_down(start),
				       pfn_max_align_up(end), migratetype,
				       false);
	if (ret)
		return ret;

	cc.zone->cma_alloc = 1;
	/*
	 * In case of -EBUSY, we'd like to know which page causes problem.
	 * So, just fall through. test_pages_isolated() has a tracepoint
	 * which will report the busy page.
	 *
	 * It is possible that busy pages could become available before
	 * the call to test_pages_isolated, and the range will actually be
	 * allocated.  So, if we fall through be sure to clear ret so that
	 * -EBUSY is not accidentally used or returned to caller.
	 */
	ret = __alloc_contig_migrate_range(&cc, start, end);
	if (ret && ret != -EBUSY)
		goto done;
	ret =0;

	/*
	 * Pages from [start, end) are within a MAX_ORDER_NR_PAGES
	 * aligned blocks that are marked as MIGRATE_ISOLATE.  What's
	 * more, all pages in [start, end) are free in page allocator.
	 * What we are going to do is to allocate all pages from
	 * [start, end) (that is remove them from page allocator).
	 *
	 * The only problem is that pages at the beginning and at the
	 * end of interesting range may be not aligned with pages that
	 * page allocator holds, ie. they can be part of higher order
	 * pages.  Because of this, we reserve the bigger range and
	 * once this is done free the pages we are not interested in.
	 *
	 * We don't have to hold zone->lock here because the pages are
	 * isolated thus they won't get removed from buddy.
	 */

	lru_add_drain_all();
	drain_all_pages(cc.zone);

	order = 0;
	outer_start = start;
	while (!PageBuddy(pfn_to_page(outer_start))) {
		if (++order >= MAX_ORDER) {
			outer_start = start;
			break;
		}
		outer_start &= ~0UL << order;
	}

	if (outer_start != start) {
		order = page_order(pfn_to_page(outer_start));

		/*
		 * outer_start page could be small order buddy page and
		 * it doesn't include start page. Adjust outer_start
		 * in this case to report failed page properly
		 * on tracepoint in test_pages_isolated()
		 */
		if (outer_start + (1UL << order) <= start)
			outer_start = start;
	}

	/* Make sure the range is really isolated. */
	if (test_pages_isolated(outer_start, end, false)) {
		pr_info_ratelimited("%s: [%lx, %lx) PFNs busy\n",
			__func__, outer_start, end);
		ret = -EBUSY;
		goto done;
	}

	/* Grab isolated pages from freelists. */
	outer_end = isolate_freepages_range(&cc, outer_start, end);
	if (!outer_end) {
		ret = -EBUSY;
		goto done;
	}

	/* Free head and tail (if any) */
	if (start != outer_start)
		free_contig_range(outer_start, start - outer_start);
	if (end != outer_end)
		free_contig_range(end, outer_end - end);

done:
	undo_isolate_page_range(pfn_max_align_down(start),
				pfn_max_align_up(end), migratetype);
	cc.zone->cma_alloc = 0;
	return ret;
}

void free_contig_range(unsigned long pfn, unsigned nr_pages)
{
	unsigned int count = 0;

	for (; nr_pages--; pfn++) {
		struct page *page = pfn_to_page(pfn);

		count += page_count(page) != 1;
		__free_page(page);
	}
	WARN(count != 0, "%d pages are still in use!\n", count);
}
#endif

/*
 * The zone indicated has a new number of managed_pages; batch sizes and percpu
 * page high values need to be recalulated.
 */
void __meminit zone_pcp_update(struct zone *zone)
{
	unsigned cpu;
	mutex_lock(&pcp_batch_high_lock);
	for_each_possible_cpu(cpu)
		pageset_set_high_and_batch(zone,
				per_cpu_ptr(zone->pageset, cpu));
	mutex_unlock(&pcp_batch_high_lock);
}

void zone_pcp_reset(struct zone *zone)
{
	unsigned long flags;
	int cpu;
	struct per_cpu_pageset *pset;

	/* avoid races with drain_pages()  */
	local_irq_save(flags);
	if (zone->pageset != &boot_pageset) {
		for_each_online_cpu(cpu) {
			pset = per_cpu_ptr(zone->pageset, cpu);
			drain_zonestat(zone, pset);
		}
		free_percpu(zone->pageset);
		zone->pageset = &boot_pageset;
	}
	local_irq_restore(flags);
}

#ifdef CONFIG_MEMORY_HOTREMOVE
/*
 * All pages in the range must be in a single zone and isolated
 * before calling this.
 */
void
__offline_isolated_pages(unsigned long start_pfn, unsigned long end_pfn)
{
	struct page *page;
	struct zone *zone;
	unsigned int order, i;
	unsigned long pfn;
	unsigned long flags;
	/* find the first valid pfn */
	for (pfn = start_pfn; pfn < end_pfn; pfn++)
		if (pfn_valid(pfn))
			break;
	if (pfn == end_pfn)
		return;
	offline_mem_sections(pfn, end_pfn);
	zone = page_zone(pfn_to_page(pfn));
	spin_lock_irqsave(&zone->lock, flags);
	pfn = start_pfn;
	while (pfn < end_pfn) {
		if (!pfn_valid(pfn)) {
			pfn++;
			continue;
		}
		page = pfn_to_page(pfn);
		/*
		 * The HWPoisoned page may be not in buddy system, and
		 * page_count() is not 0.
		 */
		if (unlikely(!PageBuddy(page) && PageHWPoison(page))) {
			pfn++;
			SetPageReserved(page);
			continue;
		}

		BUG_ON(page_count(page));
		BUG_ON(!PageBuddy(page));
		order = page_order(page);
#ifdef CONFIG_DEBUG_VM
		pr_info("remove from free list %lx %d %lx\n",
			pfn, 1 << order, end_pfn);
#endif
		list_del(&page->lru);
		rmv_page_order(page);
		zone->free_area[order].nr_free--;
		for (i = 0; i < (1 << order); i++)
			SetPageReserved((page+i));
		pfn += (1 << order);
	}
	spin_unlock_irqrestore(&zone->lock, flags);
}
#endif

bool is_free_buddy_page(struct page *page)
{
	struct zone *zone = page_zone(page);
	unsigned long pfn = page_to_pfn(page);
	unsigned long flags;
	unsigned int order;

	spin_lock_irqsave(&zone->lock, flags);
	for (order = 0; order < MAX_ORDER; order++) {
		struct page *page_head = page - (pfn & ((1 << order) - 1));

		if (PageBuddy(page_head) && page_order(page_head) >= order)
			break;
	}
	spin_unlock_irqrestore(&zone->lock, flags);

	return order < MAX_ORDER;
}

#ifdef CONFIG_MEMORY_FAILURE
/*
 * Set PG_hwpoison flag if a given page is confirmed to be a free page.  This
 * test is performed under the zone lock to prevent a race against page
 * allocation.
 */
bool set_hwpoison_free_buddy_page(struct page *page)
{
	struct zone *zone = page_zone(page);
	unsigned long pfn = page_to_pfn(page);
	unsigned long flags;
	unsigned int order;
	bool hwpoisoned = false;

	spin_lock_irqsave(&zone->lock, flags);
	for (order = 0; order < MAX_ORDER; order++) {
		struct page *page_head = page - (pfn & ((1 << order) - 1));

		if (PageBuddy(page_head) && page_order(page_head) >= order) {
			if (!TestSetPageHWPoison(page))
				hwpoisoned = true;
			break;
		}
	}
	spin_unlock_irqrestore(&zone->lock, flags);

	return hwpoisoned;
}
#endif<|MERGE_RESOLUTION|>--- conflicted
+++ resolved
@@ -3958,11 +3958,7 @@
 		unsigned int alloc_flags, const struct alloc_context *ac,
 		enum compact_priority prio, enum compact_result *compact_result)
 {
-<<<<<<< HEAD
 	struct page *page = NULL;
-=======
-	struct page *page;
->>>>>>> 8ca57595
 	unsigned long pflags;
 	unsigned int noreclaim_flag;
 
@@ -3973,14 +3969,7 @@
 	noreclaim_flag = memalloc_noreclaim_save();
 
 	*compact_result = try_to_compact_pages(gfp_mask, order, alloc_flags, ac,
-<<<<<<< HEAD
 								prio, &page);
-=======
-									prio);
-
-	memalloc_noreclaim_restore(noreclaim_flag);
-	psi_memstall_leave(&pflags);
->>>>>>> 8ca57595
 
 	memalloc_noreclaim_restore(noreclaim_flag);
 	psi_memstall_leave(&pflags);
@@ -7751,11 +7740,7 @@
 			 * If it's a lowmem zone, reserve a number of pages
 			 * proportionate to the zone's size.
 			 */
-<<<<<<< HEAD
 			zone->_watermark[WMARK_MIN] = min;
-=======
-			zone->watermark[WMARK_MIN] = min;
->>>>>>> 8ca57595
 		}
 
 		/*
@@ -7767,16 +7752,10 @@
 			    mult_frac(zone->managed_pages,
 				      watermark_scale_factor, 10000));
 
-<<<<<<< HEAD
 		zone->watermark_boost = 0;
 		zone->_watermark[WMARK_LOW]  = min_wmark_pages(zone) +
 					low + min;
 		zone->_watermark[WMARK_HIGH] = min_wmark_pages(zone) +
-=======
-		zone->watermark[WMARK_LOW]  = min_wmark_pages(zone) +
-					low + min;
-		zone->watermark[WMARK_HIGH] = min_wmark_pages(zone) +
->>>>>>> 8ca57595
 					low + min * 2;
 
 		spin_unlock_irqrestore(&zone->lock, flags);
