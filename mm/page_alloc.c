/*
 *  linux/mm/page_alloc.c
 *
 *  Manages the free list, the system allocates free pages here.
 *  Note that kmalloc() lives in slab.c
 *
 *  Copyright (C) 1991, 1992, 1993, 1994  Linus Torvalds
 *  Swap reorganised 29.12.95, Stephen Tweedie
 *  Support of BIGMEM added by Gerhard Wichert, Siemens AG, July 1999
 *  Reshaped it to be a zoned allocator, Ingo Molnar, Red Hat, 1999
 *  Discontiguous memory support, Kanoj Sarcar, SGI, Nov 1999
 *  Zone balancing, Kanoj Sarcar, SGI, Jan 2000
 *  Per cpu hot/cold page lists, bulk allocation, Martin J. Bligh, Sept 2002
 *          (lots of bits borrowed from Ingo Molnar & Andrew Morton)
 */

#include <linux/stddef.h>
#include <linux/mm.h>
#include <linux/swap.h>
#include <linux/interrupt.h>
#include <linux/pagemap.h>
#include <linux/jiffies.h>
#include <linux/bootmem.h>
#include <linux/memblock.h>
#include <linux/compiler.h>
#include <linux/kernel.h>
#include <linux/kasan.h>
#include <linux/module.h>
#include <linux/suspend.h>
#include <linux/pagevec.h>
#include <linux/blkdev.h>
#include <linux/slab.h>
#include <linux/ratelimit.h>
#include <linux/oom.h>
#include <linux/notifier.h>
#include <linux/topology.h>
#include <linux/sysctl.h>
#include <linux/cpu.h>
#include <linux/cpuset.h>
#include <linux/memory_hotplug.h>
#include <linux/nodemask.h>
#include <linux/vmalloc.h>
#include <linux/vmstat.h>
#include <linux/mempolicy.h>
#include <linux/memremap.h>
#include <linux/stop_machine.h>
#include <linux/sort.h>
#include <linux/pfn.h>
#include <xen/xen.h>
#include <linux/backing-dev.h>
#include <linux/fault-inject.h>
#include <linux/page-isolation.h>
#include <linux/page_ext.h>
#include <linux/debugobjects.h>
#include <linux/kmemleak.h>
#include <linux/compaction.h>
#include <trace/events/kmem.h>
#include <trace/events/oom.h>
#include <linux/prefetch.h>
#include <linux/mm_inline.h>
#include <linux/migrate.h>
#include <linux/hugetlb.h>
#include <linux/sched/rt.h>
#include <linux/sched/mm.h>
#include <linux/page_owner.h>
#include <linux/kthread.h>
#include <linux/memcontrol.h>
#include <linux/ftrace.h>
#include <linux/lockdep.h>
#include <linux/nmi.h>

#include <asm/sections.h>
#include <asm/tlbflush.h>
#include <asm/div64.h>
#include "internal.h"

/* prevent >1 _updater_ of zone percpu pageset ->high and ->batch fields */
static DEFINE_MUTEX(pcp_batch_high_lock);
#define MIN_PERCPU_PAGELIST_FRACTION	(8)

#ifdef CONFIG_USE_PERCPU_NUMA_NODE_ID
DEFINE_PER_CPU(int, numa_node);
EXPORT_PER_CPU_SYMBOL(numa_node);
#endif

DEFINE_STATIC_KEY_TRUE(vm_numa_stat_key);

#ifdef CONFIG_HAVE_MEMORYLESS_NODES
/*
 * N.B., Do NOT reference the '_numa_mem_' per cpu variable directly.
 * It will not be defined when CONFIG_HAVE_MEMORYLESS_NODES is not defined.
 * Use the accessor functions set_numa_mem(), numa_mem_id() and cpu_to_mem()
 * defined in <linux/topology.h>.
 */
DEFINE_PER_CPU(int, _numa_mem_);		/* Kernel "local memory" node */
EXPORT_PER_CPU_SYMBOL(_numa_mem_);
int _node_numa_mem_[MAX_NUMNODES];
#endif

/* work_structs for global per-cpu drains */
DEFINE_MUTEX(pcpu_drain_mutex);
DEFINE_PER_CPU(struct work_struct, pcpu_drain);

#ifdef CONFIG_GCC_PLUGIN_LATENT_ENTROPY
volatile unsigned long latent_entropy __latent_entropy;
EXPORT_SYMBOL(latent_entropy);
#endif

/*
 * Array of node states.
 */
nodemask_t node_states[NR_NODE_STATES] __read_mostly = {
	[N_POSSIBLE] = NODE_MASK_ALL,
	[N_ONLINE] = { { [0] = 1UL } },
#ifndef CONFIG_NUMA
	[N_NORMAL_MEMORY] = { { [0] = 1UL } },
#ifdef CONFIG_HIGHMEM
	[N_HIGH_MEMORY] = { { [0] = 1UL } },
#endif
	[N_MEMORY] = { { [0] = 1UL } },
	[N_CPU] = { { [0] = 1UL } },
#endif	/* NUMA */
};
EXPORT_SYMBOL(node_states);

/* Protect totalram_pages and zone->managed_pages */
static DEFINE_SPINLOCK(managed_page_count_lock);

unsigned long totalram_pages __read_mostly;
unsigned long totalreserve_pages __read_mostly;
unsigned long totalcma_pages __read_mostly;

int percpu_pagelist_fraction;
gfp_t gfp_allowed_mask __read_mostly = GFP_BOOT_MASK;

/*
 * A cached value of the page's pageblock's migratetype, used when the page is
 * put on a pcplist. Used to avoid the pageblock migratetype lookup when
 * freeing from pcplists in most cases, at the cost of possibly becoming stale.
 * Also the migratetype set in the page does not necessarily match the pcplist
 * index, e.g. page might have MIGRATE_CMA set but be on a pcplist with any
 * other index - this ensures that it will be put on the correct CMA freelist.
 */
static inline int get_pcppage_migratetype(struct page *page)
{
	return page->index;
}

static inline void set_pcppage_migratetype(struct page *page, int migratetype)
{
	page->index = migratetype;
}

#ifdef CONFIG_PM_SLEEP
/*
 * The following functions are used by the suspend/hibernate code to temporarily
 * change gfp_allowed_mask in order to avoid using I/O during memory allocations
 * while devices are suspended.  To avoid races with the suspend/hibernate code,
 * they should always be called with pm_mutex held (gfp_allowed_mask also should
 * only be modified with pm_mutex held, unless the suspend/hibernate code is
 * guaranteed not to run in parallel with that modification).
 */

static gfp_t saved_gfp_mask;

void pm_restore_gfp_mask(void)
{
	WARN_ON(!mutex_is_locked(&pm_mutex));
	if (saved_gfp_mask) {
		gfp_allowed_mask = saved_gfp_mask;
		saved_gfp_mask = 0;
	}
}

void pm_restrict_gfp_mask(void)
{
	WARN_ON(!mutex_is_locked(&pm_mutex));
	WARN_ON(saved_gfp_mask);
	saved_gfp_mask = gfp_allowed_mask;
	gfp_allowed_mask &= ~(__GFP_IO | __GFP_FS);
}

bool pm_suspended_storage(void)
{
	if ((gfp_allowed_mask & (__GFP_IO | __GFP_FS)) == (__GFP_IO | __GFP_FS))
		return false;
	return true;
}
#endif /* CONFIG_PM_SLEEP */

#ifdef CONFIG_HUGETLB_PAGE_SIZE_VARIABLE
unsigned int pageblock_order __read_mostly;
#endif

static void __free_pages_ok(struct page *page, unsigned int order);

/*
 * results with 256, 32 in the lowmem_reserve sysctl:
 *	1G machine -> (16M dma, 800M-16M normal, 1G-800M high)
 *	1G machine -> (16M dma, 784M normal, 224M high)
 *	NORMAL allocation will leave 784M/256 of ram reserved in the ZONE_DMA
 *	HIGHMEM allocation will leave 224M/32 of ram reserved in ZONE_NORMAL
 *	HIGHMEM allocation will leave (224M+784M)/256 of ram reserved in ZONE_DMA
 *
 * TBD: should special case ZONE_DMA32 machines here - in those we normally
 * don't need any ZONE_NORMAL reservation
 */
int sysctl_lowmem_reserve_ratio[MAX_NR_ZONES-1] = {
#ifdef CONFIG_ZONE_DMA
	 256,
#endif
#ifdef CONFIG_ZONE_DMA32
	 256,
#endif
#ifdef CONFIG_HIGHMEM
	 32,
#endif
	 32,
};

EXPORT_SYMBOL(totalram_pages);

static char * const zone_names[MAX_NR_ZONES] = {
#ifdef CONFIG_ZONE_DMA
	 "DMA",
#endif
#ifdef CONFIG_ZONE_DMA32
	 "DMA32",
#endif
	 "Normal",
#ifdef CONFIG_HIGHMEM
	 "HighMem",
#endif
	 "Movable",
#ifdef CONFIG_ZONE_DEVICE
	 "Device",
#endif
};

char * const migratetype_names[MIGRATE_TYPES] = {
	"Unmovable",
	"Movable",
	"Reclaimable",
	"HighAtomic",
#ifdef CONFIG_CMA
	"CMA",
#endif
#ifdef CONFIG_MEMORY_ISOLATION
	"Isolate",
#endif
};

compound_page_dtor * const compound_page_dtors[] = {
	NULL,
	free_compound_page,
#ifdef CONFIG_HUGETLB_PAGE
	free_huge_page,
#endif
#ifdef CONFIG_TRANSPARENT_HUGEPAGE
	free_transhuge_page,
#endif
};

int min_free_kbytes = 1024;
int user_min_free_kbytes = -1;
int watermark_scale_factor = 10;

static unsigned long __meminitdata nr_kernel_pages;
static unsigned long __meminitdata nr_all_pages;
static unsigned long __meminitdata dma_reserve;

#ifdef CONFIG_HAVE_MEMBLOCK_NODE_MAP
static unsigned long __meminitdata arch_zone_lowest_possible_pfn[MAX_NR_ZONES];
static unsigned long __meminitdata arch_zone_highest_possible_pfn[MAX_NR_ZONES];
static unsigned long __initdata required_kernelcore;
static unsigned long __initdata required_movablecore;
static unsigned long __meminitdata zone_movable_pfn[MAX_NUMNODES];
static bool mirrored_kernelcore;

/* movable_zone is the "real" zone pages in ZONE_MOVABLE are taken from */
int movable_zone;
EXPORT_SYMBOL(movable_zone);
#endif /* CONFIG_HAVE_MEMBLOCK_NODE_MAP */

#if MAX_NUMNODES > 1
int nr_node_ids __read_mostly = MAX_NUMNODES;
int nr_online_nodes __read_mostly = 1;
EXPORT_SYMBOL(nr_node_ids);
EXPORT_SYMBOL(nr_online_nodes);
#endif

int page_group_by_mobility_disabled __read_mostly;

#ifdef CONFIG_DEFERRED_STRUCT_PAGE_INIT

/*
 * Determine how many pages need to be initialized during early boot
 * (non-deferred initialization).
 * The value of first_deferred_pfn will be set later, once non-deferred pages
 * are initialized, but for now set it ULONG_MAX.
 */
static inline void reset_deferred_meminit(pg_data_t *pgdat)
{
	phys_addr_t start_addr, end_addr;
	unsigned long max_pgcnt;
	unsigned long reserved;

	/*
	 * Initialise at least 2G of a node but also take into account that
	 * two large system hashes that can take up 1GB for 0.25TB/node.
	 */
	max_pgcnt = max(2UL << (30 - PAGE_SHIFT),
			(pgdat->node_spanned_pages >> 8));

	/*
	 * Compensate the all the memblock reservations (e.g. crash kernel)
	 * from the initial estimation to make sure we will initialize enough
	 * memory to boot.
	 */
	start_addr = PFN_PHYS(pgdat->node_start_pfn);
	end_addr = PFN_PHYS(pgdat->node_start_pfn + max_pgcnt);
	reserved = memblock_reserved_memory_within(start_addr, end_addr);
	max_pgcnt += PHYS_PFN(reserved);

	pgdat->static_init_pgcnt = min(max_pgcnt, pgdat->node_spanned_pages);
	pgdat->first_deferred_pfn = ULONG_MAX;
}

/* Returns true if the struct page for the pfn is uninitialised */
static inline bool __meminit early_page_uninitialised(unsigned long pfn)
{
	int nid = early_pfn_to_nid(pfn);

	if (node_online(nid) && pfn >= NODE_DATA(nid)->first_deferred_pfn)
		return true;

	return false;
}

/*
 * Returns false when the remaining initialisation should be deferred until
 * later in the boot cycle when it can be parallelised.
 */
static inline bool update_defer_init(pg_data_t *pgdat,
				unsigned long pfn, unsigned long zone_end,
				unsigned long *nr_initialised)
{
	/* Always populate low zones for address-constrained allocations */
	if (zone_end < pgdat_end_pfn(pgdat))
		return true;
	/* Xen PV domains need page structures early */
	if (xen_pv_domain())
		return true;
	(*nr_initialised)++;
	if ((*nr_initialised > pgdat->static_init_pgcnt) &&
	    (pfn & (PAGES_PER_SECTION - 1)) == 0) {
		pgdat->first_deferred_pfn = pfn;
		return false;
	}

	return true;
}
#else
static inline void reset_deferred_meminit(pg_data_t *pgdat)
{
}

static inline bool early_page_uninitialised(unsigned long pfn)
{
	return false;
}

static inline bool update_defer_init(pg_data_t *pgdat,
				unsigned long pfn, unsigned long zone_end,
				unsigned long *nr_initialised)
{
	return true;
}
#endif

/* Return a pointer to the bitmap storing bits affecting a block of pages */
static inline unsigned long *get_pageblock_bitmap(struct page *page,
							unsigned long pfn)
{
#ifdef CONFIG_SPARSEMEM
	return __pfn_to_section(pfn)->pageblock_flags;
#else
	return page_zone(page)->pageblock_flags;
#endif /* CONFIG_SPARSEMEM */
}

static inline int pfn_to_bitidx(struct page *page, unsigned long pfn)
{
#ifdef CONFIG_SPARSEMEM
	pfn &= (PAGES_PER_SECTION-1);
	return (pfn >> pageblock_order) * NR_PAGEBLOCK_BITS;
#else
	pfn = pfn - round_down(page_zone(page)->zone_start_pfn, pageblock_nr_pages);
	return (pfn >> pageblock_order) * NR_PAGEBLOCK_BITS;
#endif /* CONFIG_SPARSEMEM */
}

/**
 * get_pfnblock_flags_mask - Return the requested group of flags for the pageblock_nr_pages block of pages
 * @page: The page within the block of interest
 * @pfn: The target page frame number
 * @end_bitidx: The last bit of interest to retrieve
 * @mask: mask of bits that the caller is interested in
 *
 * Return: pageblock_bits flags
 */
static __always_inline unsigned long __get_pfnblock_flags_mask(struct page *page,
					unsigned long pfn,
					unsigned long end_bitidx,
					unsigned long mask)
{
	unsigned long *bitmap;
	unsigned long bitidx, word_bitidx;
	unsigned long word;

	bitmap = get_pageblock_bitmap(page, pfn);
	bitidx = pfn_to_bitidx(page, pfn);
	word_bitidx = bitidx / BITS_PER_LONG;
	bitidx &= (BITS_PER_LONG-1);

	word = bitmap[word_bitidx];
	bitidx += end_bitidx;
	return (word >> (BITS_PER_LONG - bitidx - 1)) & mask;
}

unsigned long get_pfnblock_flags_mask(struct page *page, unsigned long pfn,
					unsigned long end_bitidx,
					unsigned long mask)
{
	return __get_pfnblock_flags_mask(page, pfn, end_bitidx, mask);
}

static __always_inline int get_pfnblock_migratetype(struct page *page, unsigned long pfn)
{
	return __get_pfnblock_flags_mask(page, pfn, PB_migrate_end, MIGRATETYPE_MASK);
}

/**
 * set_pfnblock_flags_mask - Set the requested group of flags for a pageblock_nr_pages block of pages
 * @page: The page within the block of interest
 * @flags: The flags to set
 * @pfn: The target page frame number
 * @end_bitidx: The last bit of interest
 * @mask: mask of bits that the caller is interested in
 */
void set_pfnblock_flags_mask(struct page *page, unsigned long flags,
					unsigned long pfn,
					unsigned long end_bitidx,
					unsigned long mask)
{
	unsigned long *bitmap;
	unsigned long bitidx, word_bitidx;
	unsigned long old_word, word;

	BUILD_BUG_ON(NR_PAGEBLOCK_BITS != 4);

	bitmap = get_pageblock_bitmap(page, pfn);
	bitidx = pfn_to_bitidx(page, pfn);
	word_bitidx = bitidx / BITS_PER_LONG;
	bitidx &= (BITS_PER_LONG-1);

	VM_BUG_ON_PAGE(!zone_spans_pfn(page_zone(page), pfn), page);

	bitidx += end_bitidx;
	mask <<= (BITS_PER_LONG - bitidx - 1);
	flags <<= (BITS_PER_LONG - bitidx - 1);

	word = READ_ONCE(bitmap[word_bitidx]);
	for (;;) {
		old_word = cmpxchg(&bitmap[word_bitidx], word, (word & ~mask) | flags);
		if (word == old_word)
			break;
		word = old_word;
	}
}

void set_pageblock_migratetype(struct page *page, int migratetype)
{
	if (unlikely(page_group_by_mobility_disabled &&
		     migratetype < MIGRATE_PCPTYPES))
		migratetype = MIGRATE_UNMOVABLE;

	set_pageblock_flags_group(page, (unsigned long)migratetype,
					PB_migrate, PB_migrate_end);
}

#ifdef CONFIG_DEBUG_VM
static int page_outside_zone_boundaries(struct zone *zone, struct page *page)
{
	int ret = 0;
	unsigned seq;
	unsigned long pfn = page_to_pfn(page);
	unsigned long sp, start_pfn;

	do {
		seq = zone_span_seqbegin(zone);
		start_pfn = zone->zone_start_pfn;
		sp = zone->spanned_pages;
		if (!zone_spans_pfn(zone, pfn))
			ret = 1;
	} while (zone_span_seqretry(zone, seq));

	if (ret)
		pr_err("page 0x%lx outside node %d zone %s [ 0x%lx - 0x%lx ]\n",
			pfn, zone_to_nid(zone), zone->name,
			start_pfn, start_pfn + sp);

	return ret;
}

static int page_is_consistent(struct zone *zone, struct page *page)
{
	if (!pfn_valid_within(page_to_pfn(page)))
		return 0;
	if (zone != page_zone(page))
		return 0;

	return 1;
}
/*
 * Temporary debugging check for pages not lying within a given zone.
 */
static int __maybe_unused bad_range(struct zone *zone, struct page *page)
{
	if (page_outside_zone_boundaries(zone, page))
		return 1;
	if (!page_is_consistent(zone, page))
		return 1;

	return 0;
}
#else
static inline int __maybe_unused bad_range(struct zone *zone, struct page *page)
{
	return 0;
}
#endif

static void bad_page(struct page *page, const char *reason,
		unsigned long bad_flags)
{
	static unsigned long resume;
	static unsigned long nr_shown;
	static unsigned long nr_unshown;

	/*
	 * Allow a burst of 60 reports, then keep quiet for that minute;
	 * or allow a steady drip of one report per second.
	 */
	if (nr_shown == 60) {
		if (time_before(jiffies, resume)) {
			nr_unshown++;
			goto out;
		}
		if (nr_unshown) {
			pr_alert(
			      "BUG: Bad page state: %lu messages suppressed\n",
				nr_unshown);
			nr_unshown = 0;
		}
		nr_shown = 0;
	}
	if (nr_shown++ == 0)
		resume = jiffies + 60 * HZ;

	pr_alert("BUG: Bad page state in process %s  pfn:%05lx\n",
		current->comm, page_to_pfn(page));
	__dump_page(page, reason);
	bad_flags &= page->flags;
	if (bad_flags)
		pr_alert("bad because of flags: %#lx(%pGp)\n",
						bad_flags, &bad_flags);
	dump_page_owner(page);

	print_modules();
	dump_stack();
out:
	/* Leave bad fields for debug, except PageBuddy could make trouble */
	page_mapcount_reset(page); /* remove PageBuddy */
	add_taint(TAINT_BAD_PAGE, LOCKDEP_NOW_UNRELIABLE);
}

/*
 * Higher-order pages are called "compound pages".  They are structured thusly:
 *
 * The first PAGE_SIZE page is called the "head page" and have PG_head set.
 *
 * The remaining PAGE_SIZE pages are called "tail pages". PageTail() is encoded
 * in bit 0 of page->compound_head. The rest of bits is pointer to head page.
 *
 * The first tail page's ->compound_dtor holds the offset in array of compound
 * page destructors. See compound_page_dtors.
 *
 * The first tail page's ->compound_order holds the order of allocation.
 * This usage means that zero-order pages may not be compound.
 */

void free_compound_page(struct page *page)
{
	__free_pages_ok(page, compound_order(page));
}

void prep_compound_page(struct page *page, unsigned int order)
{
	int i;
	int nr_pages = 1 << order;

	set_compound_page_dtor(page, COMPOUND_PAGE_DTOR);
	set_compound_order(page, order);
	__SetPageHead(page);
	for (i = 1; i < nr_pages; i++) {
		struct page *p = page + i;
		set_page_count(p, 0);
		p->mapping = TAIL_MAPPING;
		set_compound_head(p, page);
	}
	atomic_set(compound_mapcount_ptr(page), -1);
}

#ifdef CONFIG_DEBUG_PAGEALLOC
unsigned int _debug_guardpage_minorder;
bool _debug_pagealloc_enabled __read_mostly
			= IS_ENABLED(CONFIG_DEBUG_PAGEALLOC_ENABLE_DEFAULT);
EXPORT_SYMBOL(_debug_pagealloc_enabled);
bool _debug_guardpage_enabled __read_mostly;

static int __init early_debug_pagealloc(char *buf)
{
	if (!buf)
		return -EINVAL;
	return kstrtobool(buf, &_debug_pagealloc_enabled);
}
early_param("debug_pagealloc", early_debug_pagealloc);

static bool need_debug_guardpage(void)
{
	/* If we don't use debug_pagealloc, we don't need guard page */
	if (!debug_pagealloc_enabled())
		return false;

	if (!debug_guardpage_minorder())
		return false;

	return true;
}

static void init_debug_guardpage(void)
{
	if (!debug_pagealloc_enabled())
		return;

	if (!debug_guardpage_minorder())
		return;

	_debug_guardpage_enabled = true;
}

struct page_ext_operations debug_guardpage_ops = {
	.need = need_debug_guardpage,
	.init = init_debug_guardpage,
};

static int __init debug_guardpage_minorder_setup(char *buf)
{
	unsigned long res;

	if (kstrtoul(buf, 10, &res) < 0 ||  res > MAX_ORDER / 2) {
		pr_err("Bad debug_guardpage_minorder value\n");
		return 0;
	}
	_debug_guardpage_minorder = res;
	pr_info("Setting debug_guardpage_minorder to %lu\n", res);
	return 0;
}
early_param("debug_guardpage_minorder", debug_guardpage_minorder_setup);

static inline bool set_page_guard(struct zone *zone, struct page *page,
				unsigned int order, int migratetype)
{
	struct page_ext *page_ext;

	if (!debug_guardpage_enabled())
		return false;

	if (order >= debug_guardpage_minorder())
		return false;

	page_ext = lookup_page_ext(page);
	if (unlikely(!page_ext))
		return false;

	__set_bit(PAGE_EXT_DEBUG_GUARD, &page_ext->flags);

	INIT_LIST_HEAD(&page->lru);
	set_page_private(page, order);
	/* Guard pages are not available for any usage */
	__mod_zone_freepage_state(zone, -(1 << order), migratetype);

	return true;
}

static inline void clear_page_guard(struct zone *zone, struct page *page,
				unsigned int order, int migratetype)
{
	struct page_ext *page_ext;

	if (!debug_guardpage_enabled())
		return;

	page_ext = lookup_page_ext(page);
	if (unlikely(!page_ext))
		return;

	__clear_bit(PAGE_EXT_DEBUG_GUARD, &page_ext->flags);

	set_page_private(page, 0);
	if (!is_migrate_isolate(migratetype))
		__mod_zone_freepage_state(zone, (1 << order), migratetype);
}
#else
struct page_ext_operations debug_guardpage_ops;
static inline bool set_page_guard(struct zone *zone, struct page *page,
			unsigned int order, int migratetype) { return false; }
static inline void clear_page_guard(struct zone *zone, struct page *page,
				unsigned int order, int migratetype) {}
#endif

static inline void set_page_order(struct page *page, unsigned int order)
{
	set_page_private(page, order);
	__SetPageBuddy(page);
}

static inline void rmv_page_order(struct page *page)
{
	__ClearPageBuddy(page);
	set_page_private(page, 0);
}

/*
 * This function checks whether a page is free && is the buddy
 * we can do coalesce a page and its buddy if
 * (a) the buddy is not in a hole (check before calling!) &&
 * (b) the buddy is in the buddy system &&
 * (c) a page and its buddy have the same order &&
 * (d) a page and its buddy are in the same zone.
 *
 * For recording whether a page is in the buddy system, we set ->_mapcount
 * PAGE_BUDDY_MAPCOUNT_VALUE.
 * Setting, clearing, and testing _mapcount PAGE_BUDDY_MAPCOUNT_VALUE is
 * serialized by zone->lock.
 *
 * For recording page's order, we use page_private(page).
 */
static inline int page_is_buddy(struct page *page, struct page *buddy,
							unsigned int order)
{
	if (page_is_guard(buddy) && page_order(buddy) == order) {
		if (page_zone_id(page) != page_zone_id(buddy))
			return 0;

		VM_BUG_ON_PAGE(page_count(buddy) != 0, buddy);

		return 1;
	}

	if (PageBuddy(buddy) && page_order(buddy) == order) {
		/*
		 * zone check is done late to avoid uselessly
		 * calculating zone/node ids for pages that could
		 * never merge.
		 */
		if (page_zone_id(page) != page_zone_id(buddy))
			return 0;

		VM_BUG_ON_PAGE(page_count(buddy) != 0, buddy);

		return 1;
	}
	return 0;
}

/*
 * Freeing function for a buddy system allocator.
 *
 * The concept of a buddy system is to maintain direct-mapped table
 * (containing bit values) for memory blocks of various "orders".
 * The bottom level table contains the map for the smallest allocatable
 * units of memory (here, pages), and each level above it describes
 * pairs of units from the levels below, hence, "buddies".
 * At a high level, all that happens here is marking the table entry
 * at the bottom level available, and propagating the changes upward
 * as necessary, plus some accounting needed to play nicely with other
 * parts of the VM system.
 * At each level, we keep a list of pages, which are heads of continuous
 * free pages of length of (1 << order) and marked with _mapcount
 * PAGE_BUDDY_MAPCOUNT_VALUE. Page's order is recorded in page_private(page)
 * field.
 * So when we are allocating or freeing one, we can derive the state of the
 * other.  That is, if we allocate a small block, and both were
 * free, the remainder of the region must be split into blocks.
 * If a block is freed, and its buddy is also free, then this
 * triggers coalescing into a block of larger size.
 *
 * -- nyc
 */

static inline void __free_one_page(struct page *page,
		unsigned long pfn,
		struct zone *zone, unsigned int order,
		int migratetype)
{
	unsigned long combined_pfn;
	unsigned long uninitialized_var(buddy_pfn);
	struct page *buddy;
	unsigned int max_order;

	max_order = min_t(unsigned int, MAX_ORDER, pageblock_order + 1);

	VM_BUG_ON(!zone_is_initialized(zone));
	VM_BUG_ON_PAGE(page->flags & PAGE_FLAGS_CHECK_AT_PREP, page);

	VM_BUG_ON(migratetype == -1);
	if (likely(!is_migrate_isolate(migratetype)))
		__mod_zone_freepage_state(zone, 1 << order, migratetype);

	VM_BUG_ON_PAGE(pfn & ((1 << order) - 1), page);
	VM_BUG_ON_PAGE(bad_range(zone, page), page);

continue_merging:
	while (order < max_order - 1) {
		buddy_pfn = __find_buddy_pfn(pfn, order);
		buddy = page + (buddy_pfn - pfn);

		if (!pfn_valid_within(buddy_pfn))
			goto done_merging;
		if (!page_is_buddy(page, buddy, order))
			goto done_merging;
		/*
		 * Our buddy is free or it is CONFIG_DEBUG_PAGEALLOC guard page,
		 * merge with it and move up one order.
		 */
		if (page_is_guard(buddy)) {
			clear_page_guard(zone, buddy, order, migratetype);
		} else {
			list_del(&buddy->lru);
			zone->free_area[order].nr_free--;
			rmv_page_order(buddy);
		}
		combined_pfn = buddy_pfn & pfn;
		page = page + (combined_pfn - pfn);
		pfn = combined_pfn;
		order++;
	}
	if (max_order < MAX_ORDER) {
		/* If we are here, it means order is >= pageblock_order.
		 * We want to prevent merge between freepages on isolate
		 * pageblock and normal pageblock. Without this, pageblock
		 * isolation could cause incorrect freepage or CMA accounting.
		 *
		 * We don't want to hit this code for the more frequent
		 * low-order merging.
		 */
		if (unlikely(has_isolate_pageblock(zone))) {
			int buddy_mt;

			buddy_pfn = __find_buddy_pfn(pfn, order);
			buddy = page + (buddy_pfn - pfn);
			buddy_mt = get_pageblock_migratetype(buddy);

			if (migratetype != buddy_mt
					&& (is_migrate_isolate(migratetype) ||
						is_migrate_isolate(buddy_mt)))
				goto done_merging;
		}
		max_order++;
		goto continue_merging;
	}

done_merging:
	set_page_order(page, order);

	/*
	 * If this is not the largest possible page, check if the buddy
	 * of the next-highest order is free. If it is, it's possible
	 * that pages are being freed that will coalesce soon. In case,
	 * that is happening, add the free page to the tail of the list
	 * so it's less likely to be used soon and more likely to be merged
	 * as a higher order page
	 */
	if ((order < MAX_ORDER-2) && pfn_valid_within(buddy_pfn)) {
		struct page *higher_page, *higher_buddy;
		combined_pfn = buddy_pfn & pfn;
		higher_page = page + (combined_pfn - pfn);
		buddy_pfn = __find_buddy_pfn(combined_pfn, order + 1);
		higher_buddy = higher_page + (buddy_pfn - combined_pfn);
		if (pfn_valid_within(buddy_pfn) &&
		    page_is_buddy(higher_page, higher_buddy, order + 1)) {
			list_add_tail(&page->lru,
				&zone->free_area[order].free_list[migratetype]);
			goto out;
		}
	}

	list_add(&page->lru, &zone->free_area[order].free_list[migratetype]);
out:
	zone->free_area[order].nr_free++;
}

/*
 * A bad page could be due to a number of fields. Instead of multiple branches,
 * try and check multiple fields with one check. The caller must do a detailed
 * check if necessary.
 */
static inline bool page_expected_state(struct page *page,
					unsigned long check_flags)
{
	if (unlikely(atomic_read(&page->_mapcount) != -1))
		return false;

	if (unlikely((unsigned long)page->mapping |
			page_ref_count(page) |
#ifdef CONFIG_MEMCG
			(unsigned long)page->mem_cgroup |
#endif
			(page->flags & check_flags)))
		return false;

	return true;
}

static void free_pages_check_bad(struct page *page)
{
	const char *bad_reason;
	unsigned long bad_flags;

	bad_reason = NULL;
	bad_flags = 0;

	if (unlikely(atomic_read(&page->_mapcount) != -1))
		bad_reason = "nonzero mapcount";
	if (unlikely(page->mapping != NULL))
		bad_reason = "non-NULL mapping";
	if (unlikely(page_ref_count(page) != 0))
		bad_reason = "nonzero _refcount";
	if (unlikely(page->flags & PAGE_FLAGS_CHECK_AT_FREE)) {
		bad_reason = "PAGE_FLAGS_CHECK_AT_FREE flag(s) set";
		bad_flags = PAGE_FLAGS_CHECK_AT_FREE;
	}
#ifdef CONFIG_MEMCG
	if (unlikely(page->mem_cgroup))
		bad_reason = "page still charged to cgroup";
#endif
	bad_page(page, bad_reason, bad_flags);
}

static inline int free_pages_check(struct page *page)
{
	if (likely(page_expected_state(page, PAGE_FLAGS_CHECK_AT_FREE)))
		return 0;

	/* Something has gone sideways, find it */
	free_pages_check_bad(page);
	return 1;
}

static int free_tail_pages_check(struct page *head_page, struct page *page)
{
	int ret = 1;

	/*
	 * We rely page->lru.next never has bit 0 set, unless the page
	 * is PageTail(). Let's make sure that's true even for poisoned ->lru.
	 */
	BUILD_BUG_ON((unsigned long)LIST_POISON1 & 1);

	if (!IS_ENABLED(CONFIG_DEBUG_VM)) {
		ret = 0;
		goto out;
	}
	switch (page - head_page) {
	case 1:
		/* the first tail page: ->mapping is compound_mapcount() */
		if (unlikely(compound_mapcount(page))) {
			bad_page(page, "nonzero compound_mapcount", 0);
			goto out;
		}
		break;
	case 2:
		/*
		 * the second tail page: ->mapping is
		 * page_deferred_list().next -- ignore value.
		 */
		break;
	default:
		if (page->mapping != TAIL_MAPPING) {
			bad_page(page, "corrupted mapping in tail page", 0);
			goto out;
		}
		break;
	}
	if (unlikely(!PageTail(page))) {
		bad_page(page, "PageTail not set", 0);
		goto out;
	}
	if (unlikely(compound_head(page) != head_page)) {
		bad_page(page, "compound_head not consistent", 0);
		goto out;
	}
	ret = 0;
out:
	page->mapping = NULL;
	clear_compound_head(page);
	return ret;
}

static __always_inline bool free_pages_prepare(struct page *page,
					unsigned int order, bool check_free)
{
	int bad = 0;

	VM_BUG_ON_PAGE(PageTail(page), page);

	trace_mm_page_free(page, order);

	/*
	 * Check tail pages before head page information is cleared to
	 * avoid checking PageCompound for order-0 pages.
	 */
	if (unlikely(order)) {
		bool compound = PageCompound(page);
		int i;

		VM_BUG_ON_PAGE(compound && compound_order(page) != order, page);

		if (compound)
			ClearPageDoubleMap(page);
		for (i = 1; i < (1 << order); i++) {
			if (compound)
				bad += free_tail_pages_check(page, page + i);
			if (unlikely(free_pages_check(page + i))) {
				bad++;
				continue;
			}
			(page + i)->flags &= ~PAGE_FLAGS_CHECK_AT_PREP;
		}
	}
	if (PageMappingFlags(page))
		page->mapping = NULL;
	if (memcg_kmem_enabled() && PageKmemcg(page))
		memcg_kmem_uncharge(page, order);
	if (check_free)
		bad += free_pages_check(page);
	if (bad)
		return false;

	page_cpupid_reset_last(page);
	page->flags &= ~PAGE_FLAGS_CHECK_AT_PREP;
	reset_page_owner(page, order);

	if (!PageHighMem(page)) {
		debug_check_no_locks_freed(page_address(page),
					   PAGE_SIZE << order);
		debug_check_no_obj_freed(page_address(page),
					   PAGE_SIZE << order);
	}
	arch_free_page(page, order);
	kernel_poison_pages(page, 1 << order, 0);
	kernel_map_pages(page, 1 << order, 0);
	kasan_free_pages(page, order);

	return true;
}

#ifdef CONFIG_DEBUG_VM
static inline bool free_pcp_prepare(struct page *page)
{
	return free_pages_prepare(page, 0, true);
}

static inline bool bulkfree_pcp_prepare(struct page *page)
{
	return false;
}
#else
static bool free_pcp_prepare(struct page *page)
{
	return free_pages_prepare(page, 0, false);
}

static bool bulkfree_pcp_prepare(struct page *page)
{
	return free_pages_check(page);
}
#endif /* CONFIG_DEBUG_VM */

/*
 * Frees a number of pages from the PCP lists
 * Assumes all pages on list are in same zone, and of same order.
 * count is the number of pages to free.
 *
 * If the zone was previously in an "all pages pinned" state then look to
 * see if this freeing clears that state.
 *
 * And clear the zone's pages_scanned counter, to hold off the "all pages are
 * pinned" detection logic.
 */
static void free_pcppages_bulk(struct zone *zone, int count,
					struct per_cpu_pages *pcp)
{
	int migratetype = 0;
	int batch_free = 0;
	bool isolated_pageblocks;

	spin_lock(&zone->lock);
	isolated_pageblocks = has_isolate_pageblock(zone);

	while (count) {
		struct page *page;
		struct list_head *list;

		/*
		 * Remove pages from lists in a round-robin fashion. A
		 * batch_free count is maintained that is incremented when an
		 * empty list is encountered.  This is so more pages are freed
		 * off fuller lists instead of spinning excessively around empty
		 * lists
		 */
		do {
			batch_free++;
			if (++migratetype == MIGRATE_PCPTYPES)
				migratetype = 0;
			list = &pcp->lists[migratetype];
		} while (list_empty(list));

		/* This is the only non-empty list. Free them all. */
		if (batch_free == MIGRATE_PCPTYPES)
			batch_free = count;

		do {
			int mt;	/* migratetype of the to-be-freed page */

			page = list_last_entry(list, struct page, lru);
			/* must delete as __free_one_page list manipulates */
			list_del(&page->lru);

			mt = get_pcppage_migratetype(page);
			/* MIGRATE_ISOLATE page should not go to pcplists */
			VM_BUG_ON_PAGE(is_migrate_isolate(mt), page);
			/* Pageblock could have been isolated meanwhile */
			if (unlikely(isolated_pageblocks))
				mt = get_pageblock_migratetype(page);

			if (bulkfree_pcp_prepare(page))
				continue;

			__free_one_page(page, page_to_pfn(page), zone, 0, mt);
			trace_mm_page_pcpu_drain(page, 0, mt);
		} while (--count && --batch_free && !list_empty(list));
	}
	spin_unlock(&zone->lock);
}

static void free_one_page(struct zone *zone,
				struct page *page, unsigned long pfn,
				unsigned int order,
				int migratetype)
{
	spin_lock(&zone->lock);
	if (unlikely(has_isolate_pageblock(zone) ||
		is_migrate_isolate(migratetype))) {
		migratetype = get_pfnblock_migratetype(page, pfn);
	}
	__free_one_page(page, pfn, zone, order, migratetype);
	spin_unlock(&zone->lock);
}

static void __meminit __init_single_page(struct page *page, unsigned long pfn,
				unsigned long zone, int nid, bool zero)
{
	if (zero)
		mm_zero_struct_page(page);
	set_page_links(page, zone, nid, pfn);
	init_page_count(page);
	page_mapcount_reset(page);
	page_cpupid_reset_last(page);

	INIT_LIST_HEAD(&page->lru);
#ifdef WANT_PAGE_VIRTUAL
	/* The shift won't overflow because ZONE_NORMAL is below 4G. */
	if (!is_highmem_idx(zone))
		set_page_address(page, __va(pfn << PAGE_SHIFT));
#endif
}

static void __meminit __init_single_pfn(unsigned long pfn, unsigned long zone,
					int nid, bool zero)
{
	return __init_single_page(pfn_to_page(pfn), pfn, zone, nid, zero);
}

#ifdef CONFIG_DEFERRED_STRUCT_PAGE_INIT
static void __meminit init_reserved_page(unsigned long pfn)
{
	pg_data_t *pgdat;
	int nid, zid;

	if (!early_page_uninitialised(pfn))
		return;

	nid = early_pfn_to_nid(pfn);
	pgdat = NODE_DATA(nid);

	for (zid = 0; zid < MAX_NR_ZONES; zid++) {
		struct zone *zone = &pgdat->node_zones[zid];

		if (pfn >= zone->zone_start_pfn && pfn < zone_end_pfn(zone))
			break;
	}
	__init_single_pfn(pfn, zid, nid, true);
}
#else
static inline void init_reserved_page(unsigned long pfn)
{
}
#endif /* CONFIG_DEFERRED_STRUCT_PAGE_INIT */

/*
 * Initialised pages do not have PageReserved set. This function is
 * called for each range allocated by the bootmem allocator and
 * marks the pages PageReserved. The remaining valid pages are later
 * sent to the buddy page allocator.
 */
void __meminit reserve_bootmem_region(phys_addr_t start, phys_addr_t end)
{
	unsigned long start_pfn = PFN_DOWN(start);
	unsigned long end_pfn = PFN_UP(end);

	for (; start_pfn < end_pfn; start_pfn++) {
		if (pfn_valid(start_pfn)) {
			struct page *page = pfn_to_page(start_pfn);

			init_reserved_page(start_pfn);

			/* Avoid false-positive PageTail() */
			INIT_LIST_HEAD(&page->lru);

			SetPageReserved(page);
		}
	}
}

static void __free_pages_ok(struct page *page, unsigned int order)
{
	unsigned long flags;
	int migratetype;
	unsigned long pfn = page_to_pfn(page);

	if (!free_pages_prepare(page, order, true))
		return;

	migratetype = get_pfnblock_migratetype(page, pfn);
	local_irq_save(flags);
	__count_vm_events(PGFREE, 1 << order);
	free_one_page(page_zone(page), page, pfn, order, migratetype);
	local_irq_restore(flags);
}

static void __init __free_pages_boot_core(struct page *page, unsigned int order)
{
	unsigned int nr_pages = 1 << order;
	struct page *p = page;
	unsigned int loop;

	prefetchw(p);
	for (loop = 0; loop < (nr_pages - 1); loop++, p++) {
		prefetchw(p + 1);
		__ClearPageReserved(p);
		set_page_count(p, 0);
	}
	__ClearPageReserved(p);
	set_page_count(p, 0);

	page_zone(page)->managed_pages += nr_pages;
	set_page_refcounted(page);
	__free_pages(page, order);
}

#if defined(CONFIG_HAVE_ARCH_EARLY_PFN_TO_NID) || \
	defined(CONFIG_HAVE_MEMBLOCK_NODE_MAP)

static struct mminit_pfnnid_cache early_pfnnid_cache __meminitdata;

int __meminit early_pfn_to_nid(unsigned long pfn)
{
	static DEFINE_SPINLOCK(early_pfn_lock);
	int nid;

	spin_lock(&early_pfn_lock);
	nid = __early_pfn_to_nid(pfn, &early_pfnnid_cache);
	if (nid < 0)
		nid = first_online_node;
	spin_unlock(&early_pfn_lock);

	return nid;
}
#endif

#ifdef CONFIG_NODES_SPAN_OTHER_NODES
static inline bool __meminit __maybe_unused
meminit_pfn_in_nid(unsigned long pfn, int node,
		   struct mminit_pfnnid_cache *state)
{
	int nid;

	nid = __early_pfn_to_nid(pfn, state);
	if (nid >= 0 && nid != node)
		return false;
	return true;
}

/* Only safe to use early in boot when initialisation is single-threaded */
static inline bool __meminit early_pfn_in_nid(unsigned long pfn, int node)
{
	return meminit_pfn_in_nid(pfn, node, &early_pfnnid_cache);
}

#else

static inline bool __meminit early_pfn_in_nid(unsigned long pfn, int node)
{
	return true;
}
static inline bool __meminit  __maybe_unused
meminit_pfn_in_nid(unsigned long pfn, int node,
		   struct mminit_pfnnid_cache *state)
{
	return true;
}
#endif


void __init __free_pages_bootmem(struct page *page, unsigned long pfn,
							unsigned int order)
{
	if (early_page_uninitialised(pfn))
		return;
	return __free_pages_boot_core(page, order);
}

/*
 * Check that the whole (or subset of) a pageblock given by the interval of
 * [start_pfn, end_pfn) is valid and within the same zone, before scanning it
 * with the migration of free compaction scanner. The scanners then need to
 * use only pfn_valid_within() check for arches that allow holes within
 * pageblocks.
 *
 * Return struct page pointer of start_pfn, or NULL if checks were not passed.
 *
 * It's possible on some configurations to have a setup like node0 node1 node0
 * i.e. it's possible that all pages within a zones range of pages do not
 * belong to a single zone. We assume that a border between node0 and node1
 * can occur within a single pageblock, but not a node0 node1 node0
 * interleaving within a single pageblock. It is therefore sufficient to check
 * the first and last page of a pageblock and avoid checking each individual
 * page in a pageblock.
 */
struct page *__pageblock_pfn_to_page(unsigned long start_pfn,
				     unsigned long end_pfn, struct zone *zone)
{
	struct page *start_page;
	struct page *end_page;

	/* end_pfn is one past the range we are checking */
	end_pfn--;

	if (!pfn_valid(start_pfn) || !pfn_valid(end_pfn))
		return NULL;

	start_page = pfn_to_online_page(start_pfn);
	if (!start_page)
		return NULL;

	if (page_zone(start_page) != zone)
		return NULL;

	end_page = pfn_to_page(end_pfn);

	/* This gives a shorter code than deriving page_zone(end_page) */
	if (page_zone_id(start_page) != page_zone_id(end_page))
		return NULL;

	return start_page;
}

void set_zone_contiguous(struct zone *zone)
{
	unsigned long block_start_pfn = zone->zone_start_pfn;
	unsigned long block_end_pfn;

	block_end_pfn = ALIGN(block_start_pfn + 1, pageblock_nr_pages);
	for (; block_start_pfn < zone_end_pfn(zone);
			block_start_pfn = block_end_pfn,
			 block_end_pfn += pageblock_nr_pages) {

		block_end_pfn = min(block_end_pfn, zone_end_pfn(zone));

		if (!__pageblock_pfn_to_page(block_start_pfn,
					     block_end_pfn, zone))
			return;
	}

	/* We confirm that there is no hole */
	zone->contiguous = true;
}

void clear_zone_contiguous(struct zone *zone)
{
	zone->contiguous = false;
}

#ifdef CONFIG_DEFERRED_STRUCT_PAGE_INIT
static void __init deferred_free_range(unsigned long pfn,
				       unsigned long nr_pages)
{
	struct page *page;
	unsigned long i;

	if (!nr_pages)
		return;

	page = pfn_to_page(pfn);

	/* Free a large naturally-aligned chunk if possible */
	if (nr_pages == pageblock_nr_pages &&
	    (pfn & (pageblock_nr_pages - 1)) == 0) {
		set_pageblock_migratetype(page, MIGRATE_MOVABLE);
		__free_pages_boot_core(page, pageblock_order);
		return;
	}

	for (i = 0; i < nr_pages; i++, page++, pfn++) {
		if ((pfn & (pageblock_nr_pages - 1)) == 0)
			set_pageblock_migratetype(page, MIGRATE_MOVABLE);
		__free_pages_boot_core(page, 0);
	}
}

/* Completion tracking for deferred_init_memmap() threads */
static atomic_t pgdat_init_n_undone __initdata;
static __initdata DECLARE_COMPLETION(pgdat_init_all_done_comp);

static inline void __init pgdat_init_report_one_done(void)
{
	if (atomic_dec_and_test(&pgdat_init_n_undone))
		complete(&pgdat_init_all_done_comp);
}

/*
 * Returns true if page needs to be initialized or freed to buddy allocator.
 *
 * First we check if pfn is valid on architectures where it is possible to have
 * holes within pageblock_nr_pages. On systems where it is not possible, this
 * function is optimized out.
 *
 * Then, we check if a current large page is valid by only checking the validity
 * of the head pfn.
 *
 * Finally, meminit_pfn_in_nid is checked on systems where pfns can interleave
 * within a node: a pfn is between start and end of a node, but does not belong
 * to this memory node.
 */
static inline bool __init
deferred_pfn_valid(int nid, unsigned long pfn,
		   struct mminit_pfnnid_cache *nid_init_state)
{
	if (!pfn_valid_within(pfn))
		return false;
	if (!(pfn & (pageblock_nr_pages - 1)) && !pfn_valid(pfn))
		return false;
	if (!meminit_pfn_in_nid(pfn, nid, nid_init_state))
		return false;
	return true;
}

/*
 * Free pages to buddy allocator. Try to free aligned pages in
 * pageblock_nr_pages sizes.
 */
static void __init deferred_free_pages(int nid, int zid, unsigned long pfn,
				       unsigned long end_pfn)
{
	struct mminit_pfnnid_cache nid_init_state = { };
	unsigned long nr_pgmask = pageblock_nr_pages - 1;
	unsigned long nr_free = 0;

	for (; pfn < end_pfn; pfn++) {
		if (!deferred_pfn_valid(nid, pfn, &nid_init_state)) {
			deferred_free_range(pfn - nr_free, nr_free);
			nr_free = 0;
		} else if (!(pfn & nr_pgmask)) {
			deferred_free_range(pfn - nr_free, nr_free);
			nr_free = 1;
			cond_resched();
		} else {
			nr_free++;
		}
	}
	/* Free the last block of pages to allocator */
	deferred_free_range(pfn - nr_free, nr_free);
}

/*
 * Initialize struct pages.  We minimize pfn page lookups and scheduler checks
 * by performing it only once every pageblock_nr_pages.
 * Return number of pages initialized.
 */
static unsigned long  __init deferred_init_pages(int nid, int zid,
						 unsigned long pfn,
						 unsigned long end_pfn)
{
	struct mminit_pfnnid_cache nid_init_state = { };
	unsigned long nr_pgmask = pageblock_nr_pages - 1;
	unsigned long nr_pages = 0;
	struct page *page = NULL;

	for (; pfn < end_pfn; pfn++) {
		if (!deferred_pfn_valid(nid, pfn, &nid_init_state)) {
			page = NULL;
			continue;
		} else if (!page || !(pfn & nr_pgmask)) {
			page = pfn_to_page(pfn);
			cond_resched();
		} else {
			page++;
		}
		__init_single_page(page, pfn, zid, nid, true);
		nr_pages++;
	}
	return (nr_pages);
}

/* Initialise remaining memory on a node */
static int __init deferred_init_memmap(void *data)
{
	pg_data_t *pgdat = data;
	int nid = pgdat->node_id;
	unsigned long start = jiffies;
	unsigned long nr_pages = 0;
	unsigned long spfn, epfn;
	phys_addr_t spa, epa;
	int zid;
	struct zone *zone;
	unsigned long first_init_pfn = pgdat->first_deferred_pfn;
	const struct cpumask *cpumask = cpumask_of_node(pgdat->node_id);
	u64 i;

	if (first_init_pfn == ULONG_MAX) {
		pgdat_init_report_one_done();
		return 0;
	}

	/* Bind memory initialisation thread to a local node if possible */
	if (!cpumask_empty(cpumask))
		set_cpus_allowed_ptr(current, cpumask);

	/* Sanity check boundaries */
	BUG_ON(pgdat->first_deferred_pfn < pgdat->node_start_pfn);
	BUG_ON(pgdat->first_deferred_pfn > pgdat_end_pfn(pgdat));
	pgdat->first_deferred_pfn = ULONG_MAX;

	/* Only the highest zone is deferred so find it */
	for (zid = 0; zid < MAX_NR_ZONES; zid++) {
		zone = pgdat->node_zones + zid;
		if (first_init_pfn < zone_end_pfn(zone))
			break;
	}
	first_init_pfn = max(zone->zone_start_pfn, first_init_pfn);

	/*
	 * Initialize and free pages. We do it in two loops: first we initialize
	 * struct page, than free to buddy allocator, because while we are
	 * freeing pages we can access pages that are ahead (computing buddy
	 * page in __free_one_page()).
	 */
	for_each_free_mem_range(i, nid, MEMBLOCK_NONE, &spa, &epa, NULL) {
		spfn = max_t(unsigned long, first_init_pfn, PFN_UP(spa));
		epfn = min_t(unsigned long, zone_end_pfn(zone), PFN_DOWN(epa));
		nr_pages += deferred_init_pages(nid, zid, spfn, epfn);
	}
	for_each_free_mem_range(i, nid, MEMBLOCK_NONE, &spa, &epa, NULL) {
		spfn = max_t(unsigned long, first_init_pfn, PFN_UP(spa));
		epfn = min_t(unsigned long, zone_end_pfn(zone), PFN_DOWN(epa));
		deferred_free_pages(nid, zid, spfn, epfn);
	}

	/* Sanity check that the next zone really is unpopulated */
	WARN_ON(++zid < MAX_NR_ZONES && populated_zone(++zone));

	pr_info("node %d initialised, %lu pages in %ums\n", nid, nr_pages,
					jiffies_to_msecs(jiffies - start));

	pgdat_init_report_one_done();
	return 0;
}
#endif /* CONFIG_DEFERRED_STRUCT_PAGE_INIT */

void __init page_alloc_init_late(void)
{
	struct zone *zone;

#ifdef CONFIG_DEFERRED_STRUCT_PAGE_INIT
	int nid;

	/* There will be num_node_state(N_MEMORY) threads */
	atomic_set(&pgdat_init_n_undone, num_node_state(N_MEMORY));
	for_each_node_state(nid, N_MEMORY) {
		kthread_run(deferred_init_memmap, NODE_DATA(nid), "pgdatinit%d", nid);
	}

	/* Block until all are initialised */
	wait_for_completion(&pgdat_init_all_done_comp);

	/* Reinit limits that are based on free pages after the kernel is up */
	files_maxfiles_init();
#endif
#ifdef CONFIG_ARCH_DISCARD_MEMBLOCK
	/* Discard memblock private memory */
	memblock_discard();
#endif

	for_each_populated_zone(zone)
		set_zone_contiguous(zone);
}

#ifdef CONFIG_CMA
/* Free whole pageblock and set its migration type to MIGRATE_CMA. */
void __init init_cma_reserved_pageblock(struct page *page)
{
	unsigned i = pageblock_nr_pages;
	struct page *p = page;

	do {
		__ClearPageReserved(p);
		set_page_count(p, 0);
	} while (++p, --i);

	set_pageblock_migratetype(page, MIGRATE_CMA);

	if (pageblock_order >= MAX_ORDER) {
		i = pageblock_nr_pages;
		p = page;
		do {
			set_page_refcounted(p);
			__free_pages(p, MAX_ORDER - 1);
			p += MAX_ORDER_NR_PAGES;
		} while (i -= MAX_ORDER_NR_PAGES);
	} else {
		set_page_refcounted(page);
		__free_pages(page, pageblock_order);
	}

	adjust_managed_page_count(page, pageblock_nr_pages);
}
#endif

/*
 * The order of subdivision here is critical for the IO subsystem.
 * Please do not alter this order without good reasons and regression
 * testing. Specifically, as large blocks of memory are subdivided,
 * the order in which smaller blocks are delivered depends on the order
 * they're subdivided in this function. This is the primary factor
 * influencing the order in which pages are delivered to the IO
 * subsystem according to empirical testing, and this is also justified
 * by considering the behavior of a buddy system containing a single
 * large block of memory acted on by a series of small allocations.
 * This behavior is a critical factor in sglist merging's success.
 *
 * -- nyc
 */
static inline void expand(struct zone *zone, struct page *page,
	int low, int high, struct free_area *area,
	int migratetype)
{
	unsigned long size = 1 << high;

	while (high > low) {
		area--;
		high--;
		size >>= 1;
		VM_BUG_ON_PAGE(bad_range(zone, &page[size]), &page[size]);

		/*
		 * Mark as guard pages (or page), that will allow to
		 * merge back to allocator when buddy will be freed.
		 * Corresponding page table entries will not be touched,
		 * pages will stay not present in virtual address space
		 */
		if (set_page_guard(zone, &page[size], high, migratetype))
			continue;

		list_add(&page[size].lru, &area->free_list[migratetype]);
		area->nr_free++;
		set_page_order(&page[size], high);
	}
}

static void check_new_page_bad(struct page *page)
{
	const char *bad_reason = NULL;
	unsigned long bad_flags = 0;

	if (unlikely(atomic_read(&page->_mapcount) != -1))
		bad_reason = "nonzero mapcount";
	if (unlikely(page->mapping != NULL))
		bad_reason = "non-NULL mapping";
	if (unlikely(page_ref_count(page) != 0))
		bad_reason = "nonzero _count";
	if (unlikely(page->flags & __PG_HWPOISON)) {
		bad_reason = "HWPoisoned (hardware-corrupted)";
		bad_flags = __PG_HWPOISON;
		/* Don't complain about hwpoisoned pages */
		page_mapcount_reset(page); /* remove PageBuddy */
		return;
	}
	if (unlikely(page->flags & PAGE_FLAGS_CHECK_AT_PREP)) {
		bad_reason = "PAGE_FLAGS_CHECK_AT_PREP flag set";
		bad_flags = PAGE_FLAGS_CHECK_AT_PREP;
	}
#ifdef CONFIG_MEMCG
	if (unlikely(page->mem_cgroup))
		bad_reason = "page still charged to cgroup";
#endif
	bad_page(page, bad_reason, bad_flags);
}

/*
 * This page is about to be returned from the page allocator
 */
static inline int check_new_page(struct page *page)
{
	if (likely(page_expected_state(page,
				PAGE_FLAGS_CHECK_AT_PREP|__PG_HWPOISON)))
		return 0;

	check_new_page_bad(page);
	return 1;
}

static inline bool free_pages_prezeroed(void)
{
	return IS_ENABLED(CONFIG_PAGE_POISONING_ZERO) &&
		page_poisoning_enabled();
}

#ifdef CONFIG_DEBUG_VM
static bool check_pcp_refill(struct page *page)
{
	return false;
}

static bool check_new_pcp(struct page *page)
{
	return check_new_page(page);
}
#else
static bool check_pcp_refill(struct page *page)
{
	return check_new_page(page);
}
static bool check_new_pcp(struct page *page)
{
	return false;
}
#endif /* CONFIG_DEBUG_VM */

static bool check_new_pages(struct page *page, unsigned int order)
{
	int i;
	for (i = 0; i < (1 << order); i++) {
		struct page *p = page + i;

		if (unlikely(check_new_page(p)))
			return true;
	}

	return false;
}

inline void post_alloc_hook(struct page *page, unsigned int order,
				gfp_t gfp_flags)
{
	set_page_private(page, 0);
	set_page_refcounted(page);

	arch_alloc_page(page, order);
	kernel_map_pages(page, 1 << order, 1);
	kernel_poison_pages(page, 1 << order, 1);
	kasan_alloc_pages(page, order);
	set_page_owner(page, order, gfp_flags);
}

static void prep_new_page(struct page *page, unsigned int order, gfp_t gfp_flags,
							unsigned int alloc_flags)
{
	int i;

	post_alloc_hook(page, order, gfp_flags);

	if (!free_pages_prezeroed() && (gfp_flags & __GFP_ZERO))
		for (i = 0; i < (1 << order); i++)
			clear_highpage(page + i);

	if (order && (gfp_flags & __GFP_COMP))
		prep_compound_page(page, order);

	/*
	 * page is set pfmemalloc when ALLOC_NO_WATERMARKS was necessary to
	 * allocate the page. The expectation is that the caller is taking
	 * steps that will free more memory. The caller should avoid the page
	 * being used for !PFMEMALLOC purposes.
	 */
	if (alloc_flags & ALLOC_NO_WATERMARKS)
		set_page_pfmemalloc(page);
	else
		clear_page_pfmemalloc(page);
}

/*
 * Go through the free lists for the given migratetype and remove
 * the smallest available page from the freelists
 */
static __always_inline
struct page *__rmqueue_smallest(struct zone *zone, unsigned int order,
						int migratetype)
{
	unsigned int current_order;
	struct free_area *area;
	struct page *page;

	/* Find a page of the appropriate size in the preferred list */
	for (current_order = order; current_order < MAX_ORDER; ++current_order) {
		area = &(zone->free_area[current_order]);
		page = list_first_entry_or_null(&area->free_list[migratetype],
							struct page, lru);
		if (!page)
			continue;
		list_del(&page->lru);
		rmv_page_order(page);
		area->nr_free--;
		expand(zone, page, order, current_order, area, migratetype);
		set_pcppage_migratetype(page, migratetype);
		return page;
	}

	return NULL;
}


/*
 * This array describes the order lists are fallen back to when
 * the free lists for the desirable migrate type are depleted
 */
static int fallbacks[MIGRATE_TYPES][4] = {
	[MIGRATE_UNMOVABLE]   = { MIGRATE_RECLAIMABLE, MIGRATE_MOVABLE,   MIGRATE_TYPES },
	[MIGRATE_RECLAIMABLE] = { MIGRATE_UNMOVABLE,   MIGRATE_MOVABLE,   MIGRATE_TYPES },
	[MIGRATE_MOVABLE]     = { MIGRATE_RECLAIMABLE, MIGRATE_UNMOVABLE, MIGRATE_TYPES },
#ifdef CONFIG_CMA
	[MIGRATE_CMA]         = { MIGRATE_TYPES }, /* Never used */
#endif
#ifdef CONFIG_MEMORY_ISOLATION
	[MIGRATE_ISOLATE]     = { MIGRATE_TYPES }, /* Never used */
#endif
};

#ifdef CONFIG_CMA
static __always_inline struct page *__rmqueue_cma_fallback(struct zone *zone,
					unsigned int order)
{
	return __rmqueue_smallest(zone, order, MIGRATE_CMA);
}
#else
static inline struct page *__rmqueue_cma_fallback(struct zone *zone,
					unsigned int order) { return NULL; }
#endif

/*
 * Move the free pages in a range to the free lists of the requested type.
 * Note that start_page and end_pages are not aligned on a pageblock
 * boundary. If alignment is required, use move_freepages_block()
 */
static int move_freepages(struct zone *zone,
			  struct page *start_page, struct page *end_page,
			  int migratetype, int *num_movable)
{
	struct page *page;
	unsigned int order;
	int pages_moved = 0;

#ifndef CONFIG_HOLES_IN_ZONE
	/*
	 * page_zone is not safe to call in this context when
	 * CONFIG_HOLES_IN_ZONE is set. This bug check is probably redundant
	 * anyway as we check zone boundaries in move_freepages_block().
	 * Remove at a later date when no bug reports exist related to
	 * grouping pages by mobility
	 */
	VM_BUG_ON(pfn_valid(page_to_pfn(start_page)) &&
	          pfn_valid(page_to_pfn(end_page)) &&
	          page_zone(start_page) != page_zone(end_page));
#endif

	if (num_movable)
		*num_movable = 0;

	for (page = start_page; page <= end_page;) {
		if (!pfn_valid_within(page_to_pfn(page))) {
			page++;
			continue;
		}

		/* Make sure we are not inadvertently changing nodes */
		VM_BUG_ON_PAGE(page_to_nid(page) != zone_to_nid(zone), page);

		if (!PageBuddy(page)) {
			/*
			 * We assume that pages that could be isolated for
			 * migration are movable. But we don't actually try
			 * isolating, as that would be expensive.
			 */
			if (num_movable &&
					(PageLRU(page) || __PageMovable(page)))
				(*num_movable)++;

			page++;
			continue;
		}

		order = page_order(page);
		list_move(&page->lru,
			  &zone->free_area[order].free_list[migratetype]);
		page += 1 << order;
		pages_moved += 1 << order;
	}

	return pages_moved;
}

int move_freepages_block(struct zone *zone, struct page *page,
				int migratetype, int *num_movable)
{
	unsigned long start_pfn, end_pfn;
	struct page *start_page, *end_page;

	start_pfn = page_to_pfn(page);
	start_pfn = start_pfn & ~(pageblock_nr_pages-1);
	start_page = pfn_to_page(start_pfn);
	end_page = start_page + pageblock_nr_pages - 1;
	end_pfn = start_pfn + pageblock_nr_pages - 1;

	/* Do not cross zone boundaries */
	if (!zone_spans_pfn(zone, start_pfn))
		start_page = page;
	if (!zone_spans_pfn(zone, end_pfn))
		return 0;

	return move_freepages(zone, start_page, end_page, migratetype,
								num_movable);
}

static void change_pageblock_range(struct page *pageblock_page,
					int start_order, int migratetype)
{
	int nr_pageblocks = 1 << (start_order - pageblock_order);

	while (nr_pageblocks--) {
		set_pageblock_migratetype(pageblock_page, migratetype);
		pageblock_page += pageblock_nr_pages;
	}
}

/*
 * When we are falling back to another migratetype during allocation, try to
 * steal extra free pages from the same pageblocks to satisfy further
 * allocations, instead of polluting multiple pageblocks.
 *
 * If we are stealing a relatively large buddy page, it is likely there will
 * be more free pages in the pageblock, so try to steal them all. For
 * reclaimable and unmovable allocations, we steal regardless of page size,
 * as fragmentation caused by those allocations polluting movable pageblocks
 * is worse than movable allocations stealing from unmovable and reclaimable
 * pageblocks.
 */
static bool can_steal_fallback(unsigned int order, int start_mt)
{
	/*
	 * Leaving this order check is intended, although there is
	 * relaxed order check in next check. The reason is that
	 * we can actually steal whole pageblock if this condition met,
	 * but, below check doesn't guarantee it and that is just heuristic
	 * so could be changed anytime.
	 */
	if (order >= pageblock_order)
		return true;

	if (order >= pageblock_order / 2 ||
		start_mt == MIGRATE_RECLAIMABLE ||
		start_mt == MIGRATE_UNMOVABLE ||
		page_group_by_mobility_disabled)
		return true;

	return false;
}

/*
 * This function implements actual steal behaviour. If order is large enough,
 * we can steal whole pageblock. If not, we first move freepages in this
 * pageblock to our migratetype and determine how many already-allocated pages
 * are there in the pageblock with a compatible migratetype. If at least half
 * of pages are free or compatible, we can change migratetype of the pageblock
 * itself, so pages freed in the future will be put on the correct free list.
 */
static void steal_suitable_fallback(struct zone *zone, struct page *page,
					int start_type, bool whole_block)
{
	unsigned int current_order = page_order(page);
	struct free_area *area;
	int free_pages, movable_pages, alike_pages;
	int old_block_type;

	old_block_type = get_pageblock_migratetype(page);

	/*
	 * This can happen due to races and we want to prevent broken
	 * highatomic accounting.
	 */
	if (is_migrate_highatomic(old_block_type))
		goto single_page;

	/* Take ownership for orders >= pageblock_order */
	if (current_order >= pageblock_order) {
		change_pageblock_range(page, current_order, start_type);
		goto single_page;
	}

	/* We are not allowed to try stealing from the whole block */
	if (!whole_block)
		goto single_page;

	free_pages = move_freepages_block(zone, page, start_type,
						&movable_pages);
	/*
	 * Determine how many pages are compatible with our allocation.
	 * For movable allocation, it's the number of movable pages which
	 * we just obtained. For other types it's a bit more tricky.
	 */
	if (start_type == MIGRATE_MOVABLE) {
		alike_pages = movable_pages;
	} else {
		/*
		 * If we are falling back a RECLAIMABLE or UNMOVABLE allocation
		 * to MOVABLE pageblock, consider all non-movable pages as
		 * compatible. If it's UNMOVABLE falling back to RECLAIMABLE or
		 * vice versa, be conservative since we can't distinguish the
		 * exact migratetype of non-movable pages.
		 */
		if (old_block_type == MIGRATE_MOVABLE)
			alike_pages = pageblock_nr_pages
						- (free_pages + movable_pages);
		else
			alike_pages = 0;
	}

	/* moving whole block can fail due to zone boundary conditions */
	if (!free_pages)
		goto single_page;

	/*
	 * If a sufficient number of pages in the block are either free or of
	 * comparable migratability as our allocation, claim the whole block.
	 */
	if (free_pages + alike_pages >= (1 << (pageblock_order-1)) ||
			page_group_by_mobility_disabled)
		set_pageblock_migratetype(page, start_type);

	return;

single_page:
	area = &zone->free_area[current_order];
	list_move(&page->lru, &area->free_list[start_type]);
}

/*
 * Check whether there is a suitable fallback freepage with requested order.
 * If only_stealable is true, this function returns fallback_mt only if
 * we can steal other freepages all together. This would help to reduce
 * fragmentation due to mixed migratetype pages in one pageblock.
 */
int find_suitable_fallback(struct free_area *area, unsigned int order,
			int migratetype, bool only_stealable, bool *can_steal)
{
	int i;
	int fallback_mt;

	if (area->nr_free == 0)
		return -1;

	*can_steal = false;
	for (i = 0;; i++) {
		fallback_mt = fallbacks[migratetype][i];
		if (fallback_mt == MIGRATE_TYPES)
			break;

		if (list_empty(&area->free_list[fallback_mt]))
			continue;

		if (can_steal_fallback(order, migratetype))
			*can_steal = true;

		if (!only_stealable)
			return fallback_mt;

		if (*can_steal)
			return fallback_mt;
	}

	return -1;
}

/*
 * Reserve a pageblock for exclusive use of high-order atomic allocations if
 * there are no empty page blocks that contain a page with a suitable order
 */
static void reserve_highatomic_pageblock(struct page *page, struct zone *zone,
				unsigned int alloc_order)
{
	int mt;
	unsigned long max_managed, flags;

	/*
	 * Limit the number reserved to 1 pageblock or roughly 1% of a zone.
	 * Check is race-prone but harmless.
	 */
	max_managed = (zone->managed_pages / 100) + pageblock_nr_pages;
	if (zone->nr_reserved_highatomic >= max_managed)
		return;

	spin_lock_irqsave(&zone->lock, flags);

	/* Recheck the nr_reserved_highatomic limit under the lock */
	if (zone->nr_reserved_highatomic >= max_managed)
		goto out_unlock;

	/* Yoink! */
	mt = get_pageblock_migratetype(page);
	if (!is_migrate_highatomic(mt) && !is_migrate_isolate(mt)
	    && !is_migrate_cma(mt)) {
		zone->nr_reserved_highatomic += pageblock_nr_pages;
		set_pageblock_migratetype(page, MIGRATE_HIGHATOMIC);
		move_freepages_block(zone, page, MIGRATE_HIGHATOMIC, NULL);
	}

out_unlock:
	spin_unlock_irqrestore(&zone->lock, flags);
}

/*
 * Used when an allocation is about to fail under memory pressure. This
 * potentially hurts the reliability of high-order allocations when under
 * intense memory pressure but failed atomic allocations should be easier
 * to recover from than an OOM.
 *
 * If @force is true, try to unreserve a pageblock even though highatomic
 * pageblock is exhausted.
 */
static bool unreserve_highatomic_pageblock(const struct alloc_context *ac,
						bool force)
{
	struct zonelist *zonelist = ac->zonelist;
	unsigned long flags;
	struct zoneref *z;
	struct zone *zone;
	struct page *page;
	int order;
	bool ret;

	for_each_zone_zonelist_nodemask(zone, z, zonelist, ac->high_zoneidx,
								ac->nodemask) {
		/*
		 * Preserve at least one pageblock unless memory pressure
		 * is really high.
		 */
		if (!force && zone->nr_reserved_highatomic <=
					pageblock_nr_pages)
			continue;

		spin_lock_irqsave(&zone->lock, flags);
		for (order = 0; order < MAX_ORDER; order++) {
			struct free_area *area = &(zone->free_area[order]);

			page = list_first_entry_or_null(
					&area->free_list[MIGRATE_HIGHATOMIC],
					struct page, lru);
			if (!page)
				continue;

			/*
			 * In page freeing path, migratetype change is racy so
			 * we can counter several free pages in a pageblock
			 * in this loop althoug we changed the pageblock type
			 * from highatomic to ac->migratetype. So we should
			 * adjust the count once.
			 */
			if (is_migrate_highatomic_page(page)) {
				/*
				 * It should never happen but changes to
				 * locking could inadvertently allow a per-cpu
				 * drain to add pages to MIGRATE_HIGHATOMIC
				 * while unreserving so be safe and watch for
				 * underflows.
				 */
				zone->nr_reserved_highatomic -= min(
						pageblock_nr_pages,
						zone->nr_reserved_highatomic);
			}

			/*
			 * Convert to ac->migratetype and avoid the normal
			 * pageblock stealing heuristics. Minimally, the caller
			 * is doing the work and needs the pages. More
			 * importantly, if the block was always converted to
			 * MIGRATE_UNMOVABLE or another type then the number
			 * of pageblocks that cannot be completely freed
			 * may increase.
			 */
			set_pageblock_migratetype(page, ac->migratetype);
			ret = move_freepages_block(zone, page, ac->migratetype,
									NULL);
			if (ret) {
				spin_unlock_irqrestore(&zone->lock, flags);
				return ret;
			}
		}
		spin_unlock_irqrestore(&zone->lock, flags);
	}

	return false;
}

/*
 * Try finding a free buddy page on the fallback list and put it on the free
 * list of requested migratetype, possibly along with other pages from the same
 * block, depending on fragmentation avoidance heuristics. Returns true if
 * fallback was found so that __rmqueue_smallest() can grab it.
 *
 * The use of signed ints for order and current_order is a deliberate
 * deviation from the rest of this file, to make the for loop
 * condition simpler.
 */
static __always_inline bool
__rmqueue_fallback(struct zone *zone, int order, int start_migratetype)
{
	struct free_area *area;
	int current_order;
	struct page *page;
	int fallback_mt;
	bool can_steal;

	/*
	 * Find the largest available free page in the other list. This roughly
	 * approximates finding the pageblock with the most free pages, which
	 * would be too costly to do exactly.
	 */
	for (current_order = MAX_ORDER - 1; current_order >= order;
				--current_order) {
		area = &(zone->free_area[current_order]);
		fallback_mt = find_suitable_fallback(area, current_order,
				start_migratetype, false, &can_steal);
		if (fallback_mt == -1)
			continue;

		/*
		 * We cannot steal all free pages from the pageblock and the
		 * requested migratetype is movable. In that case it's better to
		 * steal and split the smallest available page instead of the
		 * largest available page, because even if the next movable
		 * allocation falls back into a different pageblock than this
		 * one, it won't cause permanent fragmentation.
		 */
		if (!can_steal && start_migratetype == MIGRATE_MOVABLE
					&& current_order > order)
			goto find_smallest;

		goto do_steal;
	}

	return false;

find_smallest:
	for (current_order = order; current_order < MAX_ORDER;
							current_order++) {
		area = &(zone->free_area[current_order]);
		fallback_mt = find_suitable_fallback(area, current_order,
				start_migratetype, false, &can_steal);
		if (fallback_mt != -1)
			break;
	}

	/*
	 * This should not happen - we already found a suitable fallback
	 * when looking for the largest page.
	 */
	VM_BUG_ON(current_order == MAX_ORDER);

do_steal:
	page = list_first_entry(&area->free_list[fallback_mt],
							struct page, lru);

	steal_suitable_fallback(zone, page, start_migratetype, can_steal);

	trace_mm_page_alloc_extfrag(page, order, current_order,
		start_migratetype, fallback_mt);

	return true;

}

/*
 * Do the hard work of removing an element from the buddy allocator.
 * Call me with the zone->lock already held.
 */
static __always_inline struct page *
__rmqueue(struct zone *zone, unsigned int order, int migratetype)
{
	struct page *page;

retry:
	page = __rmqueue_smallest(zone, order, migratetype);
	if (unlikely(!page)) {
		if (migratetype == MIGRATE_MOVABLE)
			page = __rmqueue_cma_fallback(zone, order);

		if (!page && __rmqueue_fallback(zone, order, migratetype))
			goto retry;
	}

	trace_mm_page_alloc_zone_locked(page, order, migratetype);
	return page;
}

/*
 * Obtain a specified number of elements from the buddy allocator, all under
 * a single hold of the lock, for efficiency.  Add them to the supplied list.
 * Returns the number of new pages which were placed at *list.
 */
static int rmqueue_bulk(struct zone *zone, unsigned int order,
			unsigned long count, struct list_head *list,
			int migratetype)
{
	int i, alloced = 0;

	spin_lock(&zone->lock);
	for (i = 0; i < count; ++i) {
		struct page *page = __rmqueue(zone, order, migratetype);
		if (unlikely(page == NULL))
			break;

		if (unlikely(check_pcp_refill(page)))
			continue;

		/*
		 * Split buddy pages returned by expand() are received here in
		 * physical page order. The page is added to the tail of
		 * caller's list. From the callers perspective, the linked list
		 * is ordered by page number under some conditions. This is
		 * useful for IO devices that can forward direction from the
		 * head, thus also in the physical page order. This is useful
		 * for IO devices that can merge IO requests if the physical
		 * pages are ordered properly.
		 */
		list_add_tail(&page->lru, list);
		alloced++;
		if (is_migrate_cma(get_pcppage_migratetype(page)))
			__mod_zone_page_state(zone, NR_FREE_CMA_PAGES,
					      -(1 << order));
	}

	/*
	 * i pages were removed from the buddy list even if some leak due
	 * to check_pcp_refill failing so adjust NR_FREE_PAGES based
	 * on i. Do not confuse with 'alloced' which is the number of
	 * pages added to the pcp list.
	 */
	__mod_zone_page_state(zone, NR_FREE_PAGES, -(i << order));
	spin_unlock(&zone->lock);
	return alloced;
}

#ifdef CONFIG_NUMA
/*
 * Called from the vmstat counter updater to drain pagesets of this
 * currently executing processor on remote nodes after they have
 * expired.
 *
 * Note that this function must be called with the thread pinned to
 * a single processor.
 */
void drain_zone_pages(struct zone *zone, struct per_cpu_pages *pcp)
{
	unsigned long flags;
	int to_drain, batch;

	local_irq_save(flags);
	batch = READ_ONCE(pcp->batch);
	to_drain = min(pcp->count, batch);
	if (to_drain > 0) {
		free_pcppages_bulk(zone, to_drain, pcp);
		pcp->count -= to_drain;
	}
	local_irq_restore(flags);
}
#endif

/*
 * Drain pcplists of the indicated processor and zone.
 *
 * The processor must either be the current processor and the
 * thread pinned to the current processor or a processor that
 * is not online.
 */
static void drain_pages_zone(unsigned int cpu, struct zone *zone)
{
	unsigned long flags;
	struct per_cpu_pageset *pset;
	struct per_cpu_pages *pcp;

	local_irq_save(flags);
	pset = per_cpu_ptr(zone->pageset, cpu);

	pcp = &pset->pcp;
	if (pcp->count) {
		free_pcppages_bulk(zone, pcp->count, pcp);
		pcp->count = 0;
	}
	local_irq_restore(flags);
}

/*
 * Drain pcplists of all zones on the indicated processor.
 *
 * The processor must either be the current processor and the
 * thread pinned to the current processor or a processor that
 * is not online.
 */
static void drain_pages(unsigned int cpu)
{
	struct zone *zone;

	for_each_populated_zone(zone) {
		drain_pages_zone(cpu, zone);
	}
}

/*
 * Spill all of this CPU's per-cpu pages back into the buddy allocator.
 *
 * The CPU has to be pinned. When zone parameter is non-NULL, spill just
 * the single zone's pages.
 */
void drain_local_pages(struct zone *zone)
{
	int cpu = smp_processor_id();

	if (zone)
		drain_pages_zone(cpu, zone);
	else
		drain_pages(cpu);
}

static void drain_local_pages_wq(struct work_struct *work)
{
	/*
	 * drain_all_pages doesn't use proper cpu hotplug protection so
	 * we can race with cpu offline when the WQ can move this from
	 * a cpu pinned worker to an unbound one. We can operate on a different
	 * cpu which is allright but we also have to make sure to not move to
	 * a different one.
	 */
	preempt_disable();
	drain_local_pages(NULL);
	preempt_enable();
}

/*
 * Spill all the per-cpu pages from all CPUs back into the buddy allocator.
 *
 * When zone parameter is non-NULL, spill just the single zone's pages.
 *
 * Note that this can be extremely slow as the draining happens in a workqueue.
 */
void drain_all_pages(struct zone *zone)
{
	int cpu;

	/*
	 * Allocate in the BSS so we wont require allocation in
	 * direct reclaim path for CONFIG_CPUMASK_OFFSTACK=y
	 */
	static cpumask_t cpus_with_pcps;

	/*
	 * Make sure nobody triggers this path before mm_percpu_wq is fully
	 * initialized.
	 */
	if (WARN_ON_ONCE(!mm_percpu_wq))
		return;

	/*
	 * Do not drain if one is already in progress unless it's specific to
	 * a zone. Such callers are primarily CMA and memory hotplug and need
	 * the drain to be complete when the call returns.
	 */
	if (unlikely(!mutex_trylock(&pcpu_drain_mutex))) {
		if (!zone)
			return;
		mutex_lock(&pcpu_drain_mutex);
	}

	/*
	 * We don't care about racing with CPU hotplug event
	 * as offline notification will cause the notified
	 * cpu to drain that CPU pcps and on_each_cpu_mask
	 * disables preemption as part of its processing
	 */
	for_each_online_cpu(cpu) {
		struct per_cpu_pageset *pcp;
		struct zone *z;
		bool has_pcps = false;

		if (zone) {
			pcp = per_cpu_ptr(zone->pageset, cpu);
			if (pcp->pcp.count)
				has_pcps = true;
		} else {
			for_each_populated_zone(z) {
				pcp = per_cpu_ptr(z->pageset, cpu);
				if (pcp->pcp.count) {
					has_pcps = true;
					break;
				}
			}
		}

		if (has_pcps)
			cpumask_set_cpu(cpu, &cpus_with_pcps);
		else
			cpumask_clear_cpu(cpu, &cpus_with_pcps);
	}

	for_each_cpu(cpu, &cpus_with_pcps) {
		struct work_struct *work = per_cpu_ptr(&pcpu_drain, cpu);
		INIT_WORK(work, drain_local_pages_wq);
		queue_work_on(cpu, mm_percpu_wq, work);
	}
	for_each_cpu(cpu, &cpus_with_pcps)
		flush_work(per_cpu_ptr(&pcpu_drain, cpu));

	mutex_unlock(&pcpu_drain_mutex);
}

#ifdef CONFIG_HIBERNATION

/*
 * Touch the watchdog for every WD_PAGE_COUNT pages.
 */
#define WD_PAGE_COUNT	(128*1024)

void mark_free_pages(struct zone *zone)
{
	unsigned long pfn, max_zone_pfn, page_count = WD_PAGE_COUNT;
	unsigned long flags;
	unsigned int order, t;
	struct page *page;

	if (zone_is_empty(zone))
		return;

	spin_lock_irqsave(&zone->lock, flags);

	max_zone_pfn = zone_end_pfn(zone);
	for (pfn = zone->zone_start_pfn; pfn < max_zone_pfn; pfn++)
		if (pfn_valid(pfn)) {
			page = pfn_to_page(pfn);

			if (!--page_count) {
				touch_nmi_watchdog();
				page_count = WD_PAGE_COUNT;
			}

			if (page_zone(page) != zone)
				continue;

			if (!swsusp_page_is_forbidden(page))
				swsusp_unset_page_free(page);
		}

	for_each_migratetype_order(order, t) {
		list_for_each_entry(page,
				&zone->free_area[order].free_list[t], lru) {
			unsigned long i;

			pfn = page_to_pfn(page);
			for (i = 0; i < (1UL << order); i++) {
				if (!--page_count) {
					touch_nmi_watchdog();
					page_count = WD_PAGE_COUNT;
				}
				swsusp_set_page_free(pfn_to_page(pfn + i));
			}
		}
	}
	spin_unlock_irqrestore(&zone->lock, flags);
}
#endif /* CONFIG_PM */

static bool free_unref_page_prepare(struct page *page, unsigned long pfn)
{
	int migratetype;

	if (!free_pcp_prepare(page))
		return false;

	migratetype = get_pfnblock_migratetype(page, pfn);
	set_pcppage_migratetype(page, migratetype);
	return true;
}

static void free_unref_page_commit(struct page *page, unsigned long pfn)
{
	struct zone *zone = page_zone(page);
	struct per_cpu_pages *pcp;
	int migratetype;

	migratetype = get_pcppage_migratetype(page);
	__count_vm_event(PGFREE);

	/*
	 * We only track unmovable, reclaimable and movable on pcp lists.
	 * Free ISOLATE pages back to the allocator because they are being
	 * offlined but treat HIGHATOMIC as movable pages so we can get those
	 * areas back if necessary. Otherwise, we may have to free
	 * excessively into the page allocator
	 */
	if (migratetype >= MIGRATE_PCPTYPES) {
		if (unlikely(is_migrate_isolate(migratetype))) {
			free_one_page(zone, page, pfn, 0, migratetype);
			return;
		}
		migratetype = MIGRATE_MOVABLE;
	}

	pcp = &this_cpu_ptr(zone->pageset)->pcp;
	list_add(&page->lru, &pcp->lists[migratetype]);
	pcp->count++;
	if (pcp->count >= pcp->high) {
		unsigned long batch = READ_ONCE(pcp->batch);
		free_pcppages_bulk(zone, batch, pcp);
		pcp->count -= batch;
	}
}

/*
 * Free a 0-order page
 */
void free_unref_page(struct page *page)
{
	unsigned long flags;
	unsigned long pfn = page_to_pfn(page);

	if (!free_unref_page_prepare(page, pfn))
		return;

	local_irq_save(flags);
	free_unref_page_commit(page, pfn);
	local_irq_restore(flags);
}

/*
 * Free a list of 0-order pages
 */
void free_unref_page_list(struct list_head *list)
{
	struct page *page, *next;
	unsigned long flags, pfn;
	int batch_count = 0;

	/* Prepare pages for freeing */
	list_for_each_entry_safe(page, next, list, lru) {
		pfn = page_to_pfn(page);
		if (!free_unref_page_prepare(page, pfn))
			list_del(&page->lru);
		set_page_private(page, pfn);
	}

	local_irq_save(flags);
	list_for_each_entry_safe(page, next, list, lru) {
		unsigned long pfn = page_private(page);

		set_page_private(page, 0);
		trace_mm_page_free_batched(page);
		free_unref_page_commit(page, pfn);

		/*
		 * Guard against excessive IRQ disabled times when we get
		 * a large list of pages to free.
		 */
		if (++batch_count == SWAP_CLUSTER_MAX) {
			local_irq_restore(flags);
			batch_count = 0;
			local_irq_save(flags);
		}
	}
	local_irq_restore(flags);
}

/*
 * split_page takes a non-compound higher-order page, and splits it into
 * n (1<<order) sub-pages: page[0..n]
 * Each sub-page must be freed individually.
 *
 * Note: this is probably too low level an operation for use in drivers.
 * Please consult with lkml before using this in your driver.
 */
void split_page(struct page *page, unsigned int order)
{
	int i;

	VM_BUG_ON_PAGE(PageCompound(page), page);
	VM_BUG_ON_PAGE(!page_count(page), page);

	for (i = 1; i < (1 << order); i++)
		set_page_refcounted(page + i);
	split_page_owner(page, order);
}
EXPORT_SYMBOL_GPL(split_page);

int __isolate_free_page(struct page *page, unsigned int order)
{
	unsigned long watermark;
	struct zone *zone;
	int mt;

	BUG_ON(!PageBuddy(page));

	zone = page_zone(page);
	mt = get_pageblock_migratetype(page);

	if (!is_migrate_isolate(mt)) {
		/*
		 * Obey watermarks as if the page was being allocated. We can
		 * emulate a high-order watermark check with a raised order-0
		 * watermark, because we already know our high-order page
		 * exists.
		 */
		watermark = min_wmark_pages(zone) + (1UL << order);
		if (!zone_watermark_ok(zone, 0, watermark, 0, ALLOC_CMA))
			return 0;

		__mod_zone_freepage_state(zone, -(1UL << order), mt);
	}

	/* Remove page from free list */
	list_del(&page->lru);
	zone->free_area[order].nr_free--;
	rmv_page_order(page);

	/*
	 * Set the pageblock if the isolated page is at least half of a
	 * pageblock
	 */
	if (order >= pageblock_order - 1) {
		struct page *endpage = page + (1 << order) - 1;
		for (; page < endpage; page += pageblock_nr_pages) {
			int mt = get_pageblock_migratetype(page);
			if (!is_migrate_isolate(mt) && !is_migrate_cma(mt)
			    && !is_migrate_highatomic(mt))
				set_pageblock_migratetype(page,
							  MIGRATE_MOVABLE);
		}
	}


	return 1UL << order;
}

/*
 * Update NUMA hit/miss statistics
 *
 * Must be called with interrupts disabled.
 */
static inline void zone_statistics(struct zone *preferred_zone, struct zone *z)
{
#ifdef CONFIG_NUMA
	enum numa_stat_item local_stat = NUMA_LOCAL;

	/* skip numa counters update if numa stats is disabled */
	if (!static_branch_likely(&vm_numa_stat_key))
		return;

	if (z->node != numa_node_id())
		local_stat = NUMA_OTHER;

	if (z->node == preferred_zone->node)
		__inc_numa_state(z, NUMA_HIT);
	else {
		__inc_numa_state(z, NUMA_MISS);
		__inc_numa_state(preferred_zone, NUMA_FOREIGN);
	}
	__inc_numa_state(z, local_stat);
#endif
}

/* Remove page from the per-cpu list, caller must protect the list */
static struct page *__rmqueue_pcplist(struct zone *zone, int migratetype,
			struct per_cpu_pages *pcp,
			struct list_head *list)
{
	struct page *page;

	do {
		if (list_empty(list)) {
			pcp->count += rmqueue_bulk(zone, 0,
					pcp->batch, list,
					migratetype);
			if (unlikely(list_empty(list)))
				return NULL;
		}

		page = list_first_entry(list, struct page, lru);
		list_del(&page->lru);
		pcp->count--;
	} while (check_new_pcp(page));

	return page;
}

/* Lock and remove page from the per-cpu list */
static struct page *rmqueue_pcplist(struct zone *preferred_zone,
			struct zone *zone, unsigned int order,
			gfp_t gfp_flags, int migratetype)
{
	struct per_cpu_pages *pcp;
	struct list_head *list;
	struct page *page;
	unsigned long flags;

	local_irq_save(flags);
	pcp = &this_cpu_ptr(zone->pageset)->pcp;
	list = &pcp->lists[migratetype];
	page = __rmqueue_pcplist(zone,  migratetype, pcp, list);
	if (page) {
		__count_zid_vm_events(PGALLOC, page_zonenum(page), 1 << order);
		zone_statistics(preferred_zone, zone);
	}
	local_irq_restore(flags);
	return page;
}

/*
 * Allocate a page from the given zone. Use pcplists for order-0 allocations.
 */
static inline
struct page *rmqueue(struct zone *preferred_zone,
			struct zone *zone, unsigned int order,
			gfp_t gfp_flags, unsigned int alloc_flags,
			int migratetype)
{
	unsigned long flags;
	struct page *page;

	if (likely(order == 0)) {
		page = rmqueue_pcplist(preferred_zone, zone, order,
				gfp_flags, migratetype);
		goto out;
	}

	/*
	 * We most definitely don't want callers attempting to
	 * allocate greater than order-1 page units with __GFP_NOFAIL.
	 */
	WARN_ON_ONCE((gfp_flags & __GFP_NOFAIL) && (order > 1));
	spin_lock_irqsave(&zone->lock, flags);

	do {
		page = NULL;
		if (alloc_flags & ALLOC_HARDER) {
			page = __rmqueue_smallest(zone, order, MIGRATE_HIGHATOMIC);
			if (page)
				trace_mm_page_alloc_zone_locked(page, order, migratetype);
		}
		if (!page)
			page = __rmqueue(zone, order, migratetype);
	} while (page && check_new_pages(page, order));
	spin_unlock(&zone->lock);
	if (!page)
		goto failed;
	__mod_zone_freepage_state(zone, -(1 << order),
				  get_pcppage_migratetype(page));

	__count_zid_vm_events(PGALLOC, page_zonenum(page), 1 << order);
	zone_statistics(preferred_zone, zone);
	local_irq_restore(flags);

out:
	VM_BUG_ON_PAGE(page && bad_range(zone, page), page);
	return page;

failed:
	local_irq_restore(flags);
	return NULL;
}

#ifdef CONFIG_FAIL_PAGE_ALLOC

static struct {
	struct fault_attr attr;

	bool ignore_gfp_highmem;
	bool ignore_gfp_reclaim;
	u32 min_order;
} fail_page_alloc = {
	.attr = FAULT_ATTR_INITIALIZER,
	.ignore_gfp_reclaim = true,
	.ignore_gfp_highmem = true,
	.min_order = 1,
};

static int __init setup_fail_page_alloc(char *str)
{
	return setup_fault_attr(&fail_page_alloc.attr, str);
}
__setup("fail_page_alloc=", setup_fail_page_alloc);

static bool should_fail_alloc_page(gfp_t gfp_mask, unsigned int order)
{
	if (order < fail_page_alloc.min_order)
		return false;
	if (gfp_mask & __GFP_NOFAIL)
		return false;
	if (fail_page_alloc.ignore_gfp_highmem && (gfp_mask & __GFP_HIGHMEM))
		return false;
	if (fail_page_alloc.ignore_gfp_reclaim &&
			(gfp_mask & __GFP_DIRECT_RECLAIM))
		return false;

	return should_fail(&fail_page_alloc.attr, 1 << order);
}

#ifdef CONFIG_FAULT_INJECTION_DEBUG_FS

static int __init fail_page_alloc_debugfs(void)
{
	umode_t mode = S_IFREG | S_IRUSR | S_IWUSR;
	struct dentry *dir;

	dir = fault_create_debugfs_attr("fail_page_alloc", NULL,
					&fail_page_alloc.attr);
	if (IS_ERR(dir))
		return PTR_ERR(dir);

	if (!debugfs_create_bool("ignore-gfp-wait", mode, dir,
				&fail_page_alloc.ignore_gfp_reclaim))
		goto fail;
	if (!debugfs_create_bool("ignore-gfp-highmem", mode, dir,
				&fail_page_alloc.ignore_gfp_highmem))
		goto fail;
	if (!debugfs_create_u32("min-order", mode, dir,
				&fail_page_alloc.min_order))
		goto fail;

	return 0;
fail:
	debugfs_remove_recursive(dir);

	return -ENOMEM;
}

late_initcall(fail_page_alloc_debugfs);

#endif /* CONFIG_FAULT_INJECTION_DEBUG_FS */

#else /* CONFIG_FAIL_PAGE_ALLOC */

static inline bool should_fail_alloc_page(gfp_t gfp_mask, unsigned int order)
{
	return false;
}

#endif /* CONFIG_FAIL_PAGE_ALLOC */

/*
 * Return true if free base pages are above 'mark'. For high-order checks it
 * will return true of the order-0 watermark is reached and there is at least
 * one free page of a suitable size. Checking now avoids taking the zone lock
 * to check in the allocation paths if no pages are free.
 */
bool __zone_watermark_ok(struct zone *z, unsigned int order, unsigned long mark,
			 int classzone_idx, unsigned int alloc_flags,
			 long free_pages)
{
	long min = mark;
	int o;
	const bool alloc_harder = (alloc_flags & (ALLOC_HARDER|ALLOC_OOM));

	/* free_pages may go negative - that's OK */
	free_pages -= (1 << order) - 1;

	if (alloc_flags & ALLOC_HIGH)
		min -= min / 2;

	/*
	 * If the caller does not have rights to ALLOC_HARDER then subtract
	 * the high-atomic reserves. This will over-estimate the size of the
	 * atomic reserve but it avoids a search.
	 */
	if (likely(!alloc_harder)) {
		free_pages -= z->nr_reserved_highatomic;
	} else {
		/*
		 * OOM victims can try even harder than normal ALLOC_HARDER
		 * users on the grounds that it's definitely going to be in
		 * the exit path shortly and free memory. Any allocation it
		 * makes during the free path will be small and short-lived.
		 */
		if (alloc_flags & ALLOC_OOM)
			min -= min / 2;
		else
			min -= min / 4;
	}


#ifdef CONFIG_CMA
	/* If allocation can't use CMA areas don't use free CMA pages */
	if (!(alloc_flags & ALLOC_CMA))
		free_pages -= zone_page_state(z, NR_FREE_CMA_PAGES);
#endif

	/*
	 * Check watermarks for an order-0 allocation request. If these
	 * are not met, then a high-order request also cannot go ahead
	 * even if a suitable page happened to be free.
	 */
	if (free_pages <= min + z->lowmem_reserve[classzone_idx])
		return false;

	/* If this is an order-0 request then the watermark is fine */
	if (!order)
		return true;

	/* For a high-order request, check at least one suitable page is free */
	for (o = order; o < MAX_ORDER; o++) {
		struct free_area *area = &z->free_area[o];
		int mt;

		if (!area->nr_free)
			continue;

		for (mt = 0; mt < MIGRATE_PCPTYPES; mt++) {
			if (!list_empty(&area->free_list[mt]))
				return true;
		}

#ifdef CONFIG_CMA
		if ((alloc_flags & ALLOC_CMA) &&
		    !list_empty(&area->free_list[MIGRATE_CMA])) {
			return true;
		}
#endif
		if (alloc_harder &&
			!list_empty(&area->free_list[MIGRATE_HIGHATOMIC]))
			return true;
	}
	return false;
}

bool zone_watermark_ok(struct zone *z, unsigned int order, unsigned long mark,
		      int classzone_idx, unsigned int alloc_flags)
{
	return __zone_watermark_ok(z, order, mark, classzone_idx, alloc_flags,
					zone_page_state(z, NR_FREE_PAGES));
}

static inline bool zone_watermark_fast(struct zone *z, unsigned int order,
		unsigned long mark, int classzone_idx, unsigned int alloc_flags)
{
	long free_pages = zone_page_state(z, NR_FREE_PAGES);
	long cma_pages = 0;

#ifdef CONFIG_CMA
	/* If allocation can't use CMA areas don't use free CMA pages */
	if (!(alloc_flags & ALLOC_CMA))
		cma_pages = zone_page_state(z, NR_FREE_CMA_PAGES);
#endif

	/*
	 * Fast check for order-0 only. If this fails then the reserves
	 * need to be calculated. There is a corner case where the check
	 * passes but only the high-order atomic reserve are free. If
	 * the caller is !atomic then it'll uselessly search the free
	 * list. That corner case is then slower but it is harmless.
	 */
	if (!order && (free_pages - cma_pages) > mark + z->lowmem_reserve[classzone_idx])
		return true;

	return __zone_watermark_ok(z, order, mark, classzone_idx, alloc_flags,
					free_pages);
}

bool zone_watermark_ok_safe(struct zone *z, unsigned int order,
			unsigned long mark, int classzone_idx)
{
	long free_pages = zone_page_state(z, NR_FREE_PAGES);

	if (z->percpu_drift_mark && free_pages < z->percpu_drift_mark)
		free_pages = zone_page_state_snapshot(z, NR_FREE_PAGES);

	return __zone_watermark_ok(z, order, mark, classzone_idx, 0,
								free_pages);
}

#ifdef CONFIG_NUMA
static bool zone_allows_reclaim(struct zone *local_zone, struct zone *zone)
{
	return node_distance(zone_to_nid(local_zone), zone_to_nid(zone)) <=
				RECLAIM_DISTANCE;
}
#else	/* CONFIG_NUMA */
static bool zone_allows_reclaim(struct zone *local_zone, struct zone *zone)
{
	return true;
}
#endif	/* CONFIG_NUMA */

/*
 * get_page_from_freelist goes through the zonelist trying to allocate
 * a page.
 */
static struct page *
get_page_from_freelist(gfp_t gfp_mask, unsigned int order, int alloc_flags,
						const struct alloc_context *ac)
{
	struct zoneref *z = ac->preferred_zoneref;
	struct zone *zone;
	struct pglist_data *last_pgdat_dirty_limit = NULL;

	/*
	 * Scan zonelist, looking for a zone with enough free.
	 * See also __cpuset_node_allowed() comment in kernel/cpuset.c.
	 */
	for_next_zone_zonelist_nodemask(zone, z, ac->zonelist, ac->high_zoneidx,
								ac->nodemask) {
		struct page *page;
		unsigned long mark;

		if (cpusets_enabled() &&
			(alloc_flags & ALLOC_CPUSET) &&
			!__cpuset_zone_allowed(zone, gfp_mask))
				continue;
		/*
		 * When allocating a page cache page for writing, we
		 * want to get it from a node that is within its dirty
		 * limit, such that no single node holds more than its
		 * proportional share of globally allowed dirty pages.
		 * The dirty limits take into account the node's
		 * lowmem reserves and high watermark so that kswapd
		 * should be able to balance it without having to
		 * write pages from its LRU list.
		 *
		 * XXX: For now, allow allocations to potentially
		 * exceed the per-node dirty limit in the slowpath
		 * (spread_dirty_pages unset) before going into reclaim,
		 * which is important when on a NUMA setup the allowed
		 * nodes are together not big enough to reach the
		 * global limit.  The proper fix for these situations
		 * will require awareness of nodes in the
		 * dirty-throttling and the flusher threads.
		 */
		if (ac->spread_dirty_pages) {
			if (last_pgdat_dirty_limit == zone->zone_pgdat)
				continue;

			if (!node_dirty_ok(zone->zone_pgdat)) {
				last_pgdat_dirty_limit = zone->zone_pgdat;
				continue;
			}
		}

		mark = zone->watermark[alloc_flags & ALLOC_WMARK_MASK];
		if (!zone_watermark_fast(zone, order, mark,
				       ac_classzone_idx(ac), alloc_flags)) {
			int ret;

			/* Checked here to keep the fast path fast */
			BUILD_BUG_ON(ALLOC_NO_WATERMARKS < NR_WMARK);
			if (alloc_flags & ALLOC_NO_WATERMARKS)
				goto try_this_zone;

			if (node_reclaim_mode == 0 ||
			    !zone_allows_reclaim(ac->preferred_zoneref->zone, zone))
				continue;

			ret = node_reclaim(zone->zone_pgdat, gfp_mask, order);
			switch (ret) {
			case NODE_RECLAIM_NOSCAN:
				/* did not scan */
				continue;
			case NODE_RECLAIM_FULL:
				/* scanned but unreclaimable */
				continue;
			default:
				/* did we reclaim enough */
				if (zone_watermark_ok(zone, order, mark,
						ac_classzone_idx(ac), alloc_flags))
					goto try_this_zone;

				continue;
			}
		}

try_this_zone:
		page = rmqueue(ac->preferred_zoneref->zone, zone, order,
				gfp_mask, alloc_flags, ac->migratetype);
		if (page) {
			prep_new_page(page, order, gfp_mask, alloc_flags);

			/*
			 * If this is a high-order atomic allocation then check
			 * if the pageblock should be reserved for the future
			 */
			if (unlikely(order && (alloc_flags & ALLOC_HARDER)))
				reserve_highatomic_pageblock(page, zone, order);

			return page;
		}
	}

	return NULL;
}

/*
 * Large machines with many possible nodes should not always dump per-node
 * meminfo in irq context.
 */
static inline bool should_suppress_show_mem(void)
{
	bool ret = false;

#if NODES_SHIFT > 8
	ret = in_interrupt();
#endif
	return ret;
}

static void warn_alloc_show_mem(gfp_t gfp_mask, nodemask_t *nodemask)
{
	unsigned int filter = SHOW_MEM_FILTER_NODES;
	static DEFINE_RATELIMIT_STATE(show_mem_rs, HZ, 1);

	if (should_suppress_show_mem() || !__ratelimit(&show_mem_rs))
		return;

	/*
	 * This documents exceptions given to allocations in certain
	 * contexts that are allowed to allocate outside current's set
	 * of allowed nodes.
	 */
	if (!(gfp_mask & __GFP_NOMEMALLOC))
		if (tsk_is_oom_victim(current) ||
		    (current->flags & (PF_MEMALLOC | PF_EXITING)))
			filter &= ~SHOW_MEM_FILTER_NODES;
	if (in_interrupt() || !(gfp_mask & __GFP_DIRECT_RECLAIM))
		filter &= ~SHOW_MEM_FILTER_NODES;

	show_mem(filter, nodemask);
}

void warn_alloc(gfp_t gfp_mask, nodemask_t *nodemask, const char *fmt, ...)
{
	struct va_format vaf;
	va_list args;
	static DEFINE_RATELIMIT_STATE(nopage_rs, DEFAULT_RATELIMIT_INTERVAL,
				      DEFAULT_RATELIMIT_BURST);

	if ((gfp_mask & __GFP_NOWARN) || !__ratelimit(&nopage_rs))
		return;

	va_start(args, fmt);
	vaf.fmt = fmt;
	vaf.va = &args;
	pr_warn("%s: %pV, mode:%#x(%pGg), nodemask=%*pbl\n",
			current->comm, &vaf, gfp_mask, &gfp_mask,
			nodemask_pr_args(nodemask));
	va_end(args);

	cpuset_print_current_mems_allowed();

	dump_stack();
	warn_alloc_show_mem(gfp_mask, nodemask);
}

static inline struct page *
__alloc_pages_cpuset_fallback(gfp_t gfp_mask, unsigned int order,
			      unsigned int alloc_flags,
			      const struct alloc_context *ac)
{
	struct page *page;

	page = get_page_from_freelist(gfp_mask, order,
			alloc_flags|ALLOC_CPUSET, ac);
	/*
	 * fallback to ignore cpuset restriction if our nodes
	 * are depleted
	 */
	if (!page)
		page = get_page_from_freelist(gfp_mask, order,
				alloc_flags, ac);

	return page;
}

static inline struct page *
__alloc_pages_may_oom(gfp_t gfp_mask, unsigned int order,
	const struct alloc_context *ac, unsigned long *did_some_progress)
{
	struct oom_control oc = {
		.zonelist = ac->zonelist,
		.nodemask = ac->nodemask,
		.memcg = NULL,
		.gfp_mask = gfp_mask,
		.order = order,
	};
	struct page *page;

	*did_some_progress = 0;

	/*
	 * Acquire the oom lock.  If that fails, somebody else is
	 * making progress for us.
	 */
	if (!mutex_trylock(&oom_lock)) {
		*did_some_progress = 1;
		schedule_timeout_uninterruptible(1);
		return NULL;
	}

	/*
	 * Go through the zonelist yet one more time, keep very high watermark
	 * here, this is only to catch a parallel oom killing, we must fail if
	 * we're still under heavy pressure. But make sure that this reclaim
	 * attempt shall not depend on __GFP_DIRECT_RECLAIM && !__GFP_NORETRY
	 * allocation which will never fail due to oom_lock already held.
	 */
	page = get_page_from_freelist((gfp_mask | __GFP_HARDWALL) &
				      ~__GFP_DIRECT_RECLAIM, order,
				      ALLOC_WMARK_HIGH|ALLOC_CPUSET, ac);
	if (page)
		goto out;

	/* Coredumps can quickly deplete all memory reserves */
	if (current->flags & PF_DUMPCORE)
		goto out;
	/* The OOM killer will not help higher order allocs */
	if (order > PAGE_ALLOC_COSTLY_ORDER)
		goto out;
	/*
	 * We have already exhausted all our reclaim opportunities without any
	 * success so it is time to admit defeat. We will skip the OOM killer
	 * because it is very likely that the caller has a more reasonable
	 * fallback than shooting a random task.
	 */
	if (gfp_mask & __GFP_RETRY_MAYFAIL)
		goto out;
	/* The OOM killer does not needlessly kill tasks for lowmem */
	if (ac->high_zoneidx < ZONE_NORMAL)
		goto out;
	if (pm_suspended_storage())
		goto out;
	/*
	 * XXX: GFP_NOFS allocations should rather fail than rely on
	 * other request to make a forward progress.
	 * We are in an unfortunate situation where out_of_memory cannot
	 * do much for this context but let's try it to at least get
	 * access to memory reserved if the current task is killed (see
	 * out_of_memory). Once filesystems are ready to handle allocation
	 * failures more gracefully we should just bail out here.
	 */

	/* The OOM killer may not free memory on a specific node */
	if (gfp_mask & __GFP_THISNODE)
		goto out;

	/* Exhausted what can be done so it's blame time */
	if (out_of_memory(&oc) || WARN_ON_ONCE(gfp_mask & __GFP_NOFAIL)) {
		*did_some_progress = 1;

		/*
		 * Help non-failing allocations by giving them access to memory
		 * reserves
		 */
		if (gfp_mask & __GFP_NOFAIL)
			page = __alloc_pages_cpuset_fallback(gfp_mask, order,
					ALLOC_NO_WATERMARKS, ac);
	}
out:
	mutex_unlock(&oom_lock);
	return page;
}

/*
 * Maximum number of compaction retries wit a progress before OOM
 * killer is consider as the only way to move forward.
 */
#define MAX_COMPACT_RETRIES 16

#ifdef CONFIG_COMPACTION
/* Try memory compaction for high-order allocations before reclaim */
static struct page *
__alloc_pages_direct_compact(gfp_t gfp_mask, unsigned int order,
		unsigned int alloc_flags, const struct alloc_context *ac,
		enum compact_priority prio, enum compact_result *compact_result)
{
	struct page *page;
	unsigned int noreclaim_flag;

	if (!order)
		return NULL;

	noreclaim_flag = memalloc_noreclaim_save();
	*compact_result = try_to_compact_pages(gfp_mask, order, alloc_flags, ac,
									prio);
	memalloc_noreclaim_restore(noreclaim_flag);

	if (*compact_result <= COMPACT_INACTIVE)
		return NULL;

	/*
	 * At least in one zone compaction wasn't deferred or skipped, so let's
	 * count a compaction stall
	 */
	count_vm_event(COMPACTSTALL);

	page = get_page_from_freelist(gfp_mask, order, alloc_flags, ac);

	if (page) {
		struct zone *zone = page_zone(page);

		zone->compact_blockskip_flush = false;
		compaction_defer_reset(zone, order, true);
		count_vm_event(COMPACTSUCCESS);
		return page;
	}

	/*
	 * It's bad if compaction run occurs and fails. The most likely reason
	 * is that pages exist, but not enough to satisfy watermarks.
	 */
	count_vm_event(COMPACTFAIL);

	cond_resched();

	return NULL;
}

static inline bool
should_compact_retry(struct alloc_context *ac, int order, int alloc_flags,
		     enum compact_result compact_result,
		     enum compact_priority *compact_priority,
		     int *compaction_retries)
{
	int max_retries = MAX_COMPACT_RETRIES;
	int min_priority;
	bool ret = false;
	int retries = *compaction_retries;
	enum compact_priority priority = *compact_priority;

	if (!order)
		return false;

	if (compaction_made_progress(compact_result))
		(*compaction_retries)++;

	/*
	 * compaction considers all the zone as desperately out of memory
	 * so it doesn't really make much sense to retry except when the
	 * failure could be caused by insufficient priority
	 */
	if (compaction_failed(compact_result))
		goto check_priority;

	/*
	 * make sure the compaction wasn't deferred or didn't bail out early
	 * due to locks contention before we declare that we should give up.
	 * But do not retry if the given zonelist is not suitable for
	 * compaction.
	 */
	if (compaction_withdrawn(compact_result)) {
		ret = compaction_zonelist_suitable(ac, order, alloc_flags);
		goto out;
	}

	/*
	 * !costly requests are much more important than __GFP_RETRY_MAYFAIL
	 * costly ones because they are de facto nofail and invoke OOM
	 * killer to move on while costly can fail and users are ready
	 * to cope with that. 1/4 retries is rather arbitrary but we
	 * would need much more detailed feedback from compaction to
	 * make a better decision.
	 */
	if (order > PAGE_ALLOC_COSTLY_ORDER)
		max_retries /= 4;
	if (*compaction_retries <= max_retries) {
		ret = true;
		goto out;
	}

	/*
	 * Make sure there are attempts at the highest priority if we exhausted
	 * all retries or failed at the lower priorities.
	 */
check_priority:
	min_priority = (order > PAGE_ALLOC_COSTLY_ORDER) ?
			MIN_COMPACT_COSTLY_PRIORITY : MIN_COMPACT_PRIORITY;

	if (*compact_priority > min_priority) {
		(*compact_priority)--;
		*compaction_retries = 0;
		ret = true;
	}
out:
	trace_compact_retry(order, priority, compact_result, retries, max_retries, ret);
	return ret;
}
#else
static inline struct page *
__alloc_pages_direct_compact(gfp_t gfp_mask, unsigned int order,
		unsigned int alloc_flags, const struct alloc_context *ac,
		enum compact_priority prio, enum compact_result *compact_result)
{
	*compact_result = COMPACT_SKIPPED;
	return NULL;
}

static inline bool
should_compact_retry(struct alloc_context *ac, unsigned int order, int alloc_flags,
		     enum compact_result compact_result,
		     enum compact_priority *compact_priority,
		     int *compaction_retries)
{
	struct zone *zone;
	struct zoneref *z;

	if (!order || order > PAGE_ALLOC_COSTLY_ORDER)
		return false;

	/*
	 * There are setups with compaction disabled which would prefer to loop
	 * inside the allocator rather than hit the oom killer prematurely.
	 * Let's give them a good hope and keep retrying while the order-0
	 * watermarks are OK.
	 */
	for_each_zone_zonelist_nodemask(zone, z, ac->zonelist, ac->high_zoneidx,
					ac->nodemask) {
		if (zone_watermark_ok(zone, 0, min_wmark_pages(zone),
					ac_classzone_idx(ac), alloc_flags))
			return true;
	}
	return false;
}
#endif /* CONFIG_COMPACTION */

#ifdef CONFIG_LOCKDEP
struct lockdep_map __fs_reclaim_map =
	STATIC_LOCKDEP_MAP_INIT("fs_reclaim", &__fs_reclaim_map);

static bool __need_fs_reclaim(gfp_t gfp_mask)
{
	gfp_mask = current_gfp_context(gfp_mask);

	/* no reclaim without waiting on it */
	if (!(gfp_mask & __GFP_DIRECT_RECLAIM))
		return false;

	/* this guy won't enter reclaim */
	if (current->flags & PF_MEMALLOC)
		return false;

	/* We're only interested __GFP_FS allocations for now */
	if (!(gfp_mask & __GFP_FS))
		return false;

	if (gfp_mask & __GFP_NOLOCKDEP)
		return false;

	return true;
}

void fs_reclaim_acquire(gfp_t gfp_mask)
{
	if (__need_fs_reclaim(gfp_mask))
		lock_map_acquire(&__fs_reclaim_map);
}
EXPORT_SYMBOL_GPL(fs_reclaim_acquire);

void fs_reclaim_release(gfp_t gfp_mask)
{
	if (__need_fs_reclaim(gfp_mask))
		lock_map_release(&__fs_reclaim_map);
}
EXPORT_SYMBOL_GPL(fs_reclaim_release);
#endif

/* Perform direct synchronous page reclaim */
static int
__perform_reclaim(gfp_t gfp_mask, unsigned int order,
					const struct alloc_context *ac)
{
	struct reclaim_state reclaim_state;
	int progress;
	unsigned int noreclaim_flag;

	cond_resched();

	/* We now go into synchronous reclaim */
	cpuset_memory_pressure_bump();
	noreclaim_flag = memalloc_noreclaim_save();
	fs_reclaim_acquire(gfp_mask);
	reclaim_state.reclaimed_slab = 0;
	current->reclaim_state = &reclaim_state;

	progress = try_to_free_pages(ac->zonelist, order, gfp_mask,
								ac->nodemask);

	current->reclaim_state = NULL;
	fs_reclaim_release(gfp_mask);
	memalloc_noreclaim_restore(noreclaim_flag);

	cond_resched();

	return progress;
}

/* The really slow allocator path where we enter direct reclaim */
static inline struct page *
__alloc_pages_direct_reclaim(gfp_t gfp_mask, unsigned int order,
		unsigned int alloc_flags, const struct alloc_context *ac,
		unsigned long *did_some_progress)
{
	struct page *page = NULL;
	bool drained = false;

	*did_some_progress = __perform_reclaim(gfp_mask, order, ac);
	if (unlikely(!(*did_some_progress)))
		return NULL;

retry:
	page = get_page_from_freelist(gfp_mask, order, alloc_flags, ac);

	/*
	 * If an allocation failed after direct reclaim, it could be because
	 * pages are pinned on the per-cpu lists or in high alloc reserves.
	 * Shrink them them and try again
	 */
	if (!page && !drained) {
		unreserve_highatomic_pageblock(ac, false);
		drain_all_pages(NULL);
		drained = true;
		goto retry;
	}

	return page;
}

static void wake_all_kswapds(unsigned int order, const struct alloc_context *ac)
{
	struct zoneref *z;
	struct zone *zone;
	pg_data_t *last_pgdat = NULL;

	for_each_zone_zonelist_nodemask(zone, z, ac->zonelist,
					ac->high_zoneidx, ac->nodemask) {
		if (last_pgdat != zone->zone_pgdat)
			wakeup_kswapd(zone, order, ac->high_zoneidx);
		last_pgdat = zone->zone_pgdat;
	}
}

static inline unsigned int
gfp_to_alloc_flags(gfp_t gfp_mask)
{
	unsigned int alloc_flags = ALLOC_WMARK_MIN | ALLOC_CPUSET;

	/* __GFP_HIGH is assumed to be the same as ALLOC_HIGH to save a branch. */
	BUILD_BUG_ON(__GFP_HIGH != (__force gfp_t) ALLOC_HIGH);

	/*
	 * The caller may dip into page reserves a bit more if the caller
	 * cannot run direct reclaim, or if the caller has realtime scheduling
	 * policy or is asking for __GFP_HIGH memory.  GFP_ATOMIC requests will
	 * set both ALLOC_HARDER (__GFP_ATOMIC) and ALLOC_HIGH (__GFP_HIGH).
	 */
	alloc_flags |= (__force int) (gfp_mask & __GFP_HIGH);

	if (gfp_mask & __GFP_ATOMIC) {
		/*
		 * Not worth trying to allocate harder for __GFP_NOMEMALLOC even
		 * if it can't schedule.
		 */
		if (!(gfp_mask & __GFP_NOMEMALLOC))
			alloc_flags |= ALLOC_HARDER;
		/*
		 * Ignore cpuset mems for GFP_ATOMIC rather than fail, see the
		 * comment for __cpuset_node_allowed().
		 */
		alloc_flags &= ~ALLOC_CPUSET;
	} else if (unlikely(rt_task(current)) && !in_interrupt())
		alloc_flags |= ALLOC_HARDER;

#ifdef CONFIG_CMA
	if (gfpflags_to_migratetype(gfp_mask) == MIGRATE_MOVABLE)
		alloc_flags |= ALLOC_CMA;
#endif
	return alloc_flags;
}

static bool oom_reserves_allowed(struct task_struct *tsk)
{
	if (!tsk_is_oom_victim(tsk))
		return false;

	/*
	 * !MMU doesn't have oom reaper so give access to memory reserves
	 * only to the thread with TIF_MEMDIE set
	 */
	if (!IS_ENABLED(CONFIG_MMU) && !test_thread_flag(TIF_MEMDIE))
		return false;

	return true;
}

/*
 * Distinguish requests which really need access to full memory
 * reserves from oom victims which can live with a portion of it
 */
static inline int __gfp_pfmemalloc_flags(gfp_t gfp_mask)
{
	if (unlikely(gfp_mask & __GFP_NOMEMALLOC))
		return 0;
	if (gfp_mask & __GFP_MEMALLOC)
		return ALLOC_NO_WATERMARKS;
	if (in_serving_softirq() && (current->flags & PF_MEMALLOC))
		return ALLOC_NO_WATERMARKS;
	if (!in_interrupt()) {
		if (current->flags & PF_MEMALLOC)
			return ALLOC_NO_WATERMARKS;
		else if (oom_reserves_allowed(current))
			return ALLOC_OOM;
	}

	return 0;
}

bool gfp_pfmemalloc_allowed(gfp_t gfp_mask)
{
	return !!__gfp_pfmemalloc_flags(gfp_mask);
}

/*
 * Checks whether it makes sense to retry the reclaim to make a forward progress
 * for the given allocation request.
 *
 * We give up when we either have tried MAX_RECLAIM_RETRIES in a row
 * without success, or when we couldn't even meet the watermark if we
 * reclaimed all remaining pages on the LRU lists.
 *
 * Returns true if a retry is viable or false to enter the oom path.
 */
static inline bool
should_reclaim_retry(gfp_t gfp_mask, unsigned order,
		     struct alloc_context *ac, int alloc_flags,
		     bool did_some_progress, int *no_progress_loops)
{
	struct zone *zone;
	struct zoneref *z;

	/*
	 * Costly allocations might have made a progress but this doesn't mean
	 * their order will become available due to high fragmentation so
	 * always increment the no progress counter for them
	 */
	if (did_some_progress && order <= PAGE_ALLOC_COSTLY_ORDER)
		*no_progress_loops = 0;
	else
		(*no_progress_loops)++;

	/*
	 * Make sure we converge to OOM if we cannot make any progress
	 * several times in the row.
	 */
	if (*no_progress_loops > MAX_RECLAIM_RETRIES) {
		/* Before OOM, exhaust highatomic_reserve */
		return unreserve_highatomic_pageblock(ac, true);
	}

	/*
	 * Keep reclaiming pages while there is a chance this will lead
	 * somewhere.  If none of the target zones can satisfy our allocation
	 * request even if all reclaimable pages are considered then we are
	 * screwed and have to go OOM.
	 */
	for_each_zone_zonelist_nodemask(zone, z, ac->zonelist, ac->high_zoneidx,
					ac->nodemask) {
		unsigned long available;
		unsigned long reclaimable;
		unsigned long min_wmark = min_wmark_pages(zone);
		bool wmark;

		available = reclaimable = zone_reclaimable_pages(zone);
		available += zone_page_state_snapshot(zone, NR_FREE_PAGES);

		/*
		 * Would the allocation succeed if we reclaimed all
		 * reclaimable pages?
		 */
		wmark = __zone_watermark_ok(zone, order, min_wmark,
				ac_classzone_idx(ac), alloc_flags, available);
		trace_reclaim_retry_zone(z, order, reclaimable,
				available, min_wmark, *no_progress_loops, wmark);
		if (wmark) {
			/*
			 * If we didn't make any progress and have a lot of
			 * dirty + writeback pages then we should wait for
			 * an IO to complete to slow down the reclaim and
			 * prevent from pre mature OOM
			 */
			if (!did_some_progress) {
				unsigned long write_pending;

				write_pending = zone_page_state_snapshot(zone,
							NR_ZONE_WRITE_PENDING);

				if (2 * write_pending > reclaimable) {
					congestion_wait(BLK_RW_ASYNC, HZ/10);
					return true;
				}
			}

			/*
			 * Memory allocation/reclaim might be called from a WQ
			 * context and the current implementation of the WQ
			 * concurrency control doesn't recognize that
			 * a particular WQ is congested if the worker thread is
			 * looping without ever sleeping. Therefore we have to
			 * do a short sleep here rather than calling
			 * cond_resched().
			 */
			if (current->flags & PF_WQ_WORKER)
				schedule_timeout_uninterruptible(1);
			else
				cond_resched();

			return true;
		}
	}

	return false;
}

static inline bool
check_retry_cpuset(int cpuset_mems_cookie, struct alloc_context *ac)
{
	/*
	 * It's possible that cpuset's mems_allowed and the nodemask from
	 * mempolicy don't intersect. This should be normally dealt with by
	 * policy_nodemask(), but it's possible to race with cpuset update in
	 * such a way the check therein was true, and then it became false
	 * before we got our cpuset_mems_cookie here.
	 * This assumes that for all allocations, ac->nodemask can come only
	 * from MPOL_BIND mempolicy (whose documented semantics is to be ignored
	 * when it does not intersect with the cpuset restrictions) or the
	 * caller can deal with a violated nodemask.
	 */
	if (cpusets_enabled() && ac->nodemask &&
			!cpuset_nodemask_valid_mems_allowed(ac->nodemask)) {
		ac->nodemask = NULL;
		return true;
	}

	/*
	 * When updating a task's mems_allowed or mempolicy nodemask, it is
	 * possible to race with parallel threads in such a way that our
	 * allocation can fail while the mask is being updated. If we are about
	 * to fail, check if the cpuset changed during allocation and if so,
	 * retry.
	 */
	if (read_mems_allowed_retry(cpuset_mems_cookie))
		return true;

	return false;
}

static inline struct page *
__alloc_pages_slowpath(gfp_t gfp_mask, unsigned int order,
						struct alloc_context *ac)
{
	bool can_direct_reclaim = gfp_mask & __GFP_DIRECT_RECLAIM;
	const bool costly_order = order > PAGE_ALLOC_COSTLY_ORDER;
	struct page *page = NULL;
	unsigned int alloc_flags;
	unsigned long did_some_progress;
	enum compact_priority compact_priority;
	enum compact_result compact_result;
	int compaction_retries;
	int no_progress_loops;
	unsigned int cpuset_mems_cookie;
	int reserve_flags;

	/*
	 * In the slowpath, we sanity check order to avoid ever trying to
	 * reclaim >= MAX_ORDER areas which will never succeed. Callers may
	 * be using allocators in order of preference for an area that is
	 * too large.
	 */
	if (order >= MAX_ORDER) {
		WARN_ON_ONCE(!(gfp_mask & __GFP_NOWARN));
		return NULL;
	}

	/*
	 * We also sanity check to catch abuse of atomic reserves being used by
	 * callers that are not in atomic context.
	 */
	if (WARN_ON_ONCE((gfp_mask & (__GFP_ATOMIC|__GFP_DIRECT_RECLAIM)) ==
				(__GFP_ATOMIC|__GFP_DIRECT_RECLAIM)))
		gfp_mask &= ~__GFP_ATOMIC;

retry_cpuset:
	compaction_retries = 0;
	no_progress_loops = 0;
	compact_priority = DEF_COMPACT_PRIORITY;
	cpuset_mems_cookie = read_mems_allowed_begin();

	/*
	 * The fast path uses conservative alloc_flags to succeed only until
	 * kswapd needs to be woken up, and to avoid the cost of setting up
	 * alloc_flags precisely. So we do that now.
	 */
	alloc_flags = gfp_to_alloc_flags(gfp_mask);

	/*
	 * We need to recalculate the starting point for the zonelist iterator
	 * because we might have used different nodemask in the fast path, or
	 * there was a cpuset modification and we are retrying - otherwise we
	 * could end up iterating over non-eligible zones endlessly.
	 */
	ac->preferred_zoneref = first_zones_zonelist(ac->zonelist,
					ac->high_zoneidx, ac->nodemask);
	if (!ac->preferred_zoneref->zone)
		goto nopage;

	if (gfp_mask & __GFP_KSWAPD_RECLAIM)
		wake_all_kswapds(order, ac);

	/*
	 * The adjusted alloc_flags might result in immediate success, so try
	 * that first
	 */
	page = get_page_from_freelist(gfp_mask, order, alloc_flags, ac);
	if (page)
		goto got_pg;

	/*
	 * For costly allocations, try direct compaction first, as it's likely
	 * that we have enough base pages and don't need to reclaim. For non-
	 * movable high-order allocations, do that as well, as compaction will
	 * try prevent permanent fragmentation by migrating from blocks of the
	 * same migratetype.
	 * Don't try this for allocations that are allowed to ignore
	 * watermarks, as the ALLOC_NO_WATERMARKS attempt didn't yet happen.
	 */
	if (can_direct_reclaim &&
			(costly_order ||
			   (order > 0 && ac->migratetype != MIGRATE_MOVABLE))
			&& !gfp_pfmemalloc_allowed(gfp_mask)) {
		page = __alloc_pages_direct_compact(gfp_mask, order,
						alloc_flags, ac,
						INIT_COMPACT_PRIORITY,
						&compact_result);
		if (page)
			goto got_pg;

		/*
		 * Checks for costly allocations with __GFP_NORETRY, which
		 * includes THP page fault allocations
		 */
		if (costly_order && (gfp_mask & __GFP_NORETRY)) {
			/*
			 * If compaction is deferred for high-order allocations,
			 * it is because sync compaction recently failed. If
			 * this is the case and the caller requested a THP
			 * allocation, we do not want to heavily disrupt the
			 * system, so we fail the allocation instead of entering
			 * direct reclaim.
			 */
			if (compact_result == COMPACT_DEFERRED)
				goto nopage;

			/*
			 * Looks like reclaim/compaction is worth trying, but
			 * sync compaction could be very expensive, so keep
			 * using async compaction.
			 */
			compact_priority = INIT_COMPACT_PRIORITY;
		}
	}

retry:
	/* Ensure kswapd doesn't accidentally go to sleep as long as we loop */
	if (gfp_mask & __GFP_KSWAPD_RECLAIM)
		wake_all_kswapds(order, ac);

	reserve_flags = __gfp_pfmemalloc_flags(gfp_mask);
	if (reserve_flags)
		alloc_flags = reserve_flags;

	/*
	 * Reset the zonelist iterators if memory policies can be ignored.
	 * These allocations are high priority and system rather than user
	 * orientated.
	 */
	if (!(alloc_flags & ALLOC_CPUSET) || reserve_flags) {
		ac->zonelist = node_zonelist(numa_node_id(), gfp_mask);
		ac->preferred_zoneref = first_zones_zonelist(ac->zonelist,
					ac->high_zoneidx, ac->nodemask);
	}

	/* Attempt with potentially adjusted zonelist and alloc_flags */
	page = get_page_from_freelist(gfp_mask, order, alloc_flags, ac);
	if (page)
		goto got_pg;

	/* Caller is not willing to reclaim, we can't balance anything */
	if (!can_direct_reclaim)
		goto nopage;

	/* Avoid recursion of direct reclaim */
	if (current->flags & PF_MEMALLOC)
		goto nopage;

	/* Try direct reclaim and then allocating */
	page = __alloc_pages_direct_reclaim(gfp_mask, order, alloc_flags, ac,
							&did_some_progress);
	if (page)
		goto got_pg;

	/* Try direct compaction and then allocating */
	page = __alloc_pages_direct_compact(gfp_mask, order, alloc_flags, ac,
					compact_priority, &compact_result);
	if (page)
		goto got_pg;

	/* Do not loop if specifically requested */
	if (gfp_mask & __GFP_NORETRY)
		goto nopage;

	/*
	 * Do not retry costly high order allocations unless they are
	 * __GFP_RETRY_MAYFAIL
	 */
	if (costly_order && !(gfp_mask & __GFP_RETRY_MAYFAIL))
		goto nopage;

	if (should_reclaim_retry(gfp_mask, order, ac, alloc_flags,
				 did_some_progress > 0, &no_progress_loops))
		goto retry;

	/*
	 * It doesn't make any sense to retry for the compaction if the order-0
	 * reclaim is not able to make any progress because the current
	 * implementation of the compaction depends on the sufficient amount
	 * of free memory (see __compaction_suitable)
	 */
	if (did_some_progress > 0 &&
			should_compact_retry(ac, order, alloc_flags,
				compact_result, &compact_priority,
				&compaction_retries))
		goto retry;


	/* Deal with possible cpuset update races before we start OOM killing */
	if (check_retry_cpuset(cpuset_mems_cookie, ac))
		goto retry_cpuset;

	/* Reclaim has failed us, start killing things */
	page = __alloc_pages_may_oom(gfp_mask, order, ac, &did_some_progress);
	if (page)
		goto got_pg;

	/* Avoid allocations with no watermarks from looping endlessly */
	if (tsk_is_oom_victim(current) &&
	    (alloc_flags == ALLOC_OOM ||
	     (gfp_mask & __GFP_NOMEMALLOC)))
		goto nopage;

	/* Retry as long as the OOM killer is making progress */
	if (did_some_progress) {
		no_progress_loops = 0;
		goto retry;
	}

nopage:
	/* Deal with possible cpuset update races before we fail */
	if (check_retry_cpuset(cpuset_mems_cookie, ac))
		goto retry_cpuset;

	/*
	 * Make sure that __GFP_NOFAIL request doesn't leak out and make sure
	 * we always retry
	 */
	if (gfp_mask & __GFP_NOFAIL) {
		/*
		 * All existing users of the __GFP_NOFAIL are blockable, so warn
		 * of any new users that actually require GFP_NOWAIT
		 */
		if (WARN_ON_ONCE(!can_direct_reclaim))
			goto fail;

		/*
		 * PF_MEMALLOC request from this context is rather bizarre
		 * because we cannot reclaim anything and only can loop waiting
		 * for somebody to do a work for us
		 */
		WARN_ON_ONCE(current->flags & PF_MEMALLOC);

		/*
		 * non failing costly orders are a hard requirement which we
		 * are not prepared for much so let's warn about these users
		 * so that we can identify them and convert them to something
		 * else.
		 */
		WARN_ON_ONCE(order > PAGE_ALLOC_COSTLY_ORDER);

		/*
		 * Help non-failing allocations by giving them access to memory
		 * reserves but do not use ALLOC_NO_WATERMARKS because this
		 * could deplete whole memory reserves which would just make
		 * the situation worse
		 */
		page = __alloc_pages_cpuset_fallback(gfp_mask, order, ALLOC_HARDER, ac);
		if (page)
			goto got_pg;

		cond_resched();
		goto retry;
	}
fail:
	warn_alloc(gfp_mask, ac->nodemask,
			"page allocation failure: order:%u", order);
got_pg:
	return page;
}

static inline bool prepare_alloc_pages(gfp_t gfp_mask, unsigned int order,
		int preferred_nid, nodemask_t *nodemask,
		struct alloc_context *ac, gfp_t *alloc_mask,
		unsigned int *alloc_flags)
{
	ac->high_zoneidx = gfp_zone(gfp_mask);
	ac->zonelist = node_zonelist(preferred_nid, gfp_mask);
	ac->nodemask = nodemask;
	ac->migratetype = gfpflags_to_migratetype(gfp_mask);

	if (cpusets_enabled()) {
		*alloc_mask |= __GFP_HARDWALL;
		if (!ac->nodemask)
			ac->nodemask = &cpuset_current_mems_allowed;
		else
			*alloc_flags |= ALLOC_CPUSET;
	}

	fs_reclaim_acquire(gfp_mask);
	fs_reclaim_release(gfp_mask);

	might_sleep_if(gfp_mask & __GFP_DIRECT_RECLAIM);

	if (should_fail_alloc_page(gfp_mask, order))
		return false;

	if (IS_ENABLED(CONFIG_CMA) && ac->migratetype == MIGRATE_MOVABLE)
		*alloc_flags |= ALLOC_CMA;

	return true;
}

/* Determine whether to spread dirty pages and what the first usable zone */
static inline void finalise_ac(gfp_t gfp_mask,
		unsigned int order, struct alloc_context *ac)
{
	/* Dirty zone balancing only done in the fast path */
	ac->spread_dirty_pages = (gfp_mask & __GFP_WRITE);

	/*
	 * The preferred zone is used for statistics but crucially it is
	 * also used as the starting point for the zonelist iterator. It
	 * may get reset for allocations that ignore memory policies.
	 */
	ac->preferred_zoneref = first_zones_zonelist(ac->zonelist,
					ac->high_zoneidx, ac->nodemask);
}

/*
 * This is the 'heart' of the zoned buddy allocator.
 */
struct page *
__alloc_pages_nodemask(gfp_t gfp_mask, unsigned int order, int preferred_nid,
							nodemask_t *nodemask)
{
	struct page *page;
	unsigned int alloc_flags = ALLOC_WMARK_LOW;
	gfp_t alloc_mask; /* The gfp_t that was actually used for allocation */
	struct alloc_context ac = { };

	gfp_mask &= gfp_allowed_mask;
	alloc_mask = gfp_mask;
	if (!prepare_alloc_pages(gfp_mask, order, preferred_nid, nodemask, &ac, &alloc_mask, &alloc_flags))
		return NULL;

	finalise_ac(gfp_mask, order, &ac);

	/* First allocation attempt */
	page = get_page_from_freelist(alloc_mask, order, alloc_flags, &ac);
	if (likely(page))
		goto out;

	/*
	 * Apply scoped allocation constraints. This is mainly about GFP_NOFS
	 * resp. GFP_NOIO which has to be inherited for all allocation requests
	 * from a particular context which has been marked by
	 * memalloc_no{fs,io}_{save,restore}.
	 */
	alloc_mask = current_gfp_context(gfp_mask);
	ac.spread_dirty_pages = false;

	/*
	 * Restore the original nodemask if it was potentially replaced with
	 * &cpuset_current_mems_allowed to optimize the fast-path attempt.
	 */
	if (unlikely(ac.nodemask != nodemask))
		ac.nodemask = nodemask;

	page = __alloc_pages_slowpath(alloc_mask, order, &ac);

out:
	if (memcg_kmem_enabled() && (gfp_mask & __GFP_ACCOUNT) && page &&
	    unlikely(memcg_kmem_charge(page, gfp_mask, order) != 0)) {
		__free_pages(page, order);
		page = NULL;
	}

	trace_mm_page_alloc(page, order, alloc_mask, ac.migratetype);

	return page;
}
EXPORT_SYMBOL(__alloc_pages_nodemask);

/*
 * Common helper functions.
 */
unsigned long __get_free_pages(gfp_t gfp_mask, unsigned int order)
{
	struct page *page;

	/*
	 * __get_free_pages() returns a virtual address, which cannot represent
	 * a highmem page
	 */
	VM_BUG_ON((gfp_mask & __GFP_HIGHMEM) != 0);

	page = alloc_pages(gfp_mask, order);
	if (!page)
		return 0;
	return (unsigned long) page_address(page);
}
EXPORT_SYMBOL(__get_free_pages);

unsigned long get_zeroed_page(gfp_t gfp_mask)
{
	return __get_free_pages(gfp_mask | __GFP_ZERO, 0);
}
EXPORT_SYMBOL(get_zeroed_page);

void __free_pages(struct page *page, unsigned int order)
{
	if (put_page_testzero(page)) {
		if (order == 0)
			free_unref_page(page);
		else
			__free_pages_ok(page, order);
	}
}

EXPORT_SYMBOL(__free_pages);

void free_pages(unsigned long addr, unsigned int order)
{
	if (addr != 0) {
		VM_BUG_ON(!virt_addr_valid((void *)addr));
		__free_pages(virt_to_page((void *)addr), order);
	}
}

EXPORT_SYMBOL(free_pages);

/*
 * Page Fragment:
 *  An arbitrary-length arbitrary-offset area of memory which resides
 *  within a 0 or higher order page.  Multiple fragments within that page
 *  are individually refcounted, in the page's reference counter.
 *
 * The page_frag functions below provide a simple allocation framework for
 * page fragments.  This is used by the network stack and network device
 * drivers to provide a backing region of memory for use as either an
 * sk_buff->head, or to be used in the "frags" portion of skb_shared_info.
 */
static struct page *__page_frag_cache_refill(struct page_frag_cache *nc,
					     gfp_t gfp_mask)
{
	struct page *page = NULL;
	gfp_t gfp = gfp_mask;

#if (PAGE_SIZE < PAGE_FRAG_CACHE_MAX_SIZE)
	gfp_mask |= __GFP_COMP | __GFP_NOWARN | __GFP_NORETRY |
		    __GFP_NOMEMALLOC;
	page = alloc_pages_node(NUMA_NO_NODE, gfp_mask,
				PAGE_FRAG_CACHE_MAX_ORDER);
	nc->size = page ? PAGE_FRAG_CACHE_MAX_SIZE : PAGE_SIZE;
#endif
	if (unlikely(!page))
		page = alloc_pages_node(NUMA_NO_NODE, gfp, 0);

	nc->va = page ? page_address(page) : NULL;

	return page;
}

void __page_frag_cache_drain(struct page *page, unsigned int count)
{
	VM_BUG_ON_PAGE(page_ref_count(page) == 0, page);

	if (page_ref_sub_and_test(page, count)) {
		unsigned int order = compound_order(page);

		if (order == 0)
			free_unref_page(page);
		else
			__free_pages_ok(page, order);
	}
}
EXPORT_SYMBOL(__page_frag_cache_drain);

void *page_frag_alloc(struct page_frag_cache *nc,
		      unsigned int fragsz, gfp_t gfp_mask)
{
	unsigned int size = PAGE_SIZE;
	struct page *page;
	int offset;

	if (unlikely(!nc->va)) {
refill:
		page = __page_frag_cache_refill(nc, gfp_mask);
		if (!page)
			return NULL;

#if (PAGE_SIZE < PAGE_FRAG_CACHE_MAX_SIZE)
		/* if size can vary use size else just use PAGE_SIZE */
		size = nc->size;
#endif
		/* Even if we own the page, we do not use atomic_set().
		 * This would break get_page_unless_zero() users.
		 */
		page_ref_add(page, size - 1);

		/* reset page count bias and offset to start of new frag */
		nc->pfmemalloc = page_is_pfmemalloc(page);
		nc->pagecnt_bias = size;
		nc->offset = size;
	}

	offset = nc->offset - fragsz;
	if (unlikely(offset < 0)) {
		page = virt_to_page(nc->va);

		if (!page_ref_sub_and_test(page, nc->pagecnt_bias))
			goto refill;

#if (PAGE_SIZE < PAGE_FRAG_CACHE_MAX_SIZE)
		/* if size can vary use size else just use PAGE_SIZE */
		size = nc->size;
#endif
		/* OK, page count is 0, we can safely set it */
		set_page_count(page, size);

		/* reset page count bias and offset to start of new frag */
		nc->pagecnt_bias = size;
		offset = size - fragsz;
	}

	nc->pagecnt_bias--;
	nc->offset = offset;

	return nc->va + offset;
}
EXPORT_SYMBOL(page_frag_alloc);

/*
 * Frees a page fragment allocated out of either a compound or order 0 page.
 */
void page_frag_free(void *addr)
{
	struct page *page = virt_to_head_page(addr);

	if (unlikely(put_page_testzero(page)))
		__free_pages_ok(page, compound_order(page));
}
EXPORT_SYMBOL(page_frag_free);

static void *make_alloc_exact(unsigned long addr, unsigned int order,
		size_t size)
{
	if (addr) {
		unsigned long alloc_end = addr + (PAGE_SIZE << order);
		unsigned long used = addr + PAGE_ALIGN(size);

		split_page(virt_to_page((void *)addr), order);
		while (used < alloc_end) {
			free_page(used);
			used += PAGE_SIZE;
		}
	}
	return (void *)addr;
}

/**
 * alloc_pages_exact - allocate an exact number physically-contiguous pages.
 * @size: the number of bytes to allocate
 * @gfp_mask: GFP flags for the allocation
 *
 * This function is similar to alloc_pages(), except that it allocates the
 * minimum number of pages to satisfy the request.  alloc_pages() can only
 * allocate memory in power-of-two pages.
 *
 * This function is also limited by MAX_ORDER.
 *
 * Memory allocated by this function must be released by free_pages_exact().
 */
void *alloc_pages_exact(size_t size, gfp_t gfp_mask)
{
	unsigned int order = get_order(size);
	unsigned long addr;

	addr = __get_free_pages(gfp_mask, order);
	return make_alloc_exact(addr, order, size);
}
EXPORT_SYMBOL(alloc_pages_exact);

/**
 * alloc_pages_exact_nid - allocate an exact number of physically-contiguous
 *			   pages on a node.
 * @nid: the preferred node ID where memory should be allocated
 * @size: the number of bytes to allocate
 * @gfp_mask: GFP flags for the allocation
 *
 * Like alloc_pages_exact(), but try to allocate on node nid first before falling
 * back.
 */
void * __meminit alloc_pages_exact_nid(int nid, size_t size, gfp_t gfp_mask)
{
	unsigned int order = get_order(size);
	struct page *p = alloc_pages_node(nid, gfp_mask, order);
	if (!p)
		return NULL;
	return make_alloc_exact((unsigned long)page_address(p), order, size);
}

/**
 * free_pages_exact - release memory allocated via alloc_pages_exact()
 * @virt: the value returned by alloc_pages_exact.
 * @size: size of allocation, same value as passed to alloc_pages_exact().
 *
 * Release the memory allocated by a previous call to alloc_pages_exact.
 */
void free_pages_exact(void *virt, size_t size)
{
	unsigned long addr = (unsigned long)virt;
	unsigned long end = addr + PAGE_ALIGN(size);

	while (addr < end) {
		free_page(addr);
		addr += PAGE_SIZE;
	}
}
EXPORT_SYMBOL(free_pages_exact);

/**
 * nr_free_zone_pages - count number of pages beyond high watermark
 * @offset: The zone index of the highest zone
 *
 * nr_free_zone_pages() counts the number of counts pages which are beyond the
 * high watermark within all zones at or below a given zone index.  For each
 * zone, the number of pages is calculated as:
 *
 *     nr_free_zone_pages = managed_pages - high_pages
 */
static unsigned long nr_free_zone_pages(int offset)
{
	struct zoneref *z;
	struct zone *zone;

	/* Just pick one node, since fallback list is circular */
	unsigned long sum = 0;

	struct zonelist *zonelist = node_zonelist(numa_node_id(), GFP_KERNEL);

	for_each_zone_zonelist(zone, z, zonelist, offset) {
		unsigned long size = zone->managed_pages;
		unsigned long high = high_wmark_pages(zone);
		if (size > high)
			sum += size - high;
	}

	return sum;
}

/**
 * nr_free_buffer_pages - count number of pages beyond high watermark
 *
 * nr_free_buffer_pages() counts the number of pages which are beyond the high
 * watermark within ZONE_DMA and ZONE_NORMAL.
 */
unsigned long nr_free_buffer_pages(void)
{
	return nr_free_zone_pages(gfp_zone(GFP_USER));
}
EXPORT_SYMBOL_GPL(nr_free_buffer_pages);

/**
 * nr_free_pagecache_pages - count number of pages beyond high watermark
 *
 * nr_free_pagecache_pages() counts the number of pages which are beyond the
 * high watermark within all zones.
 */
unsigned long nr_free_pagecache_pages(void)
{
	return nr_free_zone_pages(gfp_zone(GFP_HIGHUSER_MOVABLE));
}

static inline void show_node(struct zone *zone)
{
	if (IS_ENABLED(CONFIG_NUMA))
		printk("Node %d ", zone_to_nid(zone));
}

long si_mem_available(void)
{
	long available;
	unsigned long pagecache;
	unsigned long wmark_low = 0;
	unsigned long pages[NR_LRU_LISTS];
	struct zone *zone;
	int lru;

	for (lru = LRU_BASE; lru < NR_LRU_LISTS; lru++)
		pages[lru] = global_node_page_state(NR_LRU_BASE + lru);

	for_each_zone(zone)
		wmark_low += zone->watermark[WMARK_LOW];

	/*
	 * Estimate the amount of memory available for userspace allocations,
	 * without causing swapping.
	 */
	available = global_zone_page_state(NR_FREE_PAGES) - totalreserve_pages;

	/*
	 * Not all the page cache can be freed, otherwise the system will
	 * start swapping. Assume at least half of the page cache, or the
	 * low watermark worth of cache, needs to stay.
	 */
	pagecache = pages[LRU_ACTIVE_FILE] + pages[LRU_INACTIVE_FILE];
	pagecache -= min(pagecache / 2, wmark_low);
	available += pagecache;

	/*
	 * Part of the reclaimable slab consists of items that are in use,
	 * and cannot be freed. Cap this estimate at the low watermark.
	 */
	available += global_node_page_state(NR_SLAB_RECLAIMABLE) -
		     min(global_node_page_state(NR_SLAB_RECLAIMABLE) / 2,
			 wmark_low);

	if (available < 0)
		available = 0;
	return available;
}
EXPORT_SYMBOL_GPL(si_mem_available);

void si_meminfo(struct sysinfo *val)
{
	val->totalram = totalram_pages;
	val->sharedram = global_node_page_state(NR_SHMEM);
	val->freeram = global_zone_page_state(NR_FREE_PAGES);
	val->bufferram = nr_blockdev_pages();
	val->totalhigh = totalhigh_pages;
	val->freehigh = nr_free_highpages();
	val->mem_unit = PAGE_SIZE;
}

EXPORT_SYMBOL(si_meminfo);

#ifdef CONFIG_NUMA
void si_meminfo_node(struct sysinfo *val, int nid)
{
	int zone_type;		/* needs to be signed */
	unsigned long managed_pages = 0;
	unsigned long managed_highpages = 0;
	unsigned long free_highpages = 0;
	pg_data_t *pgdat = NODE_DATA(nid);

	for (zone_type = 0; zone_type < MAX_NR_ZONES; zone_type++)
		managed_pages += pgdat->node_zones[zone_type].managed_pages;
	val->totalram = managed_pages;
	val->sharedram = node_page_state(pgdat, NR_SHMEM);
	val->freeram = sum_zone_node_page_state(nid, NR_FREE_PAGES);
#ifdef CONFIG_HIGHMEM
	for (zone_type = 0; zone_type < MAX_NR_ZONES; zone_type++) {
		struct zone *zone = &pgdat->node_zones[zone_type];

		if (is_highmem(zone)) {
			managed_highpages += zone->managed_pages;
			free_highpages += zone_page_state(zone, NR_FREE_PAGES);
		}
	}
	val->totalhigh = managed_highpages;
	val->freehigh = free_highpages;
#else
	val->totalhigh = managed_highpages;
	val->freehigh = free_highpages;
#endif
	val->mem_unit = PAGE_SIZE;
}
#endif

/*
 * Determine whether the node should be displayed or not, depending on whether
 * SHOW_MEM_FILTER_NODES was passed to show_free_areas().
 */
static bool show_mem_node_skip(unsigned int flags, int nid, nodemask_t *nodemask)
{
	if (!(flags & SHOW_MEM_FILTER_NODES))
		return false;

	/*
	 * no node mask - aka implicit memory numa policy. Do not bother with
	 * the synchronization - read_mems_allowed_begin - because we do not
	 * have to be precise here.
	 */
	if (!nodemask)
		nodemask = &cpuset_current_mems_allowed;

	return !node_isset(nid, *nodemask);
}

#define K(x) ((x) << (PAGE_SHIFT-10))

static void show_migration_types(unsigned char type)
{
	static const char types[MIGRATE_TYPES] = {
		[MIGRATE_UNMOVABLE]	= 'U',
		[MIGRATE_MOVABLE]	= 'M',
		[MIGRATE_RECLAIMABLE]	= 'E',
		[MIGRATE_HIGHATOMIC]	= 'H',
#ifdef CONFIG_CMA
		[MIGRATE_CMA]		= 'C',
#endif
#ifdef CONFIG_MEMORY_ISOLATION
		[MIGRATE_ISOLATE]	= 'I',
#endif
	};
	char tmp[MIGRATE_TYPES + 1];
	char *p = tmp;
	int i;

	for (i = 0; i < MIGRATE_TYPES; i++) {
		if (type & (1 << i))
			*p++ = types[i];
	}

	*p = '\0';
	printk(KERN_CONT "(%s) ", tmp);
}

/*
 * Show free area list (used inside shift_scroll-lock stuff)
 * We also calculate the percentage fragmentation. We do this by counting the
 * memory on each free list with the exception of the first item on the list.
 *
 * Bits in @filter:
 * SHOW_MEM_FILTER_NODES: suppress nodes that are not allowed by current's
 *   cpuset.
 */
void show_free_areas(unsigned int filter, nodemask_t *nodemask)
{
	unsigned long free_pcp = 0;
	int cpu;
	struct zone *zone;
	pg_data_t *pgdat;

	for_each_populated_zone(zone) {
		if (show_mem_node_skip(filter, zone_to_nid(zone), nodemask))
			continue;

		for_each_online_cpu(cpu)
			free_pcp += per_cpu_ptr(zone->pageset, cpu)->pcp.count;
	}

	printk("active_anon:%lu inactive_anon:%lu isolated_anon:%lu\n"
		" active_file:%lu inactive_file:%lu isolated_file:%lu\n"
		" unevictable:%lu dirty:%lu writeback:%lu unstable:%lu\n"
		" slab_reclaimable:%lu slab_unreclaimable:%lu\n"
		" mapped:%lu shmem:%lu pagetables:%lu bounce:%lu\n"
		" free:%lu free_pcp:%lu free_cma:%lu\n",
		global_node_page_state(NR_ACTIVE_ANON),
		global_node_page_state(NR_INACTIVE_ANON),
		global_node_page_state(NR_ISOLATED_ANON),
		global_node_page_state(NR_ACTIVE_FILE),
		global_node_page_state(NR_INACTIVE_FILE),
		global_node_page_state(NR_ISOLATED_FILE),
		global_node_page_state(NR_UNEVICTABLE),
		global_node_page_state(NR_FILE_DIRTY),
		global_node_page_state(NR_WRITEBACK),
		global_node_page_state(NR_UNSTABLE_NFS),
		global_node_page_state(NR_SLAB_RECLAIMABLE),
		global_node_page_state(NR_SLAB_UNRECLAIMABLE),
		global_node_page_state(NR_FILE_MAPPED),
		global_node_page_state(NR_SHMEM),
		global_zone_page_state(NR_PAGETABLE),
		global_zone_page_state(NR_BOUNCE),
		global_zone_page_state(NR_FREE_PAGES),
		free_pcp,
		global_zone_page_state(NR_FREE_CMA_PAGES));

	for_each_online_pgdat(pgdat) {
		if (show_mem_node_skip(filter, pgdat->node_id, nodemask))
			continue;

		printk("Node %d"
			" active_anon:%lukB"
			" inactive_anon:%lukB"
			" active_file:%lukB"
			" inactive_file:%lukB"
			" unevictable:%lukB"
			" isolated(anon):%lukB"
			" isolated(file):%lukB"
			" mapped:%lukB"
			" dirty:%lukB"
			" writeback:%lukB"
			" shmem:%lukB"
#ifdef CONFIG_TRANSPARENT_HUGEPAGE
			" shmem_thp: %lukB"
			" shmem_pmdmapped: %lukB"
			" anon_thp: %lukB"
#endif
			" writeback_tmp:%lukB"
			" unstable:%lukB"
			" all_unreclaimable? %s"
			"\n",
			pgdat->node_id,
			K(node_page_state(pgdat, NR_ACTIVE_ANON)),
			K(node_page_state(pgdat, NR_INACTIVE_ANON)),
			K(node_page_state(pgdat, NR_ACTIVE_FILE)),
			K(node_page_state(pgdat, NR_INACTIVE_FILE)),
			K(node_page_state(pgdat, NR_UNEVICTABLE)),
			K(node_page_state(pgdat, NR_ISOLATED_ANON)),
			K(node_page_state(pgdat, NR_ISOLATED_FILE)),
			K(node_page_state(pgdat, NR_FILE_MAPPED)),
			K(node_page_state(pgdat, NR_FILE_DIRTY)),
			K(node_page_state(pgdat, NR_WRITEBACK)),
			K(node_page_state(pgdat, NR_SHMEM)),
#ifdef CONFIG_TRANSPARENT_HUGEPAGE
			K(node_page_state(pgdat, NR_SHMEM_THPS) * HPAGE_PMD_NR),
			K(node_page_state(pgdat, NR_SHMEM_PMDMAPPED)
					* HPAGE_PMD_NR),
			K(node_page_state(pgdat, NR_ANON_THPS) * HPAGE_PMD_NR),
#endif
			K(node_page_state(pgdat, NR_WRITEBACK_TEMP)),
			K(node_page_state(pgdat, NR_UNSTABLE_NFS)),
			pgdat->kswapd_failures >= MAX_RECLAIM_RETRIES ?
				"yes" : "no");
	}

	for_each_populated_zone(zone) {
		int i;

		if (show_mem_node_skip(filter, zone_to_nid(zone), nodemask))
			continue;

		free_pcp = 0;
		for_each_online_cpu(cpu)
			free_pcp += per_cpu_ptr(zone->pageset, cpu)->pcp.count;

		show_node(zone);
		printk(KERN_CONT
			"%s"
			" free:%lukB"
			" min:%lukB"
			" low:%lukB"
			" high:%lukB"
			" active_anon:%lukB"
			" inactive_anon:%lukB"
			" active_file:%lukB"
			" inactive_file:%lukB"
			" unevictable:%lukB"
			" writepending:%lukB"
			" present:%lukB"
			" managed:%lukB"
			" mlocked:%lukB"
			" kernel_stack:%lukB"
			" pagetables:%lukB"
			" bounce:%lukB"
			" free_pcp:%lukB"
			" local_pcp:%ukB"
			" free_cma:%lukB"
			"\n",
			zone->name,
			K(zone_page_state(zone, NR_FREE_PAGES)),
			K(min_wmark_pages(zone)),
			K(low_wmark_pages(zone)),
			K(high_wmark_pages(zone)),
			K(zone_page_state(zone, NR_ZONE_ACTIVE_ANON)),
			K(zone_page_state(zone, NR_ZONE_INACTIVE_ANON)),
			K(zone_page_state(zone, NR_ZONE_ACTIVE_FILE)),
			K(zone_page_state(zone, NR_ZONE_INACTIVE_FILE)),
			K(zone_page_state(zone, NR_ZONE_UNEVICTABLE)),
			K(zone_page_state(zone, NR_ZONE_WRITE_PENDING)),
			K(zone->present_pages),
			K(zone->managed_pages),
			K(zone_page_state(zone, NR_MLOCK)),
			zone_page_state(zone, NR_KERNEL_STACK_KB),
			K(zone_page_state(zone, NR_PAGETABLE)),
			K(zone_page_state(zone, NR_BOUNCE)),
			K(free_pcp),
			K(this_cpu_read(zone->pageset->pcp.count)),
			K(zone_page_state(zone, NR_FREE_CMA_PAGES)));
		printk("lowmem_reserve[]:");
		for (i = 0; i < MAX_NR_ZONES; i++)
			printk(KERN_CONT " %ld", zone->lowmem_reserve[i]);
		printk(KERN_CONT "\n");
	}

	for_each_populated_zone(zone) {
		unsigned int order;
		unsigned long nr[MAX_ORDER], flags, total = 0;
		unsigned char types[MAX_ORDER];

		if (show_mem_node_skip(filter, zone_to_nid(zone), nodemask))
			continue;
		show_node(zone);
		printk(KERN_CONT "%s: ", zone->name);

		spin_lock_irqsave(&zone->lock, flags);
		for (order = 0; order < MAX_ORDER; order++) {
			struct free_area *area = &zone->free_area[order];
			int type;

			nr[order] = area->nr_free;
			total += nr[order] << order;

			types[order] = 0;
			for (type = 0; type < MIGRATE_TYPES; type++) {
				if (!list_empty(&area->free_list[type]))
					types[order] |= 1 << type;
			}
		}
		spin_unlock_irqrestore(&zone->lock, flags);
		for (order = 0; order < MAX_ORDER; order++) {
			printk(KERN_CONT "%lu*%lukB ",
			       nr[order], K(1UL) << order);
			if (nr[order])
				show_migration_types(types[order]);
		}
		printk(KERN_CONT "= %lukB\n", K(total));
	}

	hugetlb_show_meminfo();

	printk("%ld total pagecache pages\n", global_node_page_state(NR_FILE_PAGES));

	show_swap_cache_info();
}

static void zoneref_set_zone(struct zone *zone, struct zoneref *zoneref)
{
	zoneref->zone = zone;
	zoneref->zone_idx = zone_idx(zone);
}

/*
 * Builds allocation fallback zone lists.
 *
 * Add all populated zones of a node to the zonelist.
 */
static int build_zonerefs_node(pg_data_t *pgdat, struct zoneref *zonerefs)
{
	struct zone *zone;
	enum zone_type zone_type = MAX_NR_ZONES;
	int nr_zones = 0;

	do {
		zone_type--;
		zone = pgdat->node_zones + zone_type;
		if (managed_zone(zone)) {
			zoneref_set_zone(zone, &zonerefs[nr_zones++]);
			check_highest_zone(zone_type);
		}
	} while (zone_type);

	return nr_zones;
}

#ifdef CONFIG_NUMA

static int __parse_numa_zonelist_order(char *s)
{
	/*
	 * We used to support different zonlists modes but they turned
	 * out to be just not useful. Let's keep the warning in place
	 * if somebody still use the cmd line parameter so that we do
	 * not fail it silently
	 */
	if (!(*s == 'd' || *s == 'D' || *s == 'n' || *s == 'N')) {
		pr_warn("Ignoring unsupported numa_zonelist_order value:  %s\n", s);
		return -EINVAL;
	}
	return 0;
}

static __init int setup_numa_zonelist_order(char *s)
{
	if (!s)
		return 0;

	return __parse_numa_zonelist_order(s);
}
early_param("numa_zonelist_order", setup_numa_zonelist_order);

char numa_zonelist_order[] = "Node";

/*
 * sysctl handler for numa_zonelist_order
 */
int numa_zonelist_order_handler(struct ctl_table *table, int write,
		void __user *buffer, size_t *length,
		loff_t *ppos)
{
	char *str;
	int ret;

	if (!write)
		return proc_dostring(table, write, buffer, length, ppos);
	str = memdup_user_nul(buffer, 16);
	if (IS_ERR(str))
		return PTR_ERR(str);

	ret = __parse_numa_zonelist_order(str);
	kfree(str);
	return ret;
}


#define MAX_NODE_LOAD (nr_online_nodes)
static int node_load[MAX_NUMNODES];

/**
 * find_next_best_node - find the next node that should appear in a given node's fallback list
 * @node: node whose fallback list we're appending
 * @used_node_mask: nodemask_t of already used nodes
 *
 * We use a number of factors to determine which is the next node that should
 * appear on a given node's fallback list.  The node should not have appeared
 * already in @node's fallback list, and it should be the next closest node
 * according to the distance array (which contains arbitrary distance values
 * from each node to each node in the system), and should also prefer nodes
 * with no CPUs, since presumably they'll have very little allocation pressure
 * on them otherwise.
 * It returns -1 if no node is found.
 */
static int find_next_best_node(int node, nodemask_t *used_node_mask)
{
	int n, val;
	int min_val = INT_MAX;
	int best_node = NUMA_NO_NODE;
	const struct cpumask *tmp = cpumask_of_node(0);

	/* Use the local node if we haven't already */
	if (!node_isset(node, *used_node_mask)) {
		node_set(node, *used_node_mask);
		return node;
	}

	for_each_node_state(n, N_MEMORY) {

		/* Don't want a node to appear more than once */
		if (node_isset(n, *used_node_mask))
			continue;

		/* Use the distance array to find the distance */
		val = node_distance(node, n);

		/* Penalize nodes under us ("prefer the next node") */
		val += (n < node);

		/* Give preference to headless and unused nodes */
		tmp = cpumask_of_node(n);
		if (!cpumask_empty(tmp))
			val += PENALTY_FOR_NODE_WITH_CPUS;

		/* Slight preference for less loaded node */
		val *= (MAX_NODE_LOAD*MAX_NUMNODES);
		val += node_load[n];

		if (val < min_val) {
			min_val = val;
			best_node = n;
		}
	}

	if (best_node >= 0)
		node_set(best_node, *used_node_mask);

	return best_node;
}


/*
 * Build zonelists ordered by node and zones within node.
 * This results in maximum locality--normal zone overflows into local
 * DMA zone, if any--but risks exhausting DMA zone.
 */
static void build_zonelists_in_node_order(pg_data_t *pgdat, int *node_order,
		unsigned nr_nodes)
{
	struct zoneref *zonerefs;
	int i;

	zonerefs = pgdat->node_zonelists[ZONELIST_FALLBACK]._zonerefs;

	for (i = 0; i < nr_nodes; i++) {
		int nr_zones;

		pg_data_t *node = NODE_DATA(node_order[i]);

		nr_zones = build_zonerefs_node(node, zonerefs);
		zonerefs += nr_zones;
	}
	zonerefs->zone = NULL;
	zonerefs->zone_idx = 0;
}

/*
 * Build gfp_thisnode zonelists
 */
static void build_thisnode_zonelists(pg_data_t *pgdat)
{
	struct zoneref *zonerefs;
	int nr_zones;

	zonerefs = pgdat->node_zonelists[ZONELIST_NOFALLBACK]._zonerefs;
	nr_zones = build_zonerefs_node(pgdat, zonerefs);
	zonerefs += nr_zones;
	zonerefs->zone = NULL;
	zonerefs->zone_idx = 0;
}

/*
 * Build zonelists ordered by zone and nodes within zones.
 * This results in conserving DMA zone[s] until all Normal memory is
 * exhausted, but results in overflowing to remote node while memory
 * may still exist in local DMA zone.
 */

static void build_zonelists(pg_data_t *pgdat)
{
	static int node_order[MAX_NUMNODES];
	int node, load, nr_nodes = 0;
	nodemask_t used_mask;
	int local_node, prev_node;

	/* NUMA-aware ordering of nodes */
	local_node = pgdat->node_id;
	load = nr_online_nodes;
	prev_node = local_node;
	nodes_clear(used_mask);

	memset(node_order, 0, sizeof(node_order));
	while ((node = find_next_best_node(local_node, &used_mask)) >= 0) {
		/*
		 * We don't want to pressure a particular node.
		 * So adding penalty to the first node in same
		 * distance group to make it round-robin.
		 */
		if (node_distance(local_node, node) !=
		    node_distance(local_node, prev_node))
			node_load[node] = load;

		node_order[nr_nodes++] = node;
		prev_node = node;
		load--;
	}

	build_zonelists_in_node_order(pgdat, node_order, nr_nodes);
	build_thisnode_zonelists(pgdat);
}

#ifdef CONFIG_HAVE_MEMORYLESS_NODES
/*
 * Return node id of node used for "local" allocations.
 * I.e., first node id of first zone in arg node's generic zonelist.
 * Used for initializing percpu 'numa_mem', which is used primarily
 * for kernel allocations, so use GFP_KERNEL flags to locate zonelist.
 */
int local_memory_node(int node)
{
	struct zoneref *z;

	z = first_zones_zonelist(node_zonelist(node, GFP_KERNEL),
				   gfp_zone(GFP_KERNEL),
				   NULL);
	return z->zone->node;
}
#endif

static void setup_min_unmapped_ratio(void);
static void setup_min_slab_ratio(void);
#else	/* CONFIG_NUMA */

static void build_zonelists(pg_data_t *pgdat)
{
	int node, local_node;
	struct zoneref *zonerefs;
	int nr_zones;

	local_node = pgdat->node_id;

	zonerefs = pgdat->node_zonelists[ZONELIST_FALLBACK]._zonerefs;
	nr_zones = build_zonerefs_node(pgdat, zonerefs);
	zonerefs += nr_zones;

	/*
	 * Now we build the zonelist so that it contains the zones
	 * of all the other nodes.
	 * We don't want to pressure a particular node, so when
	 * building the zones for node N, we make sure that the
	 * zones coming right after the local ones are those from
	 * node N+1 (modulo N)
	 */
	for (node = local_node + 1; node < MAX_NUMNODES; node++) {
		if (!node_online(node))
			continue;
		nr_zones = build_zonerefs_node(NODE_DATA(node), zonerefs);
		zonerefs += nr_zones;
	}
	for (node = 0; node < local_node; node++) {
		if (!node_online(node))
			continue;
		nr_zones = build_zonerefs_node(NODE_DATA(node), zonerefs);
		zonerefs += nr_zones;
	}

	zonerefs->zone = NULL;
	zonerefs->zone_idx = 0;
}

#endif	/* CONFIG_NUMA */

/*
 * Boot pageset table. One per cpu which is going to be used for all
 * zones and all nodes. The parameters will be set in such a way
 * that an item put on a list will immediately be handed over to
 * the buddy list. This is safe since pageset manipulation is done
 * with interrupts disabled.
 *
 * The boot_pagesets must be kept even after bootup is complete for
 * unused processors and/or zones. They do play a role for bootstrapping
 * hotplugged processors.
 *
 * zoneinfo_show() and maybe other functions do
 * not check if the processor is online before following the pageset pointer.
 * Other parts of the kernel may not check if the zone is available.
 */
static void setup_pageset(struct per_cpu_pageset *p, unsigned long batch);
static DEFINE_PER_CPU(struct per_cpu_pageset, boot_pageset);
static DEFINE_PER_CPU(struct per_cpu_nodestat, boot_nodestats);

static void __build_all_zonelists(void *data)
{
	int nid;
	int __maybe_unused cpu;
	pg_data_t *self = data;
	static DEFINE_SPINLOCK(lock);

	spin_lock(&lock);

#ifdef CONFIG_NUMA
	memset(node_load, 0, sizeof(node_load));
#endif

	/*
	 * This node is hotadded and no memory is yet present.   So just
	 * building zonelists is fine - no need to touch other nodes.
	 */
	if (self && !node_online(self->node_id)) {
		build_zonelists(self);
	} else {
		for_each_online_node(nid) {
			pg_data_t *pgdat = NODE_DATA(nid);

			build_zonelists(pgdat);
		}

#ifdef CONFIG_HAVE_MEMORYLESS_NODES
		/*
		 * We now know the "local memory node" for each node--
		 * i.e., the node of the first zone in the generic zonelist.
		 * Set up numa_mem percpu variable for on-line cpus.  During
		 * boot, only the boot cpu should be on-line;  we'll init the
		 * secondary cpus' numa_mem as they come on-line.  During
		 * node/memory hotplug, we'll fixup all on-line cpus.
		 */
		for_each_online_cpu(cpu)
			set_cpu_numa_mem(cpu, local_memory_node(cpu_to_node(cpu)));
#endif
	}

	spin_unlock(&lock);
}

static noinline void __init
build_all_zonelists_init(void)
{
	int cpu;

	__build_all_zonelists(NULL);

	/*
	 * Initialize the boot_pagesets that are going to be used
	 * for bootstrapping processors. The real pagesets for
	 * each zone will be allocated later when the per cpu
	 * allocator is available.
	 *
	 * boot_pagesets are used also for bootstrapping offline
	 * cpus if the system is already booted because the pagesets
	 * are needed to initialize allocators on a specific cpu too.
	 * F.e. the percpu allocator needs the page allocator which
	 * needs the percpu allocator in order to allocate its pagesets
	 * (a chicken-egg dilemma).
	 */
	for_each_possible_cpu(cpu)
		setup_pageset(&per_cpu(boot_pageset, cpu), 0);

	mminit_verify_zonelist();
	cpuset_init_current_mems_allowed();
}

/*
 * unless system_state == SYSTEM_BOOTING.
 *
 * __ref due to call of __init annotated helper build_all_zonelists_init
 * [protected by SYSTEM_BOOTING].
 */
void __ref build_all_zonelists(pg_data_t *pgdat)
{
	if (system_state == SYSTEM_BOOTING) {
		build_all_zonelists_init();
	} else {
		__build_all_zonelists(pgdat);
		/* cpuset refresh routine should be here */
	}
	vm_total_pages = nr_free_pagecache_pages();
	/*
	 * Disable grouping by mobility if the number of pages in the
	 * system is too low to allow the mechanism to work. It would be
	 * more accurate, but expensive to check per-zone. This check is
	 * made on memory-hotadd so a system can start with mobility
	 * disabled and enable it later
	 */
	if (vm_total_pages < (pageblock_nr_pages * MIGRATE_TYPES))
		page_group_by_mobility_disabled = 1;
	else
		page_group_by_mobility_disabled = 0;

	pr_info("Built %i zonelists, mobility grouping %s.  Total pages: %ld\n",
		nr_online_nodes,
		page_group_by_mobility_disabled ? "off" : "on",
		vm_total_pages);
#ifdef CONFIG_NUMA
	pr_info("Policy zone: %s\n", zone_names[policy_zone]);
#endif
}

/*
 * Initially all pages are reserved - free ones are freed
 * up by free_all_bootmem() once the early boot process is
 * done. Non-atomic initialization, single-pass.
 */
void __meminit memmap_init_zone(unsigned long size, int nid, unsigned long zone,
		unsigned long start_pfn, enum memmap_context context,
		struct vmem_altmap *altmap)
{
	unsigned long end_pfn = start_pfn + size;
	pg_data_t *pgdat = NODE_DATA(nid);
	unsigned long pfn;
	unsigned long nr_initialised = 0;
#ifdef CONFIG_HAVE_MEMBLOCK_NODE_MAP
	struct memblock_region *r = NULL, *tmp;
#endif

	if (highest_memmap_pfn < end_pfn - 1)
		highest_memmap_pfn = end_pfn - 1;

	/*
	 * Honor reservation requested by the driver for this ZONE_DEVICE
	 * memory
	 */
	if (altmap && start_pfn == altmap->base_pfn)
		start_pfn += altmap->reserve;

	for (pfn = start_pfn; pfn < end_pfn; pfn++) {
		/*
		 * There can be holes in boot-time mem_map[]s handed to this
		 * function.  They do not exist on hotplugged memory.
		 */
		if (context != MEMMAP_EARLY)
			goto not_early;

<<<<<<< HEAD
		if (!early_pfn_valid(pfn)) {
#ifdef CONFIG_HAVE_MEMBLOCK_NODE_MAP
			/*
			 * Skip to the pfn preceding the next valid one (or
			 * end_pfn), such that we hit a valid pfn (or end_pfn)
			 * on our next iteration of the loop. Note that it needs
			 * to be pageblock aligned even when the region itself
			 * is not. move_freepages_block() can shift ahead of
			 * the valid region but still depends on correct page
			 * metadata.
			 */
			pfn = (memblock_next_valid_pfn(pfn, end_pfn) &
					~(pageblock_nr_pages-1)) - 1;
#endif
=======
		if (!early_pfn_valid(pfn))
>>>>>>> 99fec39e
			continue;
		if (!early_pfn_in_nid(pfn, nid))
			continue;
		if (!update_defer_init(pgdat, pfn, end_pfn, &nr_initialised))
			break;

#ifdef CONFIG_HAVE_MEMBLOCK_NODE_MAP
		/*
		 * Check given memblock attribute by firmware which can affect
		 * kernel memory layout.  If zone==ZONE_MOVABLE but memory is
		 * mirrored, it's an overlapped memmap init. skip it.
		 */
		if (mirrored_kernelcore && zone == ZONE_MOVABLE) {
			if (!r || pfn >= memblock_region_memory_end_pfn(r)) {
				for_each_memblock(memory, tmp)
					if (pfn < memblock_region_memory_end_pfn(tmp))
						break;
				r = tmp;
			}
			if (pfn >= memblock_region_memory_base_pfn(r) &&
			    memblock_is_mirror(r)) {
				/* already initialized as NORMAL */
				pfn = memblock_region_memory_end_pfn(r);
				continue;
			}
		}
#endif

not_early:
		/*
		 * Mark the block movable so that blocks are reserved for
		 * movable at startup. This will force kernel allocations
		 * to reserve their blocks rather than leaking throughout
		 * the address space during boot when many long-lived
		 * kernel allocations are made.
		 *
		 * bitmap is created for zone's valid pfn range. but memmap
		 * can be created for invalid pages (for alignment)
		 * check here not to call set_pageblock_migratetype() against
		 * pfn out of zone.
		 *
		 * Please note that MEMMAP_HOTPLUG path doesn't clear memmap
		 * because this is done early in sparse_add_one_section
		 */
		if (!(pfn & (pageblock_nr_pages - 1))) {
			struct page *page = pfn_to_page(pfn);

			__init_single_page(page, pfn, zone, nid,
					context != MEMMAP_HOTPLUG);
			set_pageblock_migratetype(page, MIGRATE_MOVABLE);
			cond_resched();
		} else {
			__init_single_pfn(pfn, zone, nid,
					context != MEMMAP_HOTPLUG);
		}
	}
}

static void __meminit zone_init_free_lists(struct zone *zone)
{
	unsigned int order, t;
	for_each_migratetype_order(order, t) {
		INIT_LIST_HEAD(&zone->free_area[order].free_list[t]);
		zone->free_area[order].nr_free = 0;
	}
}

#ifndef __HAVE_ARCH_MEMMAP_INIT
#define memmap_init(size, nid, zone, start_pfn) \
	memmap_init_zone((size), (nid), (zone), (start_pfn), MEMMAP_EARLY, NULL)
#endif

static int zone_batchsize(struct zone *zone)
{
#ifdef CONFIG_MMU
	int batch;

	/*
	 * The per-cpu-pages pools are set to around 1000th of the
	 * size of the zone.  But no more than 1/2 of a meg.
	 *
	 * OK, so we don't know how big the cache is.  So guess.
	 */
	batch = zone->managed_pages / 1024;
	if (batch * PAGE_SIZE > 512 * 1024)
		batch = (512 * 1024) / PAGE_SIZE;
	batch /= 4;		/* We effectively *= 4 below */
	if (batch < 1)
		batch = 1;

	/*
	 * Clamp the batch to a 2^n - 1 value. Having a power
	 * of 2 value was found to be more likely to have
	 * suboptimal cache aliasing properties in some cases.
	 *
	 * For example if 2 tasks are alternately allocating
	 * batches of pages, one task can end up with a lot
	 * of pages of one half of the possible page colors
	 * and the other with pages of the other colors.
	 */
	batch = rounddown_pow_of_two(batch + batch/2) - 1;

	return batch;

#else
	/* The deferral and batching of frees should be suppressed under NOMMU
	 * conditions.
	 *
	 * The problem is that NOMMU needs to be able to allocate large chunks
	 * of contiguous memory as there's no hardware page translation to
	 * assemble apparent contiguous memory from discontiguous pages.
	 *
	 * Queueing large contiguous runs of pages for batching, however,
	 * causes the pages to actually be freed in smaller chunks.  As there
	 * can be a significant delay between the individual batches being
	 * recycled, this leads to the once large chunks of space being
	 * fragmented and becoming unavailable for high-order allocations.
	 */
	return 0;
#endif
}

/*
 * pcp->high and pcp->batch values are related and dependent on one another:
 * ->batch must never be higher then ->high.
 * The following function updates them in a safe manner without read side
 * locking.
 *
 * Any new users of pcp->batch and pcp->high should ensure they can cope with
 * those fields changing asynchronously (acording the the above rule).
 *
 * mutex_is_locked(&pcp_batch_high_lock) required when calling this function
 * outside of boot time (or some other assurance that no concurrent updaters
 * exist).
 */
static void pageset_update(struct per_cpu_pages *pcp, unsigned long high,
		unsigned long batch)
{
       /* start with a fail safe value for batch */
	pcp->batch = 1;
	smp_wmb();

       /* Update high, then batch, in order */
	pcp->high = high;
	smp_wmb();

	pcp->batch = batch;
}

/* a companion to pageset_set_high() */
static void pageset_set_batch(struct per_cpu_pageset *p, unsigned long batch)
{
	pageset_update(&p->pcp, 6 * batch, max(1UL, 1 * batch));
}

static void pageset_init(struct per_cpu_pageset *p)
{
	struct per_cpu_pages *pcp;
	int migratetype;

	memset(p, 0, sizeof(*p));

	pcp = &p->pcp;
	pcp->count = 0;
	for (migratetype = 0; migratetype < MIGRATE_PCPTYPES; migratetype++)
		INIT_LIST_HEAD(&pcp->lists[migratetype]);
}

static void setup_pageset(struct per_cpu_pageset *p, unsigned long batch)
{
	pageset_init(p);
	pageset_set_batch(p, batch);
}

/*
 * pageset_set_high() sets the high water mark for hot per_cpu_pagelist
 * to the value high for the pageset p.
 */
static void pageset_set_high(struct per_cpu_pageset *p,
				unsigned long high)
{
	unsigned long batch = max(1UL, high / 4);
	if ((high / 4) > (PAGE_SHIFT * 8))
		batch = PAGE_SHIFT * 8;

	pageset_update(&p->pcp, high, batch);
}

static void pageset_set_high_and_batch(struct zone *zone,
				       struct per_cpu_pageset *pcp)
{
	if (percpu_pagelist_fraction)
		pageset_set_high(pcp,
			(zone->managed_pages /
				percpu_pagelist_fraction));
	else
		pageset_set_batch(pcp, zone_batchsize(zone));
}

static void __meminit zone_pageset_init(struct zone *zone, int cpu)
{
	struct per_cpu_pageset *pcp = per_cpu_ptr(zone->pageset, cpu);

	pageset_init(pcp);
	pageset_set_high_and_batch(zone, pcp);
}

void __meminit setup_zone_pageset(struct zone *zone)
{
	int cpu;
	zone->pageset = alloc_percpu(struct per_cpu_pageset);
	for_each_possible_cpu(cpu)
		zone_pageset_init(zone, cpu);
}

/*
 * Allocate per cpu pagesets and initialize them.
 * Before this call only boot pagesets were available.
 */
void __init setup_per_cpu_pageset(void)
{
	struct pglist_data *pgdat;
	struct zone *zone;

	for_each_populated_zone(zone)
		setup_zone_pageset(zone);

	for_each_online_pgdat(pgdat)
		pgdat->per_cpu_nodestats =
			alloc_percpu(struct per_cpu_nodestat);
}

static __meminit void zone_pcp_init(struct zone *zone)
{
	/*
	 * per cpu subsystem is not up at this point. The following code
	 * relies on the ability of the linker to provide the
	 * offset of a (static) per cpu variable into the per cpu area.
	 */
	zone->pageset = &boot_pageset;

	if (populated_zone(zone))
		printk(KERN_DEBUG "  %s zone: %lu pages, LIFO batch:%u\n",
			zone->name, zone->present_pages,
					 zone_batchsize(zone));
}

void __meminit init_currently_empty_zone(struct zone *zone,
					unsigned long zone_start_pfn,
					unsigned long size)
{
	struct pglist_data *pgdat = zone->zone_pgdat;

	pgdat->nr_zones = zone_idx(zone) + 1;

	zone->zone_start_pfn = zone_start_pfn;

	mminit_dprintk(MMINIT_TRACE, "memmap_init",
			"Initialising map node %d zone %lu pfns %lu -> %lu\n",
			pgdat->node_id,
			(unsigned long)zone_idx(zone),
			zone_start_pfn, (zone_start_pfn + size));

	zone_init_free_lists(zone);
	zone->initialized = 1;
}

#ifdef CONFIG_HAVE_MEMBLOCK_NODE_MAP
#ifndef CONFIG_HAVE_ARCH_EARLY_PFN_TO_NID

/*
 * Required by SPARSEMEM. Given a PFN, return what node the PFN is on.
 */
int __meminit __early_pfn_to_nid(unsigned long pfn,
					struct mminit_pfnnid_cache *state)
{
	unsigned long start_pfn, end_pfn;
	int nid;

	if (state->last_start <= pfn && pfn < state->last_end)
		return state->last_nid;

	nid = memblock_search_pfn_nid(pfn, &start_pfn, &end_pfn);
	if (nid != -1) {
		state->last_start = start_pfn;
		state->last_end = end_pfn;
		state->last_nid = nid;
	}

	return nid;
}
#endif /* CONFIG_HAVE_ARCH_EARLY_PFN_TO_NID */

/**
 * free_bootmem_with_active_regions - Call memblock_free_early_nid for each active range
 * @nid: The node to free memory on. If MAX_NUMNODES, all nodes are freed.
 * @max_low_pfn: The highest PFN that will be passed to memblock_free_early_nid
 *
 * If an architecture guarantees that all ranges registered contain no holes
 * and may be freed, this this function may be used instead of calling
 * memblock_free_early_nid() manually.
 */
void __init free_bootmem_with_active_regions(int nid, unsigned long max_low_pfn)
{
	unsigned long start_pfn, end_pfn;
	int i, this_nid;

	for_each_mem_pfn_range(i, nid, &start_pfn, &end_pfn, &this_nid) {
		start_pfn = min(start_pfn, max_low_pfn);
		end_pfn = min(end_pfn, max_low_pfn);

		if (start_pfn < end_pfn)
			memblock_free_early_nid(PFN_PHYS(start_pfn),
					(end_pfn - start_pfn) << PAGE_SHIFT,
					this_nid);
	}
}

/**
 * sparse_memory_present_with_active_regions - Call memory_present for each active range
 * @nid: The node to call memory_present for. If MAX_NUMNODES, all nodes will be used.
 *
 * If an architecture guarantees that all ranges registered contain no holes and may
 * be freed, this function may be used instead of calling memory_present() manually.
 */
void __init sparse_memory_present_with_active_regions(int nid)
{
	unsigned long start_pfn, end_pfn;
	int i, this_nid;

	for_each_mem_pfn_range(i, nid, &start_pfn, &end_pfn, &this_nid)
		memory_present(this_nid, start_pfn, end_pfn);
}

/**
 * get_pfn_range_for_nid - Return the start and end page frames for a node
 * @nid: The nid to return the range for. If MAX_NUMNODES, the min and max PFN are returned.
 * @start_pfn: Passed by reference. On return, it will have the node start_pfn.
 * @end_pfn: Passed by reference. On return, it will have the node end_pfn.
 *
 * It returns the start and end page frame of a node based on information
 * provided by memblock_set_node(). If called for a node
 * with no available memory, a warning is printed and the start and end
 * PFNs will be 0.
 */
void __meminit get_pfn_range_for_nid(unsigned int nid,
			unsigned long *start_pfn, unsigned long *end_pfn)
{
	unsigned long this_start_pfn, this_end_pfn;
	int i;

	*start_pfn = -1UL;
	*end_pfn = 0;

	for_each_mem_pfn_range(i, nid, &this_start_pfn, &this_end_pfn, NULL) {
		*start_pfn = min(*start_pfn, this_start_pfn);
		*end_pfn = max(*end_pfn, this_end_pfn);
	}

	if (*start_pfn == -1UL)
		*start_pfn = 0;
}

/*
 * This finds a zone that can be used for ZONE_MOVABLE pages. The
 * assumption is made that zones within a node are ordered in monotonic
 * increasing memory addresses so that the "highest" populated zone is used
 */
static void __init find_usable_zone_for_movable(void)
{
	int zone_index;
	for (zone_index = MAX_NR_ZONES - 1; zone_index >= 0; zone_index--) {
		if (zone_index == ZONE_MOVABLE)
			continue;

		if (arch_zone_highest_possible_pfn[zone_index] >
				arch_zone_lowest_possible_pfn[zone_index])
			break;
	}

	VM_BUG_ON(zone_index == -1);
	movable_zone = zone_index;
}

/*
 * The zone ranges provided by the architecture do not include ZONE_MOVABLE
 * because it is sized independent of architecture. Unlike the other zones,
 * the starting point for ZONE_MOVABLE is not fixed. It may be different
 * in each node depending on the size of each node and how evenly kernelcore
 * is distributed. This helper function adjusts the zone ranges
 * provided by the architecture for a given node by using the end of the
 * highest usable zone for ZONE_MOVABLE. This preserves the assumption that
 * zones within a node are in order of monotonic increases memory addresses
 */
static void __meminit adjust_zone_range_for_zone_movable(int nid,
					unsigned long zone_type,
					unsigned long node_start_pfn,
					unsigned long node_end_pfn,
					unsigned long *zone_start_pfn,
					unsigned long *zone_end_pfn)
{
	/* Only adjust if ZONE_MOVABLE is on this node */
	if (zone_movable_pfn[nid]) {
		/* Size ZONE_MOVABLE */
		if (zone_type == ZONE_MOVABLE) {
			*zone_start_pfn = zone_movable_pfn[nid];
			*zone_end_pfn = min(node_end_pfn,
				arch_zone_highest_possible_pfn[movable_zone]);

		/* Adjust for ZONE_MOVABLE starting within this range */
		} else if (!mirrored_kernelcore &&
			*zone_start_pfn < zone_movable_pfn[nid] &&
			*zone_end_pfn > zone_movable_pfn[nid]) {
			*zone_end_pfn = zone_movable_pfn[nid];

		/* Check if this whole range is within ZONE_MOVABLE */
		} else if (*zone_start_pfn >= zone_movable_pfn[nid])
			*zone_start_pfn = *zone_end_pfn;
	}
}

/*
 * Return the number of pages a zone spans in a node, including holes
 * present_pages = zone_spanned_pages_in_node() - zone_absent_pages_in_node()
 */
static unsigned long __meminit zone_spanned_pages_in_node(int nid,
					unsigned long zone_type,
					unsigned long node_start_pfn,
					unsigned long node_end_pfn,
					unsigned long *zone_start_pfn,
					unsigned long *zone_end_pfn,
					unsigned long *ignored)
{
	/* When hotadd a new node from cpu_up(), the node should be empty */
	if (!node_start_pfn && !node_end_pfn)
		return 0;

	/* Get the start and end of the zone */
	*zone_start_pfn = arch_zone_lowest_possible_pfn[zone_type];
	*zone_end_pfn = arch_zone_highest_possible_pfn[zone_type];
	adjust_zone_range_for_zone_movable(nid, zone_type,
				node_start_pfn, node_end_pfn,
				zone_start_pfn, zone_end_pfn);

	/* Check that this node has pages within the zone's required range */
	if (*zone_end_pfn < node_start_pfn || *zone_start_pfn > node_end_pfn)
		return 0;

	/* Move the zone boundaries inside the node if necessary */
	*zone_end_pfn = min(*zone_end_pfn, node_end_pfn);
	*zone_start_pfn = max(*zone_start_pfn, node_start_pfn);

	/* Return the spanned pages */
	return *zone_end_pfn - *zone_start_pfn;
}

/*
 * Return the number of holes in a range on a node. If nid is MAX_NUMNODES,
 * then all holes in the requested range will be accounted for.
 */
unsigned long __meminit __absent_pages_in_range(int nid,
				unsigned long range_start_pfn,
				unsigned long range_end_pfn)
{
	unsigned long nr_absent = range_end_pfn - range_start_pfn;
	unsigned long start_pfn, end_pfn;
	int i;

	for_each_mem_pfn_range(i, nid, &start_pfn, &end_pfn, NULL) {
		start_pfn = clamp(start_pfn, range_start_pfn, range_end_pfn);
		end_pfn = clamp(end_pfn, range_start_pfn, range_end_pfn);
		nr_absent -= end_pfn - start_pfn;
	}
	return nr_absent;
}

/**
 * absent_pages_in_range - Return number of page frames in holes within a range
 * @start_pfn: The start PFN to start searching for holes
 * @end_pfn: The end PFN to stop searching for holes
 *
 * It returns the number of pages frames in memory holes within a range.
 */
unsigned long __init absent_pages_in_range(unsigned long start_pfn,
							unsigned long end_pfn)
{
	return __absent_pages_in_range(MAX_NUMNODES, start_pfn, end_pfn);
}

/* Return the number of page frames in holes in a zone on a node */
static unsigned long __meminit zone_absent_pages_in_node(int nid,
					unsigned long zone_type,
					unsigned long node_start_pfn,
					unsigned long node_end_pfn,
					unsigned long *ignored)
{
	unsigned long zone_low = arch_zone_lowest_possible_pfn[zone_type];
	unsigned long zone_high = arch_zone_highest_possible_pfn[zone_type];
	unsigned long zone_start_pfn, zone_end_pfn;
	unsigned long nr_absent;

	/* When hotadd a new node from cpu_up(), the node should be empty */
	if (!node_start_pfn && !node_end_pfn)
		return 0;

	zone_start_pfn = clamp(node_start_pfn, zone_low, zone_high);
	zone_end_pfn = clamp(node_end_pfn, zone_low, zone_high);

	adjust_zone_range_for_zone_movable(nid, zone_type,
			node_start_pfn, node_end_pfn,
			&zone_start_pfn, &zone_end_pfn);
	nr_absent = __absent_pages_in_range(nid, zone_start_pfn, zone_end_pfn);

	/*
	 * ZONE_MOVABLE handling.
	 * Treat pages to be ZONE_MOVABLE in ZONE_NORMAL as absent pages
	 * and vice versa.
	 */
	if (mirrored_kernelcore && zone_movable_pfn[nid]) {
		unsigned long start_pfn, end_pfn;
		struct memblock_region *r;

		for_each_memblock(memory, r) {
			start_pfn = clamp(memblock_region_memory_base_pfn(r),
					  zone_start_pfn, zone_end_pfn);
			end_pfn = clamp(memblock_region_memory_end_pfn(r),
					zone_start_pfn, zone_end_pfn);

			if (zone_type == ZONE_MOVABLE &&
			    memblock_is_mirror(r))
				nr_absent += end_pfn - start_pfn;

			if (zone_type == ZONE_NORMAL &&
			    !memblock_is_mirror(r))
				nr_absent += end_pfn - start_pfn;
		}
	}

	return nr_absent;
}

#else /* CONFIG_HAVE_MEMBLOCK_NODE_MAP */
static inline unsigned long __meminit zone_spanned_pages_in_node(int nid,
					unsigned long zone_type,
					unsigned long node_start_pfn,
					unsigned long node_end_pfn,
					unsigned long *zone_start_pfn,
					unsigned long *zone_end_pfn,
					unsigned long *zones_size)
{
	unsigned int zone;

	*zone_start_pfn = node_start_pfn;
	for (zone = 0; zone < zone_type; zone++)
		*zone_start_pfn += zones_size[zone];

	*zone_end_pfn = *zone_start_pfn + zones_size[zone_type];

	return zones_size[zone_type];
}

static inline unsigned long __meminit zone_absent_pages_in_node(int nid,
						unsigned long zone_type,
						unsigned long node_start_pfn,
						unsigned long node_end_pfn,
						unsigned long *zholes_size)
{
	if (!zholes_size)
		return 0;

	return zholes_size[zone_type];
}

#endif /* CONFIG_HAVE_MEMBLOCK_NODE_MAP */

static void __meminit calculate_node_totalpages(struct pglist_data *pgdat,
						unsigned long node_start_pfn,
						unsigned long node_end_pfn,
						unsigned long *zones_size,
						unsigned long *zholes_size)
{
	unsigned long realtotalpages = 0, totalpages = 0;
	enum zone_type i;

	for (i = 0; i < MAX_NR_ZONES; i++) {
		struct zone *zone = pgdat->node_zones + i;
		unsigned long zone_start_pfn, zone_end_pfn;
		unsigned long size, real_size;

		size = zone_spanned_pages_in_node(pgdat->node_id, i,
						  node_start_pfn,
						  node_end_pfn,
						  &zone_start_pfn,
						  &zone_end_pfn,
						  zones_size);
		real_size = size - zone_absent_pages_in_node(pgdat->node_id, i,
						  node_start_pfn, node_end_pfn,
						  zholes_size);
		if (size)
			zone->zone_start_pfn = zone_start_pfn;
		else
			zone->zone_start_pfn = 0;
		zone->spanned_pages = size;
		zone->present_pages = real_size;

		totalpages += size;
		realtotalpages += real_size;
	}

	pgdat->node_spanned_pages = totalpages;
	pgdat->node_present_pages = realtotalpages;
	printk(KERN_DEBUG "On node %d totalpages: %lu\n", pgdat->node_id,
							realtotalpages);
}

#ifndef CONFIG_SPARSEMEM
/*
 * Calculate the size of the zone->blockflags rounded to an unsigned long
 * Start by making sure zonesize is a multiple of pageblock_order by rounding
 * up. Then use 1 NR_PAGEBLOCK_BITS worth of bits per pageblock, finally
 * round what is now in bits to nearest long in bits, then return it in
 * bytes.
 */
static unsigned long __init usemap_size(unsigned long zone_start_pfn, unsigned long zonesize)
{
	unsigned long usemapsize;

	zonesize += zone_start_pfn & (pageblock_nr_pages-1);
	usemapsize = roundup(zonesize, pageblock_nr_pages);
	usemapsize = usemapsize >> pageblock_order;
	usemapsize *= NR_PAGEBLOCK_BITS;
	usemapsize = roundup(usemapsize, 8 * sizeof(unsigned long));

	return usemapsize / 8;
}

static void __init setup_usemap(struct pglist_data *pgdat,
				struct zone *zone,
				unsigned long zone_start_pfn,
				unsigned long zonesize)
{
	unsigned long usemapsize = usemap_size(zone_start_pfn, zonesize);
	zone->pageblock_flags = NULL;
	if (usemapsize)
		zone->pageblock_flags =
			memblock_virt_alloc_node_nopanic(usemapsize,
							 pgdat->node_id);
}
#else
static inline void setup_usemap(struct pglist_data *pgdat, struct zone *zone,
				unsigned long zone_start_pfn, unsigned long zonesize) {}
#endif /* CONFIG_SPARSEMEM */

#ifdef CONFIG_HUGETLB_PAGE_SIZE_VARIABLE

/* Initialise the number of pages represented by NR_PAGEBLOCK_BITS */
void __paginginit set_pageblock_order(void)
{
	unsigned int order;

	/* Check that pageblock_nr_pages has not already been setup */
	if (pageblock_order)
		return;

	if (HPAGE_SHIFT > PAGE_SHIFT)
		order = HUGETLB_PAGE_ORDER;
	else
		order = MAX_ORDER - 1;

	/*
	 * Assume the largest contiguous order of interest is a huge page.
	 * This value may be variable depending on boot parameters on IA64 and
	 * powerpc.
	 */
	pageblock_order = order;
}
#else /* CONFIG_HUGETLB_PAGE_SIZE_VARIABLE */

/*
 * When CONFIG_HUGETLB_PAGE_SIZE_VARIABLE is not set, set_pageblock_order()
 * is unused as pageblock_order is set at compile-time. See
 * include/linux/pageblock-flags.h for the values of pageblock_order based on
 * the kernel config
 */
void __paginginit set_pageblock_order(void)
{
}

#endif /* CONFIG_HUGETLB_PAGE_SIZE_VARIABLE */

static unsigned long __paginginit calc_memmap_size(unsigned long spanned_pages,
						   unsigned long present_pages)
{
	unsigned long pages = spanned_pages;

	/*
	 * Provide a more accurate estimation if there are holes within
	 * the zone and SPARSEMEM is in use. If there are holes within the
	 * zone, each populated memory region may cost us one or two extra
	 * memmap pages due to alignment because memmap pages for each
	 * populated regions may not be naturally aligned on page boundary.
	 * So the (present_pages >> 4) heuristic is a tradeoff for that.
	 */
	if (spanned_pages > present_pages + (present_pages >> 4) &&
	    IS_ENABLED(CONFIG_SPARSEMEM))
		pages = present_pages;

	return PAGE_ALIGN(pages * sizeof(struct page)) >> PAGE_SHIFT;
}

/*
 * Set up the zone data structures:
 *   - mark all pages reserved
 *   - mark all memory queues empty
 *   - clear the memory bitmaps
 *
 * NOTE: pgdat should get zeroed by caller.
 */
static void __paginginit free_area_init_core(struct pglist_data *pgdat)
{
	enum zone_type j;
	int nid = pgdat->node_id;

	pgdat_resize_init(pgdat);
#ifdef CONFIG_NUMA_BALANCING
	spin_lock_init(&pgdat->numabalancing_migrate_lock);
	pgdat->numabalancing_migrate_nr_pages = 0;
	pgdat->numabalancing_migrate_next_window = jiffies;
#endif
#ifdef CONFIG_TRANSPARENT_HUGEPAGE
	spin_lock_init(&pgdat->split_queue_lock);
	INIT_LIST_HEAD(&pgdat->split_queue);
	pgdat->split_queue_len = 0;
#endif
	init_waitqueue_head(&pgdat->kswapd_wait);
	init_waitqueue_head(&pgdat->pfmemalloc_wait);
#ifdef CONFIG_COMPACTION
	init_waitqueue_head(&pgdat->kcompactd_wait);
#endif
	pgdat_page_ext_init(pgdat);
	spin_lock_init(&pgdat->lru_lock);
	lruvec_init(node_lruvec(pgdat));

	pgdat->per_cpu_nodestats = &boot_nodestats;

	for (j = 0; j < MAX_NR_ZONES; j++) {
		struct zone *zone = pgdat->node_zones + j;
		unsigned long size, realsize, freesize, memmap_pages;
		unsigned long zone_start_pfn = zone->zone_start_pfn;

		size = zone->spanned_pages;
		realsize = freesize = zone->present_pages;

		/*
		 * Adjust freesize so that it accounts for how much memory
		 * is used by this zone for memmap. This affects the watermark
		 * and per-cpu initialisations
		 */
		memmap_pages = calc_memmap_size(size, realsize);
		if (!is_highmem_idx(j)) {
			if (freesize >= memmap_pages) {
				freesize -= memmap_pages;
				if (memmap_pages)
					printk(KERN_DEBUG
					       "  %s zone: %lu pages used for memmap\n",
					       zone_names[j], memmap_pages);
			} else
				pr_warn("  %s zone: %lu pages exceeds freesize %lu\n",
					zone_names[j], memmap_pages, freesize);
		}

		/* Account for reserved pages */
		if (j == 0 && freesize > dma_reserve) {
			freesize -= dma_reserve;
			printk(KERN_DEBUG "  %s zone: %lu pages reserved\n",
					zone_names[0], dma_reserve);
		}

		if (!is_highmem_idx(j))
			nr_kernel_pages += freesize;
		/* Charge for highmem memmap if there are enough kernel pages */
		else if (nr_kernel_pages > memmap_pages * 2)
			nr_kernel_pages -= memmap_pages;
		nr_all_pages += freesize;

		/*
		 * Set an approximate value for lowmem here, it will be adjusted
		 * when the bootmem allocator frees pages into the buddy system.
		 * And all highmem pages will be managed by the buddy system.
		 */
		zone->managed_pages = is_highmem_idx(j) ? realsize : freesize;
#ifdef CONFIG_NUMA
		zone->node = nid;
#endif
		zone->name = zone_names[j];
		zone->zone_pgdat = pgdat;
		spin_lock_init(&zone->lock);
		zone_seqlock_init(zone);
		zone_pcp_init(zone);

		if (!size)
			continue;

		set_pageblock_order();
		setup_usemap(pgdat, zone, zone_start_pfn, size);
		init_currently_empty_zone(zone, zone_start_pfn, size);
		memmap_init(size, nid, j, zone_start_pfn);
	}
}

#ifdef CONFIG_FLAT_NODE_MEM_MAP
static void __ref alloc_node_mem_map(struct pglist_data *pgdat)
{
	unsigned long __maybe_unused start = 0;
	unsigned long __maybe_unused offset = 0;

	/* Skip empty nodes */
	if (!pgdat->node_spanned_pages)
		return;

	start = pgdat->node_start_pfn & ~(MAX_ORDER_NR_PAGES - 1);
	offset = pgdat->node_start_pfn - start;
	/* ia64 gets its own node_mem_map, before this, without bootmem */
	if (!pgdat->node_mem_map) {
		unsigned long size, end;
		struct page *map;

		/*
		 * The zone's endpoints aren't required to be MAX_ORDER
		 * aligned but the node_mem_map endpoints must be in order
		 * for the buddy allocator to function correctly.
		 */
		end = pgdat_end_pfn(pgdat);
		end = ALIGN(end, MAX_ORDER_NR_PAGES);
		size =  (end - start) * sizeof(struct page);
		map = alloc_remap(pgdat->node_id, size);
		if (!map)
			map = memblock_virt_alloc_node_nopanic(size,
							       pgdat->node_id);
		pgdat->node_mem_map = map + offset;
	}
	pr_debug("%s: node %d, pgdat %08lx, node_mem_map %08lx\n",
				__func__, pgdat->node_id, (unsigned long)pgdat,
				(unsigned long)pgdat->node_mem_map);
#ifndef CONFIG_NEED_MULTIPLE_NODES
	/*
	 * With no DISCONTIG, the global mem_map is just set as node 0's
	 */
	if (pgdat == NODE_DATA(0)) {
		mem_map = NODE_DATA(0)->node_mem_map;
#if defined(CONFIG_HAVE_MEMBLOCK_NODE_MAP) || defined(CONFIG_FLATMEM)
		if (page_to_pfn(mem_map) != pgdat->node_start_pfn)
			mem_map -= offset;
#endif /* CONFIG_HAVE_MEMBLOCK_NODE_MAP */
	}
#endif
}
#else
static void __ref alloc_node_mem_map(struct pglist_data *pgdat) { }
#endif /* CONFIG_FLAT_NODE_MEM_MAP */

void __paginginit free_area_init_node(int nid, unsigned long *zones_size,
		unsigned long node_start_pfn, unsigned long *zholes_size)
{
	pg_data_t *pgdat = NODE_DATA(nid);
	unsigned long start_pfn = 0;
	unsigned long end_pfn = 0;

	/* pg_data_t should be reset to zero when it's allocated */
	WARN_ON(pgdat->nr_zones || pgdat->kswapd_classzone_idx);

	pgdat->node_id = nid;
	pgdat->node_start_pfn = node_start_pfn;
	pgdat->per_cpu_nodestats = NULL;
#ifdef CONFIG_HAVE_MEMBLOCK_NODE_MAP
	get_pfn_range_for_nid(nid, &start_pfn, &end_pfn);
	pr_info("Initmem setup node %d [mem %#018Lx-%#018Lx]\n", nid,
		(u64)start_pfn << PAGE_SHIFT,
		end_pfn ? ((u64)end_pfn << PAGE_SHIFT) - 1 : 0);
#else
	start_pfn = node_start_pfn;
#endif
	calculate_node_totalpages(pgdat, start_pfn, end_pfn,
				  zones_size, zholes_size);

	alloc_node_mem_map(pgdat);

	reset_deferred_meminit(pgdat);
	free_area_init_core(pgdat);
}

#ifdef CONFIG_HAVE_MEMBLOCK
/*
 * Only struct pages that are backed by physical memory are zeroed and
 * initialized by going through __init_single_page(). But, there are some
 * struct pages which are reserved in memblock allocator and their fields
 * may be accessed (for example page_to_pfn() on some configuration accesses
 * flags). We must explicitly zero those struct pages.
 */
void __paginginit zero_resv_unavail(void)
{
	phys_addr_t start, end;
	unsigned long pfn;
	u64 i, pgcnt;

	/*
	 * Loop through ranges that are reserved, but do not have reported
	 * physical memory backing.
	 */
	pgcnt = 0;
	for_each_resv_unavail_range(i, &start, &end) {
		for (pfn = PFN_DOWN(start); pfn < PFN_UP(end); pfn++) {
			if (!pfn_valid(ALIGN_DOWN(pfn, pageblock_nr_pages)))
				continue;
			mm_zero_struct_page(pfn_to_page(pfn));
			pgcnt++;
		}
	}

	/*
	 * Struct pages that do not have backing memory. This could be because
	 * firmware is using some of this memory, or for some other reasons.
	 * Once memblock is changed so such behaviour is not allowed: i.e.
	 * list of "reserved" memory must be a subset of list of "memory", then
	 * this code can be removed.
	 */
	if (pgcnt)
		pr_info("Reserved but unavailable: %lld pages", pgcnt);
}
#endif /* CONFIG_HAVE_MEMBLOCK */

#ifdef CONFIG_HAVE_MEMBLOCK_NODE_MAP

#if MAX_NUMNODES > 1
/*
 * Figure out the number of possible node ids.
 */
void __init setup_nr_node_ids(void)
{
	unsigned int highest;

	highest = find_last_bit(node_possible_map.bits, MAX_NUMNODES);
	nr_node_ids = highest + 1;
}
#endif

/**
 * node_map_pfn_alignment - determine the maximum internode alignment
 *
 * This function should be called after node map is populated and sorted.
 * It calculates the maximum power of two alignment which can distinguish
 * all the nodes.
 *
 * For example, if all nodes are 1GiB and aligned to 1GiB, the return value
 * would indicate 1GiB alignment with (1 << (30 - PAGE_SHIFT)).  If the
 * nodes are shifted by 256MiB, 256MiB.  Note that if only the last node is
 * shifted, 1GiB is enough and this function will indicate so.
 *
 * This is used to test whether pfn -> nid mapping of the chosen memory
 * model has fine enough granularity to avoid incorrect mapping for the
 * populated node map.
 *
 * Returns the determined alignment in pfn's.  0 if there is no alignment
 * requirement (single node).
 */
unsigned long __init node_map_pfn_alignment(void)
{
	unsigned long accl_mask = 0, last_end = 0;
	unsigned long start, end, mask;
	int last_nid = -1;
	int i, nid;

	for_each_mem_pfn_range(i, MAX_NUMNODES, &start, &end, &nid) {
		if (!start || last_nid < 0 || last_nid == nid) {
			last_nid = nid;
			last_end = end;
			continue;
		}

		/*
		 * Start with a mask granular enough to pin-point to the
		 * start pfn and tick off bits one-by-one until it becomes
		 * too coarse to separate the current node from the last.
		 */
		mask = ~((1 << __ffs(start)) - 1);
		while (mask && last_end <= (start & (mask << 1)))
			mask <<= 1;

		/* accumulate all internode masks */
		accl_mask |= mask;
	}

	/* convert mask to number of pages */
	return ~accl_mask + 1;
}

/* Find the lowest pfn for a node */
static unsigned long __init find_min_pfn_for_node(int nid)
{
	unsigned long min_pfn = ULONG_MAX;
	unsigned long start_pfn;
	int i;

	for_each_mem_pfn_range(i, nid, &start_pfn, NULL, NULL)
		min_pfn = min(min_pfn, start_pfn);

	if (min_pfn == ULONG_MAX) {
		pr_warn("Could not find start_pfn for node %d\n", nid);
		return 0;
	}

	return min_pfn;
}

/**
 * find_min_pfn_with_active_regions - Find the minimum PFN registered
 *
 * It returns the minimum PFN based on information provided via
 * memblock_set_node().
 */
unsigned long __init find_min_pfn_with_active_regions(void)
{
	return find_min_pfn_for_node(MAX_NUMNODES);
}

/*
 * early_calculate_totalpages()
 * Sum pages in active regions for movable zone.
 * Populate N_MEMORY for calculating usable_nodes.
 */
static unsigned long __init early_calculate_totalpages(void)
{
	unsigned long totalpages = 0;
	unsigned long start_pfn, end_pfn;
	int i, nid;

	for_each_mem_pfn_range(i, MAX_NUMNODES, &start_pfn, &end_pfn, &nid) {
		unsigned long pages = end_pfn - start_pfn;

		totalpages += pages;
		if (pages)
			node_set_state(nid, N_MEMORY);
	}
	return totalpages;
}

/*
 * Find the PFN the Movable zone begins in each node. Kernel memory
 * is spread evenly between nodes as long as the nodes have enough
 * memory. When they don't, some nodes will have more kernelcore than
 * others
 */
static void __init find_zone_movable_pfns_for_nodes(void)
{
	int i, nid;
	unsigned long usable_startpfn;
	unsigned long kernelcore_node, kernelcore_remaining;
	/* save the state before borrow the nodemask */
	nodemask_t saved_node_state = node_states[N_MEMORY];
	unsigned long totalpages = early_calculate_totalpages();
	int usable_nodes = nodes_weight(node_states[N_MEMORY]);
	struct memblock_region *r;

	/* Need to find movable_zone earlier when movable_node is specified. */
	find_usable_zone_for_movable();

	/*
	 * If movable_node is specified, ignore kernelcore and movablecore
	 * options.
	 */
	if (movable_node_is_enabled()) {
		for_each_memblock(memory, r) {
			if (!memblock_is_hotpluggable(r))
				continue;

			nid = r->nid;

			usable_startpfn = PFN_DOWN(r->base);
			zone_movable_pfn[nid] = zone_movable_pfn[nid] ?
				min(usable_startpfn, zone_movable_pfn[nid]) :
				usable_startpfn;
		}

		goto out2;
	}

	/*
	 * If kernelcore=mirror is specified, ignore movablecore option
	 */
	if (mirrored_kernelcore) {
		bool mem_below_4gb_not_mirrored = false;

		for_each_memblock(memory, r) {
			if (memblock_is_mirror(r))
				continue;

			nid = r->nid;

			usable_startpfn = memblock_region_memory_base_pfn(r);

			if (usable_startpfn < 0x100000) {
				mem_below_4gb_not_mirrored = true;
				continue;
			}

			zone_movable_pfn[nid] = zone_movable_pfn[nid] ?
				min(usable_startpfn, zone_movable_pfn[nid]) :
				usable_startpfn;
		}

		if (mem_below_4gb_not_mirrored)
			pr_warn("This configuration results in unmirrored kernel memory.");

		goto out2;
	}

	/*
	 * If movablecore=nn[KMG] was specified, calculate what size of
	 * kernelcore that corresponds so that memory usable for
	 * any allocation type is evenly spread. If both kernelcore
	 * and movablecore are specified, then the value of kernelcore
	 * will be used for required_kernelcore if it's greater than
	 * what movablecore would have allowed.
	 */
	if (required_movablecore) {
		unsigned long corepages;

		/*
		 * Round-up so that ZONE_MOVABLE is at least as large as what
		 * was requested by the user
		 */
		required_movablecore =
			roundup(required_movablecore, MAX_ORDER_NR_PAGES);
		required_movablecore = min(totalpages, required_movablecore);
		corepages = totalpages - required_movablecore;

		required_kernelcore = max(required_kernelcore, corepages);
	}

	/*
	 * If kernelcore was not specified or kernelcore size is larger
	 * than totalpages, there is no ZONE_MOVABLE.
	 */
	if (!required_kernelcore || required_kernelcore >= totalpages)
		goto out;

	/* usable_startpfn is the lowest possible pfn ZONE_MOVABLE can be at */
	usable_startpfn = arch_zone_lowest_possible_pfn[movable_zone];

restart:
	/* Spread kernelcore memory as evenly as possible throughout nodes */
	kernelcore_node = required_kernelcore / usable_nodes;
	for_each_node_state(nid, N_MEMORY) {
		unsigned long start_pfn, end_pfn;

		/*
		 * Recalculate kernelcore_node if the division per node
		 * now exceeds what is necessary to satisfy the requested
		 * amount of memory for the kernel
		 */
		if (required_kernelcore < kernelcore_node)
			kernelcore_node = required_kernelcore / usable_nodes;

		/*
		 * As the map is walked, we track how much memory is usable
		 * by the kernel using kernelcore_remaining. When it is
		 * 0, the rest of the node is usable by ZONE_MOVABLE
		 */
		kernelcore_remaining = kernelcore_node;

		/* Go through each range of PFNs within this node */
		for_each_mem_pfn_range(i, nid, &start_pfn, &end_pfn, NULL) {
			unsigned long size_pages;

			start_pfn = max(start_pfn, zone_movable_pfn[nid]);
			if (start_pfn >= end_pfn)
				continue;

			/* Account for what is only usable for kernelcore */
			if (start_pfn < usable_startpfn) {
				unsigned long kernel_pages;
				kernel_pages = min(end_pfn, usable_startpfn)
								- start_pfn;

				kernelcore_remaining -= min(kernel_pages,
							kernelcore_remaining);
				required_kernelcore -= min(kernel_pages,
							required_kernelcore);

				/* Continue if range is now fully accounted */
				if (end_pfn <= usable_startpfn) {

					/*
					 * Push zone_movable_pfn to the end so
					 * that if we have to rebalance
					 * kernelcore across nodes, we will
					 * not double account here
					 */
					zone_movable_pfn[nid] = end_pfn;
					continue;
				}
				start_pfn = usable_startpfn;
			}

			/*
			 * The usable PFN range for ZONE_MOVABLE is from
			 * start_pfn->end_pfn. Calculate size_pages as the
			 * number of pages used as kernelcore
			 */
			size_pages = end_pfn - start_pfn;
			if (size_pages > kernelcore_remaining)
				size_pages = kernelcore_remaining;
			zone_movable_pfn[nid] = start_pfn + size_pages;

			/*
			 * Some kernelcore has been met, update counts and
			 * break if the kernelcore for this node has been
			 * satisfied
			 */
			required_kernelcore -= min(required_kernelcore,
								size_pages);
			kernelcore_remaining -= size_pages;
			if (!kernelcore_remaining)
				break;
		}
	}

	/*
	 * If there is still required_kernelcore, we do another pass with one
	 * less node in the count. This will push zone_movable_pfn[nid] further
	 * along on the nodes that still have memory until kernelcore is
	 * satisfied
	 */
	usable_nodes--;
	if (usable_nodes && required_kernelcore > usable_nodes)
		goto restart;

out2:
	/* Align start of ZONE_MOVABLE on all nids to MAX_ORDER_NR_PAGES */
	for (nid = 0; nid < MAX_NUMNODES; nid++)
		zone_movable_pfn[nid] =
			roundup(zone_movable_pfn[nid], MAX_ORDER_NR_PAGES);

out:
	/* restore the node_state */
	node_states[N_MEMORY] = saved_node_state;
}

/* Any regular or high memory on that node ? */
static void check_for_memory(pg_data_t *pgdat, int nid)
{
	enum zone_type zone_type;

	if (N_MEMORY == N_NORMAL_MEMORY)
		return;

	for (zone_type = 0; zone_type <= ZONE_MOVABLE - 1; zone_type++) {
		struct zone *zone = &pgdat->node_zones[zone_type];
		if (populated_zone(zone)) {
			node_set_state(nid, N_HIGH_MEMORY);
			if (N_NORMAL_MEMORY != N_HIGH_MEMORY &&
			    zone_type <= ZONE_NORMAL)
				node_set_state(nid, N_NORMAL_MEMORY);
			break;
		}
	}
}

/**
 * free_area_init_nodes - Initialise all pg_data_t and zone data
 * @max_zone_pfn: an array of max PFNs for each zone
 *
 * This will call free_area_init_node() for each active node in the system.
 * Using the page ranges provided by memblock_set_node(), the size of each
 * zone in each node and their holes is calculated. If the maximum PFN
 * between two adjacent zones match, it is assumed that the zone is empty.
 * For example, if arch_max_dma_pfn == arch_max_dma32_pfn, it is assumed
 * that arch_max_dma32_pfn has no pages. It is also assumed that a zone
 * starts where the previous one ended. For example, ZONE_DMA32 starts
 * at arch_max_dma_pfn.
 */
void __init free_area_init_nodes(unsigned long *max_zone_pfn)
{
	unsigned long start_pfn, end_pfn;
	int i, nid;

	/* Record where the zone boundaries are */
	memset(arch_zone_lowest_possible_pfn, 0,
				sizeof(arch_zone_lowest_possible_pfn));
	memset(arch_zone_highest_possible_pfn, 0,
				sizeof(arch_zone_highest_possible_pfn));

	start_pfn = find_min_pfn_with_active_regions();

	for (i = 0; i < MAX_NR_ZONES; i++) {
		if (i == ZONE_MOVABLE)
			continue;

		end_pfn = max(max_zone_pfn[i], start_pfn);
		arch_zone_lowest_possible_pfn[i] = start_pfn;
		arch_zone_highest_possible_pfn[i] = end_pfn;

		start_pfn = end_pfn;
	}

	/* Find the PFNs that ZONE_MOVABLE begins at in each node */
	memset(zone_movable_pfn, 0, sizeof(zone_movable_pfn));
	find_zone_movable_pfns_for_nodes();

	/* Print out the zone ranges */
	pr_info("Zone ranges:\n");
	for (i = 0; i < MAX_NR_ZONES; i++) {
		if (i == ZONE_MOVABLE)
			continue;
		pr_info("  %-8s ", zone_names[i]);
		if (arch_zone_lowest_possible_pfn[i] ==
				arch_zone_highest_possible_pfn[i])
			pr_cont("empty\n");
		else
			pr_cont("[mem %#018Lx-%#018Lx]\n",
				(u64)arch_zone_lowest_possible_pfn[i]
					<< PAGE_SHIFT,
				((u64)arch_zone_highest_possible_pfn[i]
					<< PAGE_SHIFT) - 1);
	}

	/* Print out the PFNs ZONE_MOVABLE begins at in each node */
	pr_info("Movable zone start for each node\n");
	for (i = 0; i < MAX_NUMNODES; i++) {
		if (zone_movable_pfn[i])
			pr_info("  Node %d: %#018Lx\n", i,
			       (u64)zone_movable_pfn[i] << PAGE_SHIFT);
	}

	/* Print out the early node map */
	pr_info("Early memory node ranges\n");
	for_each_mem_pfn_range(i, MAX_NUMNODES, &start_pfn, &end_pfn, &nid)
		pr_info("  node %3d: [mem %#018Lx-%#018Lx]\n", nid,
			(u64)start_pfn << PAGE_SHIFT,
			((u64)end_pfn << PAGE_SHIFT) - 1);

	/* Initialise every node */
	mminit_verify_pageflags_layout();
	setup_nr_node_ids();
	for_each_online_node(nid) {
		pg_data_t *pgdat = NODE_DATA(nid);
		free_area_init_node(nid, NULL,
				find_min_pfn_for_node(nid), NULL);

		/* Any memory on that node */
		if (pgdat->node_present_pages)
			node_set_state(nid, N_MEMORY);
		check_for_memory(pgdat, nid);
	}
	zero_resv_unavail();
}

static int __init cmdline_parse_core(char *p, unsigned long *core)
{
	unsigned long long coremem;
	if (!p)
		return -EINVAL;

	coremem = memparse(p, &p);
	*core = coremem >> PAGE_SHIFT;

	/* Paranoid check that UL is enough for the coremem value */
	WARN_ON((coremem >> PAGE_SHIFT) > ULONG_MAX);

	return 0;
}

/*
 * kernelcore=size sets the amount of memory for use for allocations that
 * cannot be reclaimed or migrated.
 */
static int __init cmdline_parse_kernelcore(char *p)
{
	/* parse kernelcore=mirror */
	if (parse_option_str(p, "mirror")) {
		mirrored_kernelcore = true;
		return 0;
	}

	return cmdline_parse_core(p, &required_kernelcore);
}

/*
 * movablecore=size sets the amount of memory for use for allocations that
 * can be reclaimed or migrated.
 */
static int __init cmdline_parse_movablecore(char *p)
{
	return cmdline_parse_core(p, &required_movablecore);
}

early_param("kernelcore", cmdline_parse_kernelcore);
early_param("movablecore", cmdline_parse_movablecore);

#endif /* CONFIG_HAVE_MEMBLOCK_NODE_MAP */

void adjust_managed_page_count(struct page *page, long count)
{
	spin_lock(&managed_page_count_lock);
	page_zone(page)->managed_pages += count;
	totalram_pages += count;
#ifdef CONFIG_HIGHMEM
	if (PageHighMem(page))
		totalhigh_pages += count;
#endif
	spin_unlock(&managed_page_count_lock);
}
EXPORT_SYMBOL(adjust_managed_page_count);

unsigned long free_reserved_area(void *start, void *end, int poison, char *s)
{
	void *pos;
	unsigned long pages = 0;

	start = (void *)PAGE_ALIGN((unsigned long)start);
	end = (void *)((unsigned long)end & PAGE_MASK);
	for (pos = start; pos < end; pos += PAGE_SIZE, pages++) {
		if ((unsigned int)poison <= 0xFF)
			memset(pos, poison, PAGE_SIZE);
		free_reserved_page(virt_to_page(pos));
	}

	if (pages && s)
		pr_info("Freeing %s memory: %ldK\n",
			s, pages << (PAGE_SHIFT - 10));

	return pages;
}
EXPORT_SYMBOL(free_reserved_area);

#ifdef	CONFIG_HIGHMEM
void free_highmem_page(struct page *page)
{
	__free_reserved_page(page);
	totalram_pages++;
	page_zone(page)->managed_pages++;
	totalhigh_pages++;
}
#endif


void __init mem_init_print_info(const char *str)
{
	unsigned long physpages, codesize, datasize, rosize, bss_size;
	unsigned long init_code_size, init_data_size;

	physpages = get_num_physpages();
	codesize = _etext - _stext;
	datasize = _edata - _sdata;
	rosize = __end_rodata - __start_rodata;
	bss_size = __bss_stop - __bss_start;
	init_data_size = __init_end - __init_begin;
	init_code_size = _einittext - _sinittext;

	/*
	 * Detect special cases and adjust section sizes accordingly:
	 * 1) .init.* may be embedded into .data sections
	 * 2) .init.text.* may be out of [__init_begin, __init_end],
	 *    please refer to arch/tile/kernel/vmlinux.lds.S.
	 * 3) .rodata.* may be embedded into .text or .data sections.
	 */
#define adj_init_size(start, end, size, pos, adj) \
	do { \
		if (start <= pos && pos < end && size > adj) \
			size -= adj; \
	} while (0)

	adj_init_size(__init_begin, __init_end, init_data_size,
		     _sinittext, init_code_size);
	adj_init_size(_stext, _etext, codesize, _sinittext, init_code_size);
	adj_init_size(_sdata, _edata, datasize, __init_begin, init_data_size);
	adj_init_size(_stext, _etext, codesize, __start_rodata, rosize);
	adj_init_size(_sdata, _edata, datasize, __start_rodata, rosize);

#undef	adj_init_size

	pr_info("Memory: %luK/%luK available (%luK kernel code, %luK rwdata, %luK rodata, %luK init, %luK bss, %luK reserved, %luK cma-reserved"
#ifdef	CONFIG_HIGHMEM
		", %luK highmem"
#endif
		"%s%s)\n",
		nr_free_pages() << (PAGE_SHIFT - 10),
		physpages << (PAGE_SHIFT - 10),
		codesize >> 10, datasize >> 10, rosize >> 10,
		(init_data_size + init_code_size) >> 10, bss_size >> 10,
		(physpages - totalram_pages - totalcma_pages) << (PAGE_SHIFT - 10),
		totalcma_pages << (PAGE_SHIFT - 10),
#ifdef	CONFIG_HIGHMEM
		totalhigh_pages << (PAGE_SHIFT - 10),
#endif
		str ? ", " : "", str ? str : "");
}

/**
 * set_dma_reserve - set the specified number of pages reserved in the first zone
 * @new_dma_reserve: The number of pages to mark reserved
 *
 * The per-cpu batchsize and zone watermarks are determined by managed_pages.
 * In the DMA zone, a significant percentage may be consumed by kernel image
 * and other unfreeable allocations which can skew the watermarks badly. This
 * function may optionally be used to account for unfreeable pages in the
 * first zone (e.g., ZONE_DMA). The effect will be lower watermarks and
 * smaller per-cpu batchsize.
 */
void __init set_dma_reserve(unsigned long new_dma_reserve)
{
	dma_reserve = new_dma_reserve;
}

void __init free_area_init(unsigned long *zones_size)
{
	free_area_init_node(0, zones_size,
			__pa(PAGE_OFFSET) >> PAGE_SHIFT, NULL);
	zero_resv_unavail();
}

static int page_alloc_cpu_dead(unsigned int cpu)
{

	lru_add_drain_cpu(cpu);
	drain_pages(cpu);

	/*
	 * Spill the event counters of the dead processor
	 * into the current processors event counters.
	 * This artificially elevates the count of the current
	 * processor.
	 */
	vm_events_fold_cpu(cpu);

	/*
	 * Zero the differential counters of the dead processor
	 * so that the vm statistics are consistent.
	 *
	 * This is only okay since the processor is dead and cannot
	 * race with what we are doing.
	 */
	cpu_vm_stats_fold(cpu);
	return 0;
}

void __init page_alloc_init(void)
{
	int ret;

	ret = cpuhp_setup_state_nocalls(CPUHP_PAGE_ALLOC_DEAD,
					"mm/page_alloc:dead", NULL,
					page_alloc_cpu_dead);
	WARN_ON(ret < 0);
}

/*
 * calculate_totalreserve_pages - called when sysctl_lowmem_reserve_ratio
 *	or min_free_kbytes changes.
 */
static void calculate_totalreserve_pages(void)
{
	struct pglist_data *pgdat;
	unsigned long reserve_pages = 0;
	enum zone_type i, j;

	for_each_online_pgdat(pgdat) {

		pgdat->totalreserve_pages = 0;

		for (i = 0; i < MAX_NR_ZONES; i++) {
			struct zone *zone = pgdat->node_zones + i;
			long max = 0;

			/* Find valid and maximum lowmem_reserve in the zone */
			for (j = i; j < MAX_NR_ZONES; j++) {
				if (zone->lowmem_reserve[j] > max)
					max = zone->lowmem_reserve[j];
			}

			/* we treat the high watermark as reserved pages. */
			max += high_wmark_pages(zone);

			if (max > zone->managed_pages)
				max = zone->managed_pages;

			pgdat->totalreserve_pages += max;

			reserve_pages += max;
		}
	}
	totalreserve_pages = reserve_pages;
}

/*
 * setup_per_zone_lowmem_reserve - called whenever
 *	sysctl_lowmem_reserve_ratio changes.  Ensures that each zone
 *	has a correct pages reserved value, so an adequate number of
 *	pages are left in the zone after a successful __alloc_pages().
 */
static void setup_per_zone_lowmem_reserve(void)
{
	struct pglist_data *pgdat;
	enum zone_type j, idx;

	for_each_online_pgdat(pgdat) {
		for (j = 0; j < MAX_NR_ZONES; j++) {
			struct zone *zone = pgdat->node_zones + j;
			unsigned long managed_pages = zone->managed_pages;

			zone->lowmem_reserve[j] = 0;

			idx = j;
			while (idx) {
				struct zone *lower_zone;

				idx--;

				if (sysctl_lowmem_reserve_ratio[idx] < 1)
					sysctl_lowmem_reserve_ratio[idx] = 1;

				lower_zone = pgdat->node_zones + idx;
				lower_zone->lowmem_reserve[j] = managed_pages /
					sysctl_lowmem_reserve_ratio[idx];
				managed_pages += lower_zone->managed_pages;
			}
		}
	}

	/* update totalreserve_pages */
	calculate_totalreserve_pages();
}

static void __setup_per_zone_wmarks(void)
{
	unsigned long pages_min = min_free_kbytes >> (PAGE_SHIFT - 10);
	unsigned long lowmem_pages = 0;
	struct zone *zone;
	unsigned long flags;

	/* Calculate total number of !ZONE_HIGHMEM pages */
	for_each_zone(zone) {
		if (!is_highmem(zone))
			lowmem_pages += zone->managed_pages;
	}

	for_each_zone(zone) {
		u64 tmp;

		spin_lock_irqsave(&zone->lock, flags);
		tmp = (u64)pages_min * zone->managed_pages;
		do_div(tmp, lowmem_pages);
		if (is_highmem(zone)) {
			/*
			 * __GFP_HIGH and PF_MEMALLOC allocations usually don't
			 * need highmem pages, so cap pages_min to a small
			 * value here.
			 *
			 * The WMARK_HIGH-WMARK_LOW and (WMARK_LOW-WMARK_MIN)
			 * deltas control asynch page reclaim, and so should
			 * not be capped for highmem.
			 */
			unsigned long min_pages;

			min_pages = zone->managed_pages / 1024;
			min_pages = clamp(min_pages, SWAP_CLUSTER_MAX, 128UL);
			zone->watermark[WMARK_MIN] = min_pages;
		} else {
			/*
			 * If it's a lowmem zone, reserve a number of pages
			 * proportionate to the zone's size.
			 */
			zone->watermark[WMARK_MIN] = tmp;
		}

		/*
		 * Set the kswapd watermarks distance according to the
		 * scale factor in proportion to available memory, but
		 * ensure a minimum size on small systems.
		 */
		tmp = max_t(u64, tmp >> 2,
			    mult_frac(zone->managed_pages,
				      watermark_scale_factor, 10000));

		zone->watermark[WMARK_LOW]  = min_wmark_pages(zone) + tmp;
		zone->watermark[WMARK_HIGH] = min_wmark_pages(zone) + tmp * 2;

		spin_unlock_irqrestore(&zone->lock, flags);
	}

	/* update totalreserve_pages */
	calculate_totalreserve_pages();
}

/**
 * setup_per_zone_wmarks - called when min_free_kbytes changes
 * or when memory is hot-{added|removed}
 *
 * Ensures that the watermark[min,low,high] values for each zone are set
 * correctly with respect to min_free_kbytes.
 */
void setup_per_zone_wmarks(void)
{
	static DEFINE_SPINLOCK(lock);

	spin_lock(&lock);
	__setup_per_zone_wmarks();
	spin_unlock(&lock);
}

/*
 * Initialise min_free_kbytes.
 *
 * For small machines we want it small (128k min).  For large machines
 * we want it large (64MB max).  But it is not linear, because network
 * bandwidth does not increase linearly with machine size.  We use
 *
 *	min_free_kbytes = 4 * sqrt(lowmem_kbytes), for better accuracy:
 *	min_free_kbytes = sqrt(lowmem_kbytes * 16)
 *
 * which yields
 *
 * 16MB:	512k
 * 32MB:	724k
 * 64MB:	1024k
 * 128MB:	1448k
 * 256MB:	2048k
 * 512MB:	2896k
 * 1024MB:	4096k
 * 2048MB:	5792k
 * 4096MB:	8192k
 * 8192MB:	11584k
 * 16384MB:	16384k
 */
int __meminit init_per_zone_wmark_min(void)
{
	unsigned long lowmem_kbytes;
	int new_min_free_kbytes;

	lowmem_kbytes = nr_free_buffer_pages() * (PAGE_SIZE >> 10);
	new_min_free_kbytes = int_sqrt(lowmem_kbytes * 16);

	if (new_min_free_kbytes > user_min_free_kbytes) {
		min_free_kbytes = new_min_free_kbytes;
		if (min_free_kbytes < 128)
			min_free_kbytes = 128;
		if (min_free_kbytes > 65536)
			min_free_kbytes = 65536;
	} else {
		pr_warn("min_free_kbytes is not updated to %d because user defined value %d is preferred\n",
				new_min_free_kbytes, user_min_free_kbytes);
	}
	setup_per_zone_wmarks();
	refresh_zone_stat_thresholds();
	setup_per_zone_lowmem_reserve();

#ifdef CONFIG_NUMA
	setup_min_unmapped_ratio();
	setup_min_slab_ratio();
#endif

	return 0;
}
core_initcall(init_per_zone_wmark_min)

/*
 * min_free_kbytes_sysctl_handler - just a wrapper around proc_dointvec() so
 *	that we can call two helper functions whenever min_free_kbytes
 *	changes.
 */
int min_free_kbytes_sysctl_handler(struct ctl_table *table, int write,
	void __user *buffer, size_t *length, loff_t *ppos)
{
	int rc;

	rc = proc_dointvec_minmax(table, write, buffer, length, ppos);
	if (rc)
		return rc;

	if (write) {
		user_min_free_kbytes = min_free_kbytes;
		setup_per_zone_wmarks();
	}
	return 0;
}

int watermark_scale_factor_sysctl_handler(struct ctl_table *table, int write,
	void __user *buffer, size_t *length, loff_t *ppos)
{
	int rc;

	rc = proc_dointvec_minmax(table, write, buffer, length, ppos);
	if (rc)
		return rc;

	if (write)
		setup_per_zone_wmarks();

	return 0;
}

#ifdef CONFIG_NUMA
static void setup_min_unmapped_ratio(void)
{
	pg_data_t *pgdat;
	struct zone *zone;

	for_each_online_pgdat(pgdat)
		pgdat->min_unmapped_pages = 0;

	for_each_zone(zone)
		zone->zone_pgdat->min_unmapped_pages += (zone->managed_pages *
				sysctl_min_unmapped_ratio) / 100;
}


int sysctl_min_unmapped_ratio_sysctl_handler(struct ctl_table *table, int write,
	void __user *buffer, size_t *length, loff_t *ppos)
{
	int rc;

	rc = proc_dointvec_minmax(table, write, buffer, length, ppos);
	if (rc)
		return rc;

	setup_min_unmapped_ratio();

	return 0;
}

static void setup_min_slab_ratio(void)
{
	pg_data_t *pgdat;
	struct zone *zone;

	for_each_online_pgdat(pgdat)
		pgdat->min_slab_pages = 0;

	for_each_zone(zone)
		zone->zone_pgdat->min_slab_pages += (zone->managed_pages *
				sysctl_min_slab_ratio) / 100;
}

int sysctl_min_slab_ratio_sysctl_handler(struct ctl_table *table, int write,
	void __user *buffer, size_t *length, loff_t *ppos)
{
	int rc;

	rc = proc_dointvec_minmax(table, write, buffer, length, ppos);
	if (rc)
		return rc;

	setup_min_slab_ratio();

	return 0;
}
#endif

/*
 * lowmem_reserve_ratio_sysctl_handler - just a wrapper around
 *	proc_dointvec() so that we can call setup_per_zone_lowmem_reserve()
 *	whenever sysctl_lowmem_reserve_ratio changes.
 *
 * The reserve ratio obviously has absolutely no relation with the
 * minimum watermarks. The lowmem reserve ratio can only make sense
 * if in function of the boot time zone sizes.
 */
int lowmem_reserve_ratio_sysctl_handler(struct ctl_table *table, int write,
	void __user *buffer, size_t *length, loff_t *ppos)
{
	proc_dointvec_minmax(table, write, buffer, length, ppos);
	setup_per_zone_lowmem_reserve();
	return 0;
}

/*
 * percpu_pagelist_fraction - changes the pcp->high for each zone on each
 * cpu.  It is the fraction of total pages in each zone that a hot per cpu
 * pagelist can have before it gets flushed back to buddy allocator.
 */
int percpu_pagelist_fraction_sysctl_handler(struct ctl_table *table, int write,
	void __user *buffer, size_t *length, loff_t *ppos)
{
	struct zone *zone;
	int old_percpu_pagelist_fraction;
	int ret;

	mutex_lock(&pcp_batch_high_lock);
	old_percpu_pagelist_fraction = percpu_pagelist_fraction;

	ret = proc_dointvec_minmax(table, write, buffer, length, ppos);
	if (!write || ret < 0)
		goto out;

	/* Sanity checking to avoid pcp imbalance */
	if (percpu_pagelist_fraction &&
	    percpu_pagelist_fraction < MIN_PERCPU_PAGELIST_FRACTION) {
		percpu_pagelist_fraction = old_percpu_pagelist_fraction;
		ret = -EINVAL;
		goto out;
	}

	/* No change? */
	if (percpu_pagelist_fraction == old_percpu_pagelist_fraction)
		goto out;

	for_each_populated_zone(zone) {
		unsigned int cpu;

		for_each_possible_cpu(cpu)
			pageset_set_high_and_batch(zone,
					per_cpu_ptr(zone->pageset, cpu));
	}
out:
	mutex_unlock(&pcp_batch_high_lock);
	return ret;
}

#ifdef CONFIG_NUMA
int hashdist = HASHDIST_DEFAULT;

static int __init set_hashdist(char *str)
{
	if (!str)
		return 0;
	hashdist = simple_strtoul(str, &str, 0);
	return 1;
}
__setup("hashdist=", set_hashdist);
#endif

#ifndef __HAVE_ARCH_RESERVED_KERNEL_PAGES
/*
 * Returns the number of pages that arch has reserved but
 * is not known to alloc_large_system_hash().
 */
static unsigned long __init arch_reserved_kernel_pages(void)
{
	return 0;
}
#endif

/*
 * Adaptive scale is meant to reduce sizes of hash tables on large memory
 * machines. As memory size is increased the scale is also increased but at
 * slower pace.  Starting from ADAPT_SCALE_BASE (64G), every time memory
 * quadruples the scale is increased by one, which means the size of hash table
 * only doubles, instead of quadrupling as well.
 * Because 32-bit systems cannot have large physical memory, where this scaling
 * makes sense, it is disabled on such platforms.
 */
#if __BITS_PER_LONG > 32
#define ADAPT_SCALE_BASE	(64ul << 30)
#define ADAPT_SCALE_SHIFT	2
#define ADAPT_SCALE_NPAGES	(ADAPT_SCALE_BASE >> PAGE_SHIFT)
#endif

/*
 * allocate a large system hash table from bootmem
 * - it is assumed that the hash table must contain an exact power-of-2
 *   quantity of entries
 * - limit is the number of hash buckets, not the total allocation size
 */
void *__init alloc_large_system_hash(const char *tablename,
				     unsigned long bucketsize,
				     unsigned long numentries,
				     int scale,
				     int flags,
				     unsigned int *_hash_shift,
				     unsigned int *_hash_mask,
				     unsigned long low_limit,
				     unsigned long high_limit)
{
	unsigned long long max = high_limit;
	unsigned long log2qty, size;
	void *table = NULL;
	gfp_t gfp_flags;

	/* allow the kernel cmdline to have a say */
	if (!numentries) {
		/* round applicable memory size up to nearest megabyte */
		numentries = nr_kernel_pages;
		numentries -= arch_reserved_kernel_pages();

		/* It isn't necessary when PAGE_SIZE >= 1MB */
		if (PAGE_SHIFT < 20)
			numentries = round_up(numentries, (1<<20)/PAGE_SIZE);

#if __BITS_PER_LONG > 32
		if (!high_limit) {
			unsigned long adapt;

			for (adapt = ADAPT_SCALE_NPAGES; adapt < numentries;
			     adapt <<= ADAPT_SCALE_SHIFT)
				scale++;
		}
#endif

		/* limit to 1 bucket per 2^scale bytes of low memory */
		if (scale > PAGE_SHIFT)
			numentries >>= (scale - PAGE_SHIFT);
		else
			numentries <<= (PAGE_SHIFT - scale);

		/* Make sure we've got at least a 0-order allocation.. */
		if (unlikely(flags & HASH_SMALL)) {
			/* Makes no sense without HASH_EARLY */
			WARN_ON(!(flags & HASH_EARLY));
			if (!(numentries >> *_hash_shift)) {
				numentries = 1UL << *_hash_shift;
				BUG_ON(!numentries);
			}
		} else if (unlikely((numentries * bucketsize) < PAGE_SIZE))
			numentries = PAGE_SIZE / bucketsize;
	}
	numentries = roundup_pow_of_two(numentries);

	/* limit allocation size to 1/16 total memory by default */
	if (max == 0) {
		max = ((unsigned long long)nr_all_pages << PAGE_SHIFT) >> 4;
		do_div(max, bucketsize);
	}
	max = min(max, 0x80000000ULL);

	if (numentries < low_limit)
		numentries = low_limit;
	if (numentries > max)
		numentries = max;

	log2qty = ilog2(numentries);

	gfp_flags = (flags & HASH_ZERO) ? GFP_ATOMIC | __GFP_ZERO : GFP_ATOMIC;
	do {
		size = bucketsize << log2qty;
		if (flags & HASH_EARLY) {
			if (flags & HASH_ZERO)
				table = memblock_virt_alloc_nopanic(size, 0);
			else
				table = memblock_virt_alloc_raw(size, 0);
		} else if (hashdist) {
			table = __vmalloc(size, gfp_flags, PAGE_KERNEL);
		} else {
			/*
			 * If bucketsize is not a power-of-two, we may free
			 * some pages at the end of hash table which
			 * alloc_pages_exact() automatically does
			 */
			if (get_order(size) < MAX_ORDER) {
				table = alloc_pages_exact(size, gfp_flags);
				kmemleak_alloc(table, size, 1, gfp_flags);
			}
		}
	} while (!table && size > PAGE_SIZE && --log2qty);

	if (!table)
		panic("Failed to allocate %s hash table\n", tablename);

	pr_info("%s hash table entries: %ld (order: %d, %lu bytes)\n",
		tablename, 1UL << log2qty, ilog2(size) - PAGE_SHIFT, size);

	if (_hash_shift)
		*_hash_shift = log2qty;
	if (_hash_mask)
		*_hash_mask = (1 << log2qty) - 1;

	return table;
}

/*
 * This function checks whether pageblock includes unmovable pages or not.
 * If @count is not zero, it is okay to include less @count unmovable pages
 *
 * PageLRU check without isolation or lru_lock could race so that
 * MIGRATE_MOVABLE block might include unmovable pages. And __PageMovable
 * check without lock_page also may miss some movable non-lru pages at
 * race condition. So you can't expect this function should be exact.
 */
bool has_unmovable_pages(struct zone *zone, struct page *page, int count,
			 int migratetype,
			 bool skip_hwpoisoned_pages)
{
	unsigned long pfn, iter, found;

	/*
	 * For avoiding noise data, lru_add_drain_all() should be called
	 * If ZONE_MOVABLE, the zone never contains unmovable pages
	 */
	if (zone_idx(zone) == ZONE_MOVABLE)
		return false;

	/*
	 * CMA allocations (alloc_contig_range) really need to mark isolate
	 * CMA pageblocks even when they are not movable in fact so consider
	 * them movable here.
	 */
	if (is_migrate_cma(migratetype) &&
			is_migrate_cma(get_pageblock_migratetype(page)))
		return false;

	pfn = page_to_pfn(page);
	for (found = 0, iter = 0; iter < pageblock_nr_pages; iter++) {
		unsigned long check = pfn + iter;

		if (!pfn_valid_within(check))
			continue;

		page = pfn_to_page(check);

		if (PageReserved(page))
			return true;

		/*
		 * Hugepages are not in LRU lists, but they're movable.
		 * We need not scan over tail pages bacause we don't
		 * handle each tail page individually in migration.
		 */
		if (PageHuge(page)) {
			iter = round_up(iter + 1, 1<<compound_order(page)) - 1;
			continue;
		}

		/*
		 * We can't use page_count without pin a page
		 * because another CPU can free compound page.
		 * This check already skips compound tails of THP
		 * because their page->_refcount is zero at all time.
		 */
		if (!page_ref_count(page)) {
			if (PageBuddy(page))
				iter += (1 << page_order(page)) - 1;
			continue;
		}

		/*
		 * The HWPoisoned page may be not in buddy system, and
		 * page_count() is not 0.
		 */
		if (skip_hwpoisoned_pages && PageHWPoison(page))
			continue;

		if (__PageMovable(page))
			continue;

		if (!PageLRU(page))
			found++;
		/*
		 * If there are RECLAIMABLE pages, we need to check
		 * it.  But now, memory offline itself doesn't call
		 * shrink_node_slabs() and it still to be fixed.
		 */
		/*
		 * If the page is not RAM, page_count()should be 0.
		 * we don't need more check. This is an _used_ not-movable page.
		 *
		 * The problematic thing here is PG_reserved pages. PG_reserved
		 * is set to both of a memory hole page and a _used_ kernel
		 * page at boot.
		 */
		if (found > count)
			return true;
	}
	return false;
}

bool is_pageblock_removable_nolock(struct page *page)
{
	struct zone *zone;
	unsigned long pfn;

	/*
	 * We have to be careful here because we are iterating over memory
	 * sections which are not zone aware so we might end up outside of
	 * the zone but still within the section.
	 * We have to take care about the node as well. If the node is offline
	 * its NODE_DATA will be NULL - see page_zone.
	 */
	if (!node_online(page_to_nid(page)))
		return false;

	zone = page_zone(page);
	pfn = page_to_pfn(page);
	if (!zone_spans_pfn(zone, pfn))
		return false;

	return !has_unmovable_pages(zone, page, 0, MIGRATE_MOVABLE, true);
}

#if (defined(CONFIG_MEMORY_ISOLATION) && defined(CONFIG_COMPACTION)) || defined(CONFIG_CMA)

static unsigned long pfn_max_align_down(unsigned long pfn)
{
	return pfn & ~(max_t(unsigned long, MAX_ORDER_NR_PAGES,
			     pageblock_nr_pages) - 1);
}

static unsigned long pfn_max_align_up(unsigned long pfn)
{
	return ALIGN(pfn, max_t(unsigned long, MAX_ORDER_NR_PAGES,
				pageblock_nr_pages));
}

/* [start, end) must belong to a single zone. */
static int __alloc_contig_migrate_range(struct compact_control *cc,
					unsigned long start, unsigned long end)
{
	/* This function is based on compact_zone() from compaction.c. */
	unsigned long nr_reclaimed;
	unsigned long pfn = start;
	unsigned int tries = 0;
	int ret = 0;

	migrate_prep();

	while (pfn < end || !list_empty(&cc->migratepages)) {
		if (fatal_signal_pending(current)) {
			ret = -EINTR;
			break;
		}

		if (list_empty(&cc->migratepages)) {
			cc->nr_migratepages = 0;
			pfn = isolate_migratepages_range(cc, pfn, end);
			if (!pfn) {
				ret = -EINTR;
				break;
			}
			tries = 0;
		} else if (++tries == 5) {
			ret = ret < 0 ? ret : -EBUSY;
			break;
		}

		nr_reclaimed = reclaim_clean_pages_from_list(cc->zone,
							&cc->migratepages);
		cc->nr_migratepages -= nr_reclaimed;

		ret = migrate_pages(&cc->migratepages, alloc_migrate_target,
				    NULL, 0, cc->mode, MR_CMA);
	}
	if (ret < 0) {
		putback_movable_pages(&cc->migratepages);
		return ret;
	}
	return 0;
}

/**
 * alloc_contig_range() -- tries to allocate given range of pages
 * @start:	start PFN to allocate
 * @end:	one-past-the-last PFN to allocate
 * @migratetype:	migratetype of the underlaying pageblocks (either
 *			#MIGRATE_MOVABLE or #MIGRATE_CMA).  All pageblocks
 *			in range must have the same migratetype and it must
 *			be either of the two.
 * @gfp_mask:	GFP mask to use during compaction
 *
 * The PFN range does not have to be pageblock or MAX_ORDER_NR_PAGES
 * aligned, however it's the caller's responsibility to guarantee that
 * we are the only thread that changes migrate type of pageblocks the
 * pages fall in.
 *
 * The PFN range must belong to a single zone.
 *
 * Returns zero on success or negative error code.  On success all
 * pages which PFN is in [start, end) are allocated for the caller and
 * need to be freed with free_contig_range().
 */
int alloc_contig_range(unsigned long start, unsigned long end,
		       unsigned migratetype, gfp_t gfp_mask)
{
	unsigned long outer_start, outer_end;
	unsigned int order;
	int ret = 0;

	struct compact_control cc = {
		.nr_migratepages = 0,
		.order = -1,
		.zone = page_zone(pfn_to_page(start)),
		.mode = MIGRATE_SYNC,
		.ignore_skip_hint = true,
		.no_set_skip_hint = true,
		.gfp_mask = current_gfp_context(gfp_mask),
	};
	INIT_LIST_HEAD(&cc.migratepages);

	/*
	 * What we do here is we mark all pageblocks in range as
	 * MIGRATE_ISOLATE.  Because pageblock and max order pages may
	 * have different sizes, and due to the way page allocator
	 * work, we align the range to biggest of the two pages so
	 * that page allocator won't try to merge buddies from
	 * different pageblocks and change MIGRATE_ISOLATE to some
	 * other migration type.
	 *
	 * Once the pageblocks are marked as MIGRATE_ISOLATE, we
	 * migrate the pages from an unaligned range (ie. pages that
	 * we are interested in).  This will put all the pages in
	 * range back to page allocator as MIGRATE_ISOLATE.
	 *
	 * When this is done, we take the pages in range from page
	 * allocator removing them from the buddy system.  This way
	 * page allocator will never consider using them.
	 *
	 * This lets us mark the pageblocks back as
	 * MIGRATE_CMA/MIGRATE_MOVABLE so that free pages in the
	 * aligned range but not in the unaligned, original range are
	 * put back to page allocator so that buddy can use them.
	 */

	ret = start_isolate_page_range(pfn_max_align_down(start),
				       pfn_max_align_up(end), migratetype,
				       false);
	if (ret)
		return ret;

	/*
	 * In case of -EBUSY, we'd like to know which page causes problem.
	 * So, just fall through. test_pages_isolated() has a tracepoint
	 * which will report the busy page.
	 *
	 * It is possible that busy pages could become available before
	 * the call to test_pages_isolated, and the range will actually be
	 * allocated.  So, if we fall through be sure to clear ret so that
	 * -EBUSY is not accidentally used or returned to caller.
	 */
	ret = __alloc_contig_migrate_range(&cc, start, end);
	if (ret && ret != -EBUSY)
		goto done;
	ret =0;

	/*
	 * Pages from [start, end) are within a MAX_ORDER_NR_PAGES
	 * aligned blocks that are marked as MIGRATE_ISOLATE.  What's
	 * more, all pages in [start, end) are free in page allocator.
	 * What we are going to do is to allocate all pages from
	 * [start, end) (that is remove them from page allocator).
	 *
	 * The only problem is that pages at the beginning and at the
	 * end of interesting range may be not aligned with pages that
	 * page allocator holds, ie. they can be part of higher order
	 * pages.  Because of this, we reserve the bigger range and
	 * once this is done free the pages we are not interested in.
	 *
	 * We don't have to hold zone->lock here because the pages are
	 * isolated thus they won't get removed from buddy.
	 */

	lru_add_drain_all();
	drain_all_pages(cc.zone);

	order = 0;
	outer_start = start;
	while (!PageBuddy(pfn_to_page(outer_start))) {
		if (++order >= MAX_ORDER) {
			outer_start = start;
			break;
		}
		outer_start &= ~0UL << order;
	}

	if (outer_start != start) {
		order = page_order(pfn_to_page(outer_start));

		/*
		 * outer_start page could be small order buddy page and
		 * it doesn't include start page. Adjust outer_start
		 * in this case to report failed page properly
		 * on tracepoint in test_pages_isolated()
		 */
		if (outer_start + (1UL << order) <= start)
			outer_start = start;
	}

	/* Make sure the range is really isolated. */
	if (test_pages_isolated(outer_start, end, false)) {
		pr_info_ratelimited("%s: [%lx, %lx) PFNs busy\n",
			__func__, outer_start, end);
		ret = -EBUSY;
		goto done;
	}

	/* Grab isolated pages from freelists. */
	outer_end = isolate_freepages_range(&cc, outer_start, end);
	if (!outer_end) {
		ret = -EBUSY;
		goto done;
	}

	/* Free head and tail (if any) */
	if (start != outer_start)
		free_contig_range(outer_start, start - outer_start);
	if (end != outer_end)
		free_contig_range(end, outer_end - end);

done:
	undo_isolate_page_range(pfn_max_align_down(start),
				pfn_max_align_up(end), migratetype);
	return ret;
}

void free_contig_range(unsigned long pfn, unsigned nr_pages)
{
	unsigned int count = 0;

	for (; nr_pages--; pfn++) {
		struct page *page = pfn_to_page(pfn);

		count += page_count(page) != 1;
		__free_page(page);
	}
	WARN(count != 0, "%d pages are still in use!\n", count);
}
#endif

#ifdef CONFIG_MEMORY_HOTPLUG
/*
 * The zone indicated has a new number of managed_pages; batch sizes and percpu
 * page high values need to be recalulated.
 */
void __meminit zone_pcp_update(struct zone *zone)
{
	unsigned cpu;
	mutex_lock(&pcp_batch_high_lock);
	for_each_possible_cpu(cpu)
		pageset_set_high_and_batch(zone,
				per_cpu_ptr(zone->pageset, cpu));
	mutex_unlock(&pcp_batch_high_lock);
}
#endif

void zone_pcp_reset(struct zone *zone)
{
	unsigned long flags;
	int cpu;
	struct per_cpu_pageset *pset;

	/* avoid races with drain_pages()  */
	local_irq_save(flags);
	if (zone->pageset != &boot_pageset) {
		for_each_online_cpu(cpu) {
			pset = per_cpu_ptr(zone->pageset, cpu);
			drain_zonestat(zone, pset);
		}
		free_percpu(zone->pageset);
		zone->pageset = &boot_pageset;
	}
	local_irq_restore(flags);
}

#ifdef CONFIG_MEMORY_HOTREMOVE
/*
 * All pages in the range must be in a single zone and isolated
 * before calling this.
 */
void
__offline_isolated_pages(unsigned long start_pfn, unsigned long end_pfn)
{
	struct page *page;
	struct zone *zone;
	unsigned int order, i;
	unsigned long pfn;
	unsigned long flags;
	/* find the first valid pfn */
	for (pfn = start_pfn; pfn < end_pfn; pfn++)
		if (pfn_valid(pfn))
			break;
	if (pfn == end_pfn)
		return;
	offline_mem_sections(pfn, end_pfn);
	zone = page_zone(pfn_to_page(pfn));
	spin_lock_irqsave(&zone->lock, flags);
	pfn = start_pfn;
	while (pfn < end_pfn) {
		if (!pfn_valid(pfn)) {
			pfn++;
			continue;
		}
		page = pfn_to_page(pfn);
		/*
		 * The HWPoisoned page may be not in buddy system, and
		 * page_count() is not 0.
		 */
		if (unlikely(!PageBuddy(page) && PageHWPoison(page))) {
			pfn++;
			SetPageReserved(page);
			continue;
		}

		BUG_ON(page_count(page));
		BUG_ON(!PageBuddy(page));
		order = page_order(page);
#ifdef CONFIG_DEBUG_VM
		pr_info("remove from free list %lx %d %lx\n",
			pfn, 1 << order, end_pfn);
#endif
		list_del(&page->lru);
		rmv_page_order(page);
		zone->free_area[order].nr_free--;
		for (i = 0; i < (1 << order); i++)
			SetPageReserved((page+i));
		pfn += (1 << order);
	}
	spin_unlock_irqrestore(&zone->lock, flags);
}
#endif

bool is_free_buddy_page(struct page *page)
{
	struct zone *zone = page_zone(page);
	unsigned long pfn = page_to_pfn(page);
	unsigned long flags;
	unsigned int order;

	spin_lock_irqsave(&zone->lock, flags);
	for (order = 0; order < MAX_ORDER; order++) {
		struct page *page_head = page - (pfn & ((1 << order) - 1));

		if (PageBuddy(page_head) && page_order(page_head) >= order)
			break;
	}
	spin_unlock_irqrestore(&zone->lock, flags);

	return order < MAX_ORDER;
}<|MERGE_RESOLUTION|>--- conflicted
+++ resolved
@@ -5356,24 +5356,7 @@
 		if (context != MEMMAP_EARLY)
 			goto not_early;
 
-<<<<<<< HEAD
-		if (!early_pfn_valid(pfn)) {
-#ifdef CONFIG_HAVE_MEMBLOCK_NODE_MAP
-			/*
-			 * Skip to the pfn preceding the next valid one (or
-			 * end_pfn), such that we hit a valid pfn (or end_pfn)
-			 * on our next iteration of the loop. Note that it needs
-			 * to be pageblock aligned even when the region itself
-			 * is not. move_freepages_block() can shift ahead of
-			 * the valid region but still depends on correct page
-			 * metadata.
-			 */
-			pfn = (memblock_next_valid_pfn(pfn, end_pfn) &
-					~(pageblock_nr_pages-1)) - 1;
-#endif
-=======
 		if (!early_pfn_valid(pfn))
->>>>>>> 99fec39e
 			continue;
 		if (!early_pfn_in_nid(pfn, nid))
 			continue;
