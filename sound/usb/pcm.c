--- conflicted
+++ resolved
@@ -647,17 +647,14 @@
 	return 0;
 }
 
-<<<<<<< HEAD
 static int snd_usb_pcm_change_state(struct snd_usb_substream *subs, int state);
 
-=======
 /**
  * snd_usb_enable_audio_stream - Enable/disable the specified usb substream.
  * @subs: pointer to the usb substream.
  * @datainterval: data packet interval.
  * @enable: if true, enable the usb substream. Else disable.
  */
->>>>>>> 5e52a76e
 int snd_usb_enable_audio_stream(struct snd_usb_substream *subs,
 	int datainterval, bool enable)
 {
@@ -666,19 +663,13 @@
 	struct usb_interface *iface;
 	int ret;
 
-<<<<<<< HEAD
+	if (!subs || !subs->stream)
+		return -EINVAL;
+
 	if (!enable) {
 		if (subs->interface >= 0) {
 			usb_set_interface_timeout(subs->dev, subs->interface, 0,
 				MAX_SETALT_TIMEOUT_MS);
-=======
-	if (!subs || !subs->stream)
-		return -EINVAL;
-
-	if (!enable) {
-		if (subs->interface >= 0) {
-			usb_set_interface(subs->dev, subs->interface, 0);
->>>>>>> 5e52a76e
 			subs->altset_idx = 0;
 			subs->interface = -1;
 			subs->cur_audiofmt = NULL;
@@ -689,24 +680,17 @@
 	}
 
 	snd_usb_autoresume(subs->stream->chip);
-<<<<<<< HEAD
 
 	ret = snd_usb_pcm_change_state(subs, UAC3_PD_STATE_D0);
 	if (ret < 0)
 		return ret;
 
-=======
->>>>>>> 5e52a76e
 	if (datainterval != -EINVAL)
 		fmt = find_format_and_si(subs, datainterval);
 	else
 		fmt = find_format(subs);
 	if (!fmt) {
-<<<<<<< HEAD
 		dev_err(&subs->dev->dev,
-=======
-		dev_dbg(&subs->dev->dev,
->>>>>>> 5e52a76e
 		"cannot set format: format = %#x, rate = %d, channels = %d\n",
 			   subs->pcm_format, subs->cur_rate, subs->channels);
 		return -EINVAL;
@@ -714,13 +698,10 @@
 
 	subs->altset_idx = 0;
 	subs->interface = -1;
-<<<<<<< HEAD
-=======
 
 	if (!subs->stream->chip)
 		return -EINVAL;
 
->>>>>>> 5e52a76e
 	if (atomic_read(&subs->stream->chip->shutdown)) {
 		ret = -ENODEV;
 	} else {
@@ -728,12 +709,9 @@
 		if (ret < 0)
 			return ret;
 
-<<<<<<< HEAD
-=======
 		if (!subs->cur_audiofmt)
 			return -EINVAL;
 
->>>>>>> 5e52a76e
 		iface = usb_ifnum_to_if(subs->dev, subs->cur_audiofmt->iface);
 		if (!iface) {
 			dev_err(&subs->dev->dev, "Could not get iface %d\n",
@@ -759,10 +737,7 @@
 
 	return 0;
 }
-<<<<<<< HEAD
-=======
 EXPORT_SYMBOL_GPL(snd_usb_enable_audio_stream);
->>>>>>> 5e52a76e
 
 /*
  * Return the score of matching two audioformats.
